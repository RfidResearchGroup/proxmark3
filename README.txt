--- conflicted
+++ resolved
@@ -1,4 +1,3 @@
-<<<<<<< HEAD
 NOTICE:
 (2014-03-26)
 This is now the official Proxmark repository!
@@ -85,13 +84,4 @@
 Jonathan Westhues
 user jwesthues, at host cq.cx
 
-May 2007, Cambridge MA
-=======
-iclass research
-===============
-
-Implemented "hf iclass replay <MAC>" where MAC is 8-char Hexidecimal MAC.
-
-Useful to replay a snooped authentication sequence if cc (e-purse) is not correctly updated as per the specification.
-Currently hardset to only read Page 1.
->>>>>>> fecd8202
+May 2007, Cambridge MA