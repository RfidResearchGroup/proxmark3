//-----------------------------------------------------------------------------
// Copyright (C) Proxmark3 contributors. See AUTHORS.md for details.
//
// This program is free software: you can redistribute it and/or modify
// it under the terms of the GNU General Public License as published by
// the Free Software Foundation, either version 3 of the License, or
// (at your option) any later version.
//
// This program is distributed in the hope that it will be useful,
// but WITHOUT ANY WARRANTY; without even the implied warranty of
// MERCHANTABILITY or FITNESS FOR A PARTICULAR PURPOSE.  See the
// GNU General Public License for more details.
//
// See LICENSE.txt for the text of the license.
//-----------------------------------------------------------------------------
#ifndef LIBPM3_H
#define LIBPM3_H

#ifdef __cplusplus
extern "C" {
#endif

typedef struct pm3_device pm3;

<<<<<<< HEAD
pm3 *pm3_open(const char *port);
int pm3_console(pm3 *dev, const char *cmd);
=======
pm3 *pm3_open(char *port);

// not catching output
int pm3_console(pm3 *dev, char *cmd);
// catching output as it comes
int pm3_console_async(pm3 *dev, char *cmd, int (*callback)(char* s));
// catching output at the end
//int pm3_console_sync(pm3 *dev, char *cmd, char* outbuf, int outbufsize);

>>>>>>> 39710c5f
const char *pm3_name_get(pm3 *dev);
void pm3_close(pm3 *dev);
pm3 *pm3_get_current_dev(void);

#ifdef __cplusplus
}
#endif
#endif // LIBPM3_H<|MERGE_RESOLUTION|>--- conflicted
+++ resolved
@@ -22,10 +22,8 @@
 
 typedef struct pm3_device pm3;
 
-<<<<<<< HEAD
 pm3 *pm3_open(const char *port);
 int pm3_console(pm3 *dev, const char *cmd);
-=======
 pm3 *pm3_open(char *port);
 
 // not catching output
@@ -35,7 +33,6 @@
 // catching output at the end
 //int pm3_console_sync(pm3 *dev, char *cmd, char* outbuf, int outbufsize);
 
->>>>>>> 39710c5f
 const char *pm3_name_get(pm3 *dev);
 void pm3_close(pm3 *dev);
 pm3 *pm3_get_current_dev(void);
