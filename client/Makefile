#-----------------------------------------------------------------------------
# Copyright (C) Proxmark3 contributors. See AUTHORS.md for details.
#
# This program is free software: you can redistribute it and/or modify
# it under the terms of the GNU General Public License as published by
# the Free Software Foundation, either version 3 of the License, or
# (at your option) any later version.
#
# This program is distributed in the hope that it will be useful,
# but WITHOUT ANY WARRANTY; without even the implied warranty of
# MERCHANTABILITY or FITNESS FOR A PARTICULAR PURPOSE.  See the
# GNU General Public License for more details.
#
# See LICENSE.txt for the text of the license.
#-----------------------------------------------------------------------------

ifeq ($(PLTNAME),)
    -include ../Makefile.platform
    -include ../.Makefile.options.cache
    ifneq ($(PLATFORM), $(CACHED_PLATFORM))
        $(error platform definitions have been changed, please "make clean" at the root of the project)
    endif
endif
include ../Makefile.defs

ifeq ($(PLATFORM),PM3ICOPYX)
  INCLUDES += -DICOPYX
endif

INSTALLBIN = proxmark3
INSTALLSHARE = cmdscripts lualibs luascripts pyscripts resources dictionaries

VPATH =  ../common src
vpath %.dic dictionaries
OBJDIR = obj

ifeq ($(USE_BREW),1)
	INCLUDES += -I$(BREW_PREFIX)/include
	LDLIBS += -L$(BREW_PREFIX)/lib
	PKG_CONFIG_ENV := PKG_CONFIG_PATH=$(BREW_PREFIX)/lib/pkgconfig:$(BREW_PREFIX)/opt/qt/lib/pkgconfig:$(BREW_PREFIX)/opt/qt5/lib/pkgconfig
endif

ifeq ($(USE_MACPORTS),1)
	INCLUDES += -I$(MACPORTS_PREFIX)/include
	LDLIBS += -L$(MACPORTS_PREFIX)/lib
	PKG_CONFIG_ENV := PKG_CONFIG_PATH=$(MACPORTS_PREFIX)/lib/pkgconfig
endif


PM3INCLUDES =

###################
# local libraries #
###################

## Amiibo
AMIIBOLIBPATH = ./deps/amiitool
AMIIBOLIBINC = -I$(AMIIBOLIBPATH)
AMIIBOLIB = $(AMIIBOLIBPATH)/libamiibo.a
AMIIBOLIBLD =

## Cliparser / Argtable3
CLIPARSERLIBPATH = ./deps/cliparser
CLIPARSERLIBINC = -I$(CLIPARSERLIBPATH)
CLIPARSERLIB = $(CLIPARSERLIBPATH)/libcliparser.a
CLIPARSERLIBLD =

## Hardnested
HARDNESTEDLIBPATH = ./deps/hardnested
HARDNESTEDLIBINC = -I$(HARDNESTEDLIBPATH)
HARDNESTEDLIB = $(HARDNESTEDLIBPATH)/libhardnested.a
HARDNESTEDLIBLD =

## Jansson
JANSSONLIBPATH = ./deps/jansson
JANSSONLIBINC = -I$(JANSSONLIBPATH)
JANSSONLIB = $(JANSSONLIBPATH)/libjansson.a
JANSSONLIBLD =

## Linenoise
# Can be used if Readline is unavailable or explicitely disabled
# Requires to be unpacked, see deps/get_linenoise.sh
LINENOISELIBPATH = ./deps/linenoise
LINENOISELIBINC = -I$(LINENOISELIBPATH)
LINENOISELIB = $(LINENOISELIBPATH)/liblinenoise.a
LINENOISELIBLD =

## Lua
LUALIBPATH = ./deps/liblua
LUALIBINC = -I$(LUALIBPATH)
LUALIB = $(LUALIBPATH)/liblua.a
LUALIBLD =
LUAPLATFORM = generic
ifneq (,$(findstring MINGW,$(platform)))
    LUAPLATFORM = mingw
else
    ifeq ($(platform),Darwin)
        LUAPLATFORM = macosx
    else
        LUALIBLD +=  -ldl
        LUAPLATFORM = linux
    endif
endif

## Winsock2
ifneq (,$(findstring MINGW,$(platform)))
	LDLIBS += -lws2_32
endif

## Reveng
REVENGLIBPATH = ./deps/reveng
REVENGLIBINC = -I$(REVENGLIBPATH)
REVENGLIB = $(REVENGLIBPATH)/libreveng.a
REVENGLIBLD =

## Tinycbor
TINYCBORLIBPATH = ./deps/tinycbor
TINYCBORLIBINC = -I$(TINYCBORLIBPATH)
TINYCBORLIB = $(TINYCBORLIBPATH)/tinycbor.a
TINYCBORLIBLD =

## Whereami
WHEREAMILIBPATH = ./deps/whereami
WHEREAMILIBINC = -I$(WHEREAMILIBPATH)
WHEREAMILIB = $(WHEREAMILIBPATH)/libwhereami.a
WHEREAMILIBLD =

##########################
# common local libraries #
##########################

## mbed TLS
MBEDTLSLIBPATH = ../common/mbedtls
MBEDTLSLIBINC = -I$(MBEDTLSLIBPATH)
MBEDTLSLIB = $(OBJDIR)/libmbedtls.a
MBEDTLSLIBCLIENTRELPATH = ../../client

########################################################
# optional system libraries to replace local libraries #
########################################################

## Amiibo
# not distributed as system library
STATICLIBS += $(AMIIBOLIB)
LDLIBS += $(AMIIBOLIBLD)
PM3INCLUDES += $(AMIIBOLIBINC)

## Cliparser / Argtable3
# not distributed as system library
STATICLIBS += $(CLIPARSERLIB)
LDLIBS += $(CLIPARSERLIBLD)
PM3INCLUDES += $(CLIPARSERLIBINC)

## Hardnested
# not distributed as system library
STATICLIBS += $(HARDNESTEDLIB)
LDLIBS +=$(HARDNESTEDLIBLD)
PM3INCLUDES += $(HARDNESTEDLIBINC)

## Linenoise
# wait to see if Readline is available

## Lua
ifneq ($(SKIPLUASYSTEM),1)
    ifdef MACPORTS_PREFIX
        LUAINCLUDES = $(shell $(PKG_CONFIG_ENV) pkg-config --cflags lua-5.2 2>/dev/null)
        LUALDLIBS = $(shell $(PKG_CONFIG_ENV) pkg-config --libs lua-5.2 2>/dev/null)
    else
        LUAINCLUDES = $(shell $(PKG_CONFIG_ENV) pkg-config --cflags lua5.2 2>/dev/null)
        LUALDLIBS = $(shell $(PKG_CONFIG_ENV) pkg-config --libs lua5.2 2>/dev/null)
    endif
    ifneq ($(LUALDLIBS),)
        LUALIB =
        LUALIBLD = $(LUALDLIBS)
        LUALIBINC = $(LUAINCLUDES)
        LUA_FOUND = 1
    endif
endif
STATICLIBS += $(LUALIB)
LDLIBS += $(LUALIBLD)
PM3INCLUDES += $(LUALIBINC)

## Jansson
# Jansson section needs to be after Lua to avoid interferences on macOS if a locally incompatible Lua was available, see PR 1155
ifneq ($(SKIPJANSSONSYSTEM),1)
    JANSSONINCLUDES = $(shell $(PKG_CONFIG_ENV) pkg-config --cflags jansson 2>/dev/null)
    JANSSONLDLIBS = $(shell $(PKG_CONFIG_ENV) pkg-config --libs jansson 2>/dev/null)
    ifneq ($(JANSSONLDLIBS),)
        JANSSONLIB =
        JANSSONLIBLD = $(JANSSONLDLIBS)
        JANSSONLIBINC = $(JANSSONINCLUDES)
        JANSSON_FOUND = 1
    endif
endif
STATICLIBS += $(JANSSONLIB)
LDLIBS += $(JANSSONLIBLD)
PM3INCLUDES += $(JANSSONLIBINC)

## mbed TLS
# system library cannot be used because it is compiled by default without CMAC support
STATICLIBS += $(MBEDTLSLIB)
LDLIBS += $(MBEDTLSLIBLD)
PM3INCLUDES += $(MBEDTLSLIBINC)

## Reveng
# not distributed as system library
STATICLIBS += $(REVENGLIB)
LDLIBS += $(REVENGLIBLD)
PM3INCLUDES += $(REVENGLIBINC)

## Tinycbor
# not distributed as system library
STATICLIBS += $(TINYCBORLIB)
LDLIBS += $(TINYCBORLIBLD)
PM3INCLUDES += $(TINYCBORLIBINC)

## Whereami
ifneq ($(SKIPWHEREAMISYSTEM),1)
    ifneq (,$(wildcard /usr/include/whereami.h))
        WHEREAMILIB =
        WHEREAMILIBLD = -lwhereami
        WHEREAMILIBINC =
        WHEREAMI_FOUND = 1
    endif
endif
STATICLIBS += $(WHEREAMILIB)
LDLIBS += $(WHEREAMILIBLD)
PM3INCLUDES += $(WHEREAMILIBINC)

####################
# system libraries #
####################

## Atomic
# RPi Zero gcc requires -latomic
# but MacOSX /Applications/Xcode.app/Contents/Developer/Toolchains/XcodeDefault.xctoolchain/usr/bin/ld
# doesn't recognize option --as-needed
ifneq ($(platform),Darwin)
    LDLIBS += -Wl,--as-needed -latomic -Wl,--no-as-needed
endif

## BZIP2
LDLIBS += -lbz2

## LZ4
LDLIBS += -llz4

## Bluez (optional)
ifneq ($(SKIPBT),1)
    BTINCLUDES = $(shell $(PKG_CONFIG_ENV) pkg-config --cflags bluez 2>/dev/null)
    BTLDLIBS = $(shell $(PKG_CONFIG_ENV) pkg-config --libs bluez 2>/dev/null)
    ifneq ($(BTLDLIBS),)
        BTLIBLD = $(BTLDLIBS)
        BTLIBINC = $(BTINCLUDES)
        BT_FOUND = 1
    endif
endif
LDLIBS += $(BTLIBLD)
PM3INCLUDES += $(BTLIBINC)

## Math
LDLIBS += -lm

## Pthread
# Some have no pthread, e.g. termux
ifneq ($(SKIPPTHREAD),1)
    LDLIBS += -lpthread
endif

## Python3 (optional)
ifneq ($(SKIPPYTHON),1)
    PYTHONINCLUDES = $(shell $(PKG_CONFIG_ENV) pkg-config --cflags python3 2>/dev/null)
    PYTHONLDLIBS = $(shell $(PKG_CONFIG_ENV) pkg-config --libs python3 2>/dev/null)
    ifneq ($(PYTHONLDLIBS),)
        PYTHONLIBLD = $(PYTHONLDLIBS)
        PYTHONLIBINC = $(subst -I,-isystem ,$(PYTHONINCLUDES))
        PYTHON_FOUND = 1
    else
        # since python3.8, applications willing to embed python must use -embed:
        PYTHONINCLUDES = $(shell $(PKG_CONFIG_ENV) pkg-config --cflags python3-embed 2>/dev/null)
        PYTHONLDLIBS = $(shell $(PKG_CONFIG_ENV) pkg-config --libs python3-embed 2>/dev/null)
        ifneq ($(PYTHONLDLIBS),)
            PYTHONLIBLD = $(PYTHONLDLIBS)
            PYTHONLIBINC = $(subst -I,-isystem ,$(PYTHONINCLUDES))
            PYTHON_FOUND = 1
        endif
    endif
endif
LDLIBS += $(PYTHONLIBLD)
PM3INCLUDES += $(PYTHONLIBINC)

## QT5 (or QT4 fallback) (optional)
ifneq ($(SKIPQT),1)
    # Check for correctly configured Qt5
    QTINCLUDES = $(shell $(PKG_CONFIG_ENV) pkg-config --cflags Qt5Core Qt5Widgets 2>/dev/null)
    QTLDLIBS = $(shell $(PKG_CONFIG_ENV) pkg-config --libs Qt5Core Qt5Widgets 2>/dev/null)
    MOC = $(shell $(PKG_CONFIG_ENV) pkg-config --variable=host_bins Qt5Core)/moc
    UIC = $(shell $(PKG_CONFIG_ENV) pkg-config --variable=host_bins Qt5Core)/uic
    QMAKE = $(shell $(PKG_CONFIG_ENV) pkg-config --variable=host_bins Qt5Core)/qmake
    ifneq ($(QTLDLIBS),)
        QT5_FOUND = 1
    else
        # if Qt5 not found check for correctly configured Qt4
        QTINCLUDES = $(shell $(PKG_CONFIG_ENV) pkg-config --cflags QtCore QtGui 2>/dev/null)
        QTLDLIBS = $(shell $(PKG_CONFIG_ENV) pkg-config --libs QtCore QtGui 2>/dev/null)
        MOC = $(shell $(PKG_CONFIG_ENV) pkg-config --variable=moc_location QtCore)
        UIC = $(shell $(PKG_CONFIG_ENV) pkg-config --variable=uic_location QtCore)
        QMAKE = $(shell $(PKG_CONFIG_ENV) pkg-config --variable=exec_prefix QtCore)/bin/qmake
    endif
    ifeq ($(QTLDLIBS),)
        # if both pkg-config commands failed, search in common places
        ifneq ($(QTDIR),)
            ifneq ($(wildcard $(QTDIR)/include/QtWidgets),)
                # QT5
                QTINCLUDES = -I$(QTDIR)/include -I$(QTDIR)/include/QtCore -I$(QTDIR)/include/QtGui -I$(QTDIR)/include/QtWidgets
                QTLDLIBS = -L$(QTDIR)/lib -lQt5Core -lQt5Gui -lQt5Widgets
                QT5_FOUND = 1
            else
                # QT4
                QTINCLUDES = -I$(QTDIR)/include -I$(QTDIR)/include/QtCore -I$(QTDIR)/include/QtGui
                QTLDLIBS = -L$(QTDIR)/lib -lQtCore4 -lQtGui4
            endif
            MOC = $(QTDIR)/bin/moc
            UIC = $(QTDIR)/bin/uic
            QMAKE = $(QTDIR)/bin/qmake
        endif
    endif
    ifneq ($(QTLDLIBS),)
        QT_FOUND = 1
    endif
endif
LDLIBS += $(QTLDLIBS)
CXXINCLUDES += $(QTINCLUDES)

## Readline
ifneq ($(SKIPREADLINE),1)
    ifeq ($(USE_BREW),1)
        LDLIBS += -L$(BREW_PREFIX)/opt/readline/lib
        PM3INCLUDES += -I$(BREW_PREFIX)/opt/readline/include
    endif

    ifeq ($(USE_MACPORTS),1)
        PM3INCLUDES += -I$(MACPORTS_PREFIX)/include/readline
    endif

    LDLIBS += -lreadline
    READLINE_FOUND = 1
else
## Linenoise
    ifneq ($(SKIPLINENOISE),1)
        ifneq (,$(wildcard $(LINENOISELIBPATH)))
            STATICLIBS += $(LINENOISELIB)
            LDLIBS += $(LINENOISELIBLD)
            PM3INCLUDES += $(LINENOISELIBINC)
            LINENOISE_LOCAL_FOUND = 1
		endif
    endif
endif

########
# SWIG #
########

ifneq ("$(wildcard src/pm3_luawrap.cpp)","")
    SWIG_LUA_FOUND = 1
endif
ifeq ($(PYTHON_FOUND),1)
    ifneq ("$(wildcard src/pm3_pywrap.cpp)","")
        SWIG_PYTHON_FOUND = 1
    endif
endif

#######################################################################################################
# macOS doesn't like this params
#MYCFLAGS += --param max-completely-peeled-insns=1000 --param max-completely-peel-times=10000
MYCFLAGS += -O3

CFLAGS ?= $(DEFCFLAGS)
CFLAGS += $(MYDEFS) $(MYCFLAGS) $(MYINCLUDES)

# We cannot just use CFLAGS+=... because it has impact on sub-makes if CFLAGS is defined in env:
PM3CFLAGS = $(CFLAGS)
PM3CFLAGS += -I./src -I./include -I../include -I../common -I../common_fpga $(PM3INCLUDES) $(INCLUDES)
# WIP Testing
#PM3CFLAGS += -std=c11 -pedantic
CXXFLAGS ?= -Wall -Werror -O3
PM3CXXFLAGS = $(CXXFLAGS)
PM3CXXFLAGS += -I../include -I./include -I../common $(INCLUDES)


PREFIX ?= /usr/local
ifneq (,$(findstring MINGW,$(platform)))
    # Mingw uses by default Microsoft printf, we want the GNU printf (e.g. for %z)
    # and setting _ISOC99_SOURCE sets internally __USE_MINGW_ANSI_STDIO=1
    # FTR __USE_MINGW_ANSI_STDIO seems deprecated in Mingw32
    # but not Mingw64 https://fr.osdn.net/projects/mingw/lists/archive/users/2019-January/000199.html
    PM3CFLAGS += -D_ISOC99_SOURCE
    PM3CFLAGS += -mno-ms-bitfields -fexec-charset=cp850
endif

ifeq ($(READLINE_FOUND),1)
    PM3CFLAGS += -DHAVE_READLINE
endif

ifeq ($(LINENOISE_LOCAL_FOUND),1)
    PM3CFLAGS += -DHAVE_LINENOISE
endif

ifeq ($(BT_FOUND),1)
    PM3CFLAGS += -DHAVE_BLUEZ
endif

ifeq ($(PYTHON_FOUND),1)
    PM3CFLAGS += -DHAVE_PYTHON
endif

ifeq ($(SWIG_LUA_FOUND),1)
    PM3CFLAGS += -DHAVE_LUA_SWIG
    PM3CXXFLAGS += -DHAVE_LUA_SWIG
endif
ifeq ($(SWIG_PYTHON_FOUND),1)
    PM3CFLAGS += -DHAVE_PYTHON_SWIG
    PM3CXXFLAGS += -DHAVE_PYTHON_SWIG
endif

<<<<<<< HEAD
PM3CFLAGS += -DHAVE_SNPRINTF

CXXFLAGS ?= -Wall -Werror
CXXFLAGS += $(MYDEFS) $(MYCXXFLAGS) $(MYINCLUDES)

PM3CXXFLAGS = $(CXXFLAGS)
PM3CXXFLAGS += -I../include -I./include

=======
>>>>>>> 39710c5f
ifeq ($(QT_FOUND),1)
    PM3CFLAGS += -DHAVE_GUI
    PM3CXXFLAGS += -DQT_NO_DEBUG
    ifeq ($(QT5_FOUND),1)
        # On OSX Qt5 is claiming for a C++11 compiler (gnu++14 works too, but if nothing it fails)
        PM3CXXFLAGS += -fPIC -std=c++11
    endif
endif

PM3CXXFLAGS += -DHAVE_SNPRINTF

LDFLAGS ?= $(DEFLDFLAGS)
LDFLAGS += $(MYLDFLAGS)

PM3LDFLAGS = $(LDFLAGS)
ifeq ($(platform),Darwin)
    ifeq ($(shell uname -p),arm64)
        # The platform is iOS
        PM3LDFLAGS += -framework Foundation -framework UIKit
    else
        # M* macOS devices return arm
        PM3LDFLAGS += -framework Foundation -framework AppKit
    endif
endif

###################
# printing status #
###################

$(info ===================================================================)
$(info Version info:      $(shell ../tools/mkversion.sh --short 2>/dev/null))
$(info Client platform:   $(platform))

ifeq ($(SKIPQT),1)
    $(info GUI support:       skipped)
else
    ifeq ($(QT_FOUND),1)
        ifeq ($(QT5_FOUND),1)
            $(info GUI support:       QT5 found, enabled ($(shell QT_SELECT=5 $(QMAKE) -v 2>/dev/null|grep -o 'Qt version.*')))
        else
            $(info GUI support:       QT4 found, enabled ($(shell QT_SELECT=4 $(QMAKE) -v 2>/dev/null|grep -o 'Qt version.*')))
        endif
    else
        $(info GUI support:       QT not found, disabled)
    endif
endif

ifeq ($(SKIPBT),1)
    $(info native BT support: skipped)
else
    ifeq ($(BT_FOUND),1)
        $(info native BT support: Bluez found, enabled)
    else
        $(info native BT support: Bluez not found, disabled)
    endif
endif

ifeq ($(SKIPJANSSONSYSTEM),1)
    $(info Jansson library:   local library forced)
else ifeq ($(JANSSON_FOUND),1)
    $(info Jansson library:   system library found)
else
    $(info Jansson library:   system library not found, using local library)
endif

ifeq ($(SKIPLUASYSTEM),1)
    $(info Lua library:       local library forced)
else
    ifeq ($(LUA_FOUND),1)
        $(info Lua library:       system library found)
    else
        $(info Lua library:       system library not found, using local library)
    endif
endif

ifeq ($(SKIPPYTHON),1)
        $(info Python3 library:   skipped)
else
    ifeq ($(PYTHON_FOUND),1)
        $(info Python3 library:   Python3 v$(shell $(PKG_CONFIG_ENV) pkg-config --modversion python3) found, enabled)
    else
        $(info Python3 library:   Python3 not found, disabled)
    endif
endif

ifeq ($(SKIPREADLINE),1)
    $(info Readline library:  skipped)
else
    ifeq ($(READLINE_FOUND),1)
        $(info Readline library:  enabled)
    else
        $(info Readline library:  Readline not found, disabled)
    endif
endif

ifneq ($(READLINE_FOUND),1)
    ifeq ($(SKIPLINENOISE),1)
        $(info Linenoise library: skipped)
    else
        ifeq ($(LINENOISE_LOCAL_FOUND),1)
            $(info Linenoise library: enabled)
        else
            $(info Linenoise library: Linenoise not found, disabled)
        endif
    endif
endif

ifeq ($(SKIPWHEREAMISYSTEM),1)
    $(info Whereami library:  local library forced)
else
    ifeq ($(WHEREAMI_FOUND),1)
        $(info Whereami library:  system library found)
    else
        $(info Whereami library:  system library not found, using local library)
    endif
endif

ifeq ($(SWIG_LUA_FOUND),1)
        $(info Lua SWIG:          wrapper found)
endif
ifeq ($(SWIG_PYTHON_FOUND),1)
        $(info Python SWIG:       wrapper found)
endif

$(info compiler version:  $(shell $(CC) --version|head -n 1))
$(info ===================================================================)

################
# dependencies #
################

# Flags to generate temporary dependency files
DEPFLAGS = -MT $@ -MMD -MP -MF $(OBJDIR)/$*.Td
# make temporary to final dependency files after successful compilation
POSTCOMPILE = $(MV) -f $(OBJDIR)/$*.Td $(OBJDIR)/$*.d && $(TOUCH) $@

################
# enumerations #
################

SRCS =  mifare/aiddesfire.c \
		aidsearch.c \
		atrs.c \
		cmdanalyse.c \
		cmdcrc.c \
		cmddata.c \
		cmdflashmem.c \
		cmdflashmemspiffs.c \
		cmdhf.c \
		cmdhf14a.c \
		cmdhf14b.c \
		cmdhf15.c \
		cmdhfcryptorf.c \
		cmdhfepa.c \
		cmdhfemrtd.c \
		cmdhffelica.c \
		cmdhffido.c \
		cmdhffudan.c \
		cmdhfgallagher.c \
		cmdhfksx6924.c \
		cmdhfcipurse.c \
		cmdhficlass.c \
		cmdhflegic.c \
		cmdhfjooki.c \
		cmdhflist.c \
		cmdhflto.c \
		cmdhfmf.c \
		cmdhfmfdes.c \
		cmdhfmfhard.c \
		cmdhfmfu.c \
		cmdhfmfp.c \
		cmdhfntag424.c \
		cmdhfseos.c \
		cmdhfst.c \
		cmdhfst25ta.c \
		cmdhftesla.c \
		cmdhfthinfilm.c \
		cmdhftopaz.c \
		cmdhftexkom.c \
		cmdhfvas.c \
		cmdhfwaveshare.c \
		cmdhfxerox.c \
		cmdhw.c \
		cmdlf.c \
		cmdlfawid.c \
		cmdlfcotag.c \
		cmdlfdestron.c \
		cmdlfem.c \
		cmdlfem410x.c \
		cmdlfem4x05.c \
		cmdlfem4x50.c \
		cmdlfem4x70.c \
		cmdlffdxb.c \
		cmdlfguard.c \
		cmdlfgallagher.c \
		cmdlfhid.c \
		cmdlfhitag.c \
		cmdlfidteck.c \
		cmdlfindala.c \
		cmdlfio.c \
		cmdlfjablotron.c \
		cmdlfkeri.c \
		cmdlfmotorola.c \
		cmdlfnedap.c \
		cmdlfnexwatch.c \
		cmdlfnoralsy.c \
		cmdlfpac.c \
		cmdlfparadox.c \
		cmdlfpcf7931.c \
		cmdlfpresco.c \
		cmdlfpyramid.c \
		cmdlfsecurakey.c \
		cmdlft55xx.c \
		cmdlfti.c \
		cmdlfviking.c \
		cmdlfvisa2000.c \
		cmdlfzx8211.c \
		cmdmain.c \
		cmdnfc.c \
		cmdparser.c \
		cmdpiv.c \
		cmdscript.c \
		cmdsmartcard.c \
		cmdtrace.c \
		cmdusart.c \
		cmdwiegand.c \
		comms.c \
		crypto/asn1dump.c \
		crypto/asn1utils.c\
		crypto/libpcrypto.c\
		emv/cmdemv.c \
		emv/crypto.c\
		emv/crypto_polarssl.c\
		emv/dol.c \
		emv/emv_pk.c\
		emv/emv_pki.c\
		emv/emv_pki_priv.c\
		emv/emv_roca.c \
		emv/emv_tags.c \
		emv/emvcore.c \
		emv/emvjson.c\
		emv/tlv.c \
		emv/test/crypto_test.c\
		emv/test/cryptotest.c\
		emv/test/cda_test.c\
		emv/test/dda_test.c\
		emv/test/sda_test.c\
		fido/additional_ca.c \
		fido/cose.c \
		fido/cbortools.c \
		fido/fidocore.c \
		ksx6924/ksx6924core.c \
		cipurse/cipursecore.c \
		cipurse/cipursecrypto.c \
		cipurse/cipursetest.c \
		fileutils.c \
		flash.c \
		generator.c \
		graph.c \
		jansson_path.c \
		iso4217.c \
		iso7816/apduinfo.c \
		iso7816/iso7816core.c \
		loclass/cipher.c \
		loclass/cipherutils.c \
		loclass/elite_crack.c \
		loclass/ikeys.c \
		mifare/lrpcrypto.c \
		mifare/desfirecrypto.c \
		mifare/desfirecore.c \
        mifare/desfiresecurechan.c \
        mifare/desfiretest.c \
		mifare/gallaghercore.c \
		mifare/mad.c \
		mifare/mfkey.c \
		mifare/mifare4.c \
		mifare/mifaredefault.c \
		mifare/mifarehost.c \
<<<<<<< HEAD
		mifare/gen4.c \
		nfc/ndef.c \
		pm3.c \
=======
		mifare/ndef.c \
>>>>>>> 39710c5f
		pm3_binlib.c \
		pm3_bitlib.c \
		preferences.c \
		pm3line.c \
		proxmark3.c \
		scandir.c \
		uart/ringbuffer.c \
		uart/uart_common.c \
		uart/uart_posix.c \
		uart/uart_win32.c \
		scripting.c \
		ui.c \
		util.c \
		version_pm3.c \
		wiegand_formats.c \
		wiegand_formatutils.c

# common
SRCS += bucketsort.c \
		cardhelper.c \
		crapto1/crapto1.c \
		crapto1/crypto1.c \
		crc.c \
		crc16.c \
		crc32.c \
		crc64.c \
		commonutil.c \
		iso15693tools.c \
		legic_prng.c \
		lfdemod.c \
		util_posix.c

# swig

SWIGSRCS =
ifeq ($(SWIG_LUA_FOUND),1)
    SWIGSRCS += pm3_luawrap.cpp
endif
ifeq ($(SWIG_PYTHON_FOUND),1)
    SWIGSRCS += pm3_pywrap.cpp
endif

# gui
ifeq ($(QT_FOUND),1)
    CXXSRCS = proxgui.cpp proxguiqt.cpp proxguiqt.moc.cpp
else
    CXXSRCS = guidummy.cpp
endif
CXXSRCS += pm3.cpp

# OS X
ifeq ($(platform),Darwin)
    OBJCSRCS = util_darwin.m
endif

OBJS = $(SRCS:%.c=$(OBJDIR)/%.o)
OBJS += $(SWIGSRCS:%.cpp=$(OBJDIR)/%.o)
OBJS += $(CXXSRCS:%.cpp=$(OBJDIR)/%.o)
OBJS += $(OBJCSRCS:%.m=$(OBJDIR)/%.o)

BINS = proxmark3

CLEAN = $(BINS) src/version_pm3.c src/*.moc.cpp src/ui/ui_overlays.h src/ui/ui_image.h lualibs/pm3_cmd.lua lualibs/mfc_default_keys.lua
# transition: cleaning also old path stuff
CLEAN += flasher *.moc.cpp ui/ui_overlays.h ui/ui_image.h

###########
# targets #
###########

# need to assign dependancies to build these first...
all: $(BINS)

all-static: LDLIBS:=-static $(LDLIBS)
all-static: $(BINS)

proxmark3: $(OBJS) $(STATICLIBS) lualibs/pm3_cmd.lua lualibs/mfc_default_keys.lua
	$(info [=] CXX $@)
#	$(Q)$(CXX) $(PM3LDFLAGS) $(OBJS) $(STATICLIBS) $(LDLIBS) -o $@
	$(Q)$(CXX) $(PM3CFLAGS) $(PM3LDFLAGS) $(OBJS) $(STATICLIBS) $(LDLIBS) -o $@

src/proxgui.cpp: src/ui/ui_overlays.h src/ui/ui_image.h

src/proxguiqt.cpp: src/proxguiqt.h

src/proxguiqt.moc.cpp: src/proxguiqt.h
	$(info [-] MOC $@)
	$(Q)$(MOC) -o$@ $^

src/proxguiqt.h: src/ui/ui_overlays.h src/ui/ui_image.h

src/ui/ui_overlays.h: src/ui/overlays.ui
	$(info [-] UIC $@)
	$(Q)$(UIC) $^ > $@

src/ui/ui_image.h: src/ui/image.ui
	$(info [-] UIC $@)
	$(Q)$(UIC) $^ > $@

lualibs/pm3_cmd.lua: ../include/pm3_cmd.h
	$(info [=] GEN $@)
	$(Q)awk -f pm3_cmd_h2lua.awk $^ > $@

lualibs/mfc_default_keys.lua : mfc_default_keys.dic
	$(info [=] GEN $@)
	$(Q)awk -f default_keys_dic2lua.awk $^ > $@

clean:
	$(Q)$(RM) $(CLEAN)
	$(Q)$(RMDIR) $(OBJDIR)
	$(Q)$(MAKE) --no-print-directory -C $(AMIIBOLIBPATH) clean
	$(Q)$(MAKE) --no-print-directory -C $(CLIPARSERLIBPATH) clean
	$(Q)$(MAKE) --no-print-directory -C $(HARDNESTEDLIBPATH) clean
	$(Q)$(MAKE) --no-print-directory -C $(JANSSONLIBPATH) clean
ifeq ($(LINENOISE_LOCAL_FOUND), 1)
	$(Q)$(MAKE) --no-print-directory -C $(LINENOISELIBPATH) clean
endif
	$(Q)$(MAKE) --no-print-directory -C $(LUALIBPATH) clean
	$(Q)$(MAKE) --no-print-directory -C $(REVENGLIBPATH) clean
	$(Q)$(MAKE) --no-print-directory -C $(TINYCBORLIBPATH) clean
	$(Q)$(MAKE) --no-print-directory -C $(WHEREAMILIBPATH) clean
	@# Just in case someone compiled within these dirs:
	$(Q)$(MAKE) --no-print-directory -C $(MBEDTLSLIBPATH) clean

install: all
	$(info [@] Installing client to $(DESTDIR)$(PREFIX)...)
ifneq (,$(INSTALLBIN))
	    $(Q)$(INSTALLSUDO) $(MKDIR) $(DESTDIR)$(PREFIX)$(PATHSEP)$(INSTALLBINRELPATH)
	    $(Q)$(INSTALLSUDO) $(CP) $(INSTALLBIN) $(DESTDIR)$(PREFIX)$(PATHSEP)$(INSTALLBINRELPATH)
endif
ifneq (,$(INSTALLSHARE))
	    $(Q)$(INSTALLSUDO) $(MKDIR) $(DESTDIR)$(PREFIX)$(PATHSEP)$(INSTALLSHARERELPATH)
	    $(Q)$(INSTALLSUDO) $(CP) $(INSTALLSHARE) $(DESTDIR)$(PREFIX)$(PATHSEP)$(INSTALLSHARERELPATH)
endif
	@true

uninstall:
	$(info [@] Uninstalling client from $(DESTDIR)$(PREFIX)...)
ifneq (,$(INSTALLBIN))
	    $(Q)$(INSTALLSUDO) $(RM) $(foreach tool,$(INSTALLBIN),$(DESTDIR)$(PREFIX)$(PATHSEP)$(INSTALLBINRELPATH)$(PATHSEP)$(notdir $(tool)))
endif
ifneq (,$(INSTALLSHARE))
	    $(Q)$(INSTALLSUDO) $(RMDIR) $(foreach tool,$(INSTALLSHARE),$(DESTDIR)$(PREFIX)$(PATHSEP)$(INSTALLSHARERELPATH)$(PATHSEP)$(notdir $(tool)))
endif
	@true

tarbin: $(BINS)
	$(info [=] TAR ../proxmark3-$(platform)-bin.tar)
	$(Q)$(TAR) $(TARFLAGS) ../proxmark3-$(platform)-bin.tar $(BINS:%=client/%) $(WINBINS:%=client/%)

###########################
# local libraries targets #
###########################
$(AMIIBOLIB): .FORCE
	$(info [*] MAKE $@)
	$(Q)$(MAKE) --no-print-directory -C $(AMIIBOLIBPATH) all

$(CLIPARSERLIB): .FORCE
	$(info [*] MAKE $@)
	$(Q)$(MAKE) --no-print-directory -C $(CLIPARSERLIBPATH) all

$(HARDNESTEDLIB): .FORCE
	$(info [*] MAKE $@)
	$(Q)$(MAKE) --no-print-directory -C $(HARDNESTEDLIBPATH) all

$(JANSSONLIB): .FORCE
ifneq ($(JANSSON_FOUND),1)
	$(info [*] MAKE $@)
	$(Q)$(MAKE) --no-print-directory -C $(JANSSONLIBPATH) all
endif

$(LINENOISELIB): .FORCE
ifeq ($(LINENOISE_LOCAL_FOUND), 1)
	$(info [*] MAKE $@)
	$(Q)$(MAKE) --no-print-directory -C $(LINENOISELIBPATH) all
endif

$(LUALIB): .FORCE
ifneq ($(LUA_FOUND),1)
	$(info [*] MAKE $@ for $(LUAPLATFORM))
	$(Q)$(MAKE) --no-print-directory -C $(LUALIBPATH) $(LUAPLATFORM)
endif

$(MBEDTLSLIB): .FORCE
	$(info [*] MAKE $@)
	$(Q)$(MAKE) --no-print-directory -C $(MBEDTLSLIBPATH) OBJDIR=$(MBEDTLSLIBCLIENTRELPATH)/$(OBJDIR)/mbedtls BINDIR=$(MBEDTLSLIBCLIENTRELPATH)/$(OBJDIR) all

$(REVENGLIB): .FORCE
	$(info [*] MAKE $@)
	$(Q)$(MAKE) --no-print-directory -C $(REVENGLIBPATH) all

$(TINYCBORLIB): .FORCE
	$(info [*] MAKE $@)
	$(Q)$(MAKE) --no-print-directory -C $(TINYCBORLIBPATH) all

$(WHEREAMILIB): .FORCE
ifneq ($(WHEREAMI_FOUND),1)
	$(info [*] MAKE $@)
	$(Q)$(MAKE) --no-print-directory -C $(WHEREAMILIBPATH) all
endif

########
# SWIG #
########

src/pm3_luawrap.cpp: pm3.i
	$(info [=] GEN $@)
	$(Q)$(SWIG) -c++ -lua -o $@ $<

src/pm3_pywrap.cpp: pm3.i
	$(info [=] GEN $@)
	$(Q)$(SWIG) -c++ -python -o $@ $<

########
# misc #
########

.PHONY: all clean install uninstall tarbin .FORCE

# version_pm3.c should be checked on every compilation
src/version_pm3.c: default_version_pm3.c .FORCE
	$(info [=] CHECK $@)
	$(Q)$(SH) ../tools/mkversion.sh $@ || $(CP) $< $@

# easy printing of MAKE VARIABLES
print-%: ; @echo $* = $($*)

# SWIG files emit a number of warnings, we've to ignore them
%wrap.o: %wrap.cpp
$(OBJDIR)/%wrap.o : %wrap.cpp $(OBJDIR)/%.d
	$(info [-] CXX $<)
	$(Q)$(MKDIR) $(dir $@)
#	$(Q)$(CXX) $(DEPFLAGS) $(PM3CXXFLAGS) -Wno-missing-prototypes -Wno-missing-declarations -Wno-missing-field-initializers -c -o $@ $<
	$(Q)$(CXX) $(DEPFLAGS) $(PM3CXXFLAGS) -c -o $@ $<
	$(Q)$(POSTCOMPILE)

%.o: %.c
$(OBJDIR)/%.o : %.c $(OBJDIR)/%.d
	$(info [-] CC $<)
	$(Q)$(MKDIR) $(dir $@)
	$(Q)$(CC) $(DEPFLAGS) $(PM3CFLAGS) -c -o $@ $<
	$(Q)$(POSTCOMPILE)

%.o: %.cpp
$(OBJDIR)/%.o : %.cpp $(OBJDIR)/%.d
	$(info [-] CXX $<)
	$(Q)$(MKDIR) $(dir $@)
	$(Q)$(CXX) $(DEPFLAGS) $(PM3CXXFLAGS) $(CXXINCLUDES) -c -o $@ $<
	$(Q)$(POSTCOMPILE)

%.o: %.m
$(OBJDIR)/%.o : %.m $(OBJDIR)/%.d
	$(info [-] CC $<)
	$(Q)$(MKDIR) $(dir $@)
	$(Q)$(CC) $(DEPFLAGS) $(PM3CFLAGS) -c -o $@ $<
	$(Q)$(POSTCOMPILE)

DEPENDENCY_FILES = $(patsubst %.c, $(OBJDIR)/%.d, $(SRCS)) \
                   $(patsubst %wrap.cpp, $(OBJDIR)/%.d, $(SWIGSRCS)) \
                   $(patsubst %.cpp, $(OBJDIR)/%.d, $(CXXSRCS)) \
                   $(patsubst %.m, $(OBJDIR)/%.d, $(OBJCSRCS))

$(DEPENDENCY_FILES): ;
.PRECIOUS: $(DEPENDENCY_FILES)

-include $(DEPENDENCY_FILES)<|MERGE_RESOLUTION|>--- conflicted
+++ resolved
@@ -423,7 +423,6 @@
     PM3CXXFLAGS += -DHAVE_PYTHON_SWIG
 endif
 
-<<<<<<< HEAD
 PM3CFLAGS += -DHAVE_SNPRINTF
 
 CXXFLAGS ?= -Wall -Werror
@@ -432,8 +431,6 @@
 PM3CXXFLAGS = $(CXXFLAGS)
 PM3CXXFLAGS += -I../include -I./include
 
-=======
->>>>>>> 39710c5f
 ifeq ($(QT_FOUND),1)
     PM3CFLAGS += -DHAVE_GUI
     PM3CXXFLAGS += -DQT_NO_DEBUG
@@ -712,13 +709,10 @@
 		mifare/mifare4.c \
 		mifare/mifaredefault.c \
 		mifare/mifarehost.c \
-<<<<<<< HEAD
 		mifare/gen4.c \
 		nfc/ndef.c \
 		pm3.c \
-=======
 		mifare/ndef.c \
->>>>>>> 39710c5f
 		pm3_binlib.c \
 		pm3_bitlib.c \
 		preferences.c \
