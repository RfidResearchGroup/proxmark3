--- conflicted
+++ resolved
@@ -1,9 +1,5 @@
-<<<<<<< HEAD
 -- Run me like this (connected via USB): ./pm3 -l hf_bruteforce.lua
 -- Run me like this (connected via Blueshark addon): ./client/proxmark3 /dev/rfcomm0 -l ./hf_bruteforce.lua
-=======
--- Run me like this: ./pm3 /dev/ttyACM0 -l hf_bruteforce.lua
->>>>>>> a128a2f3
 
 local getopt = require('getopt')
 
@@ -12,7 +8,7 @@
 version = 'v2.0.0'
 usage = [[
 
-pm3 --> script run hf_bruteforce -s start_id -e end_id -t timeout -x mifare_card_type
+#pm3 --> script run hf_bruteforce -s start_id -e end_id -t timeout -x mifare_card_type
 
 Arguments:
     -h       this help
@@ -24,12 +20,12 @@
 
 Example:
 
-pm3 --> script run hf_bruteforce -s 0x11223344 -e 0x11223346 -t 1000 -x mfc
+#pm3 --> script run hf_bruteforce -s 0x11223344 -e 0x11223346 -t 1000 -x mfc
 
 Bruteforce a 4 byte UID Mifare classic card number, starting at 11223344, ending at 11223346.
 
 
-pm3 --> script run hf_bruteforce -s 0x11223344556677 -e 0x11223344556679 -t 1000 -x mfu
+#pm3 --> script run hf_bruteforce -s 0x11223344556677 -e 0x11223344556679 -t 1000 -x mfu
 
 Bruteforce a 7 byte UID Mifare Ultralight card number, starting at 11223344556677, ending at 11223344556679.
 
@@ -88,7 +84,7 @@
     local end_id = 0xFFFFFFFFFFFFFF
     local mftype = 'mfc'
 
-    for o, a in getopt.getopt(args, 'e:s:t:x:h:') do
+    for o, a in getopt.getopt(args, 'e:s:t:x:h') do
         if o == 's' then start_id = a end
         if o == 'e' then end_id = a end
         if o == 't' then timeout = a end
@@ -99,15 +95,17 @@
     -- template
     local command = ''
 
-    if mftype == '' then
-        return print(usage)
-    elseif mftype == 'mfc' then
+    if mftype == 'mfc' then
         command = 'hf 14a sim t 1 u %14X'
         msg('Bruteforcing Mifare Classic card numbers')
     elseif mftype == 'mfu' then
         command = 'hf 14a sim t 2 u %14X'
         msg('Bruteforcing Mifare Ultralight card numbers')
+    else
+        return print(usage)
     end
+
+    if command == '' then return print(usage) end
 
     for n = start_id, end_id do
         local c = string.format( command, n )
