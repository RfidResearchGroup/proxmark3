local getopt = require('getopt')
local utils = require('utils')
local ac = require('ansicolors')
local os = require('os')
local dash = string.rep('--', 32)
local dir = os.getenv('HOME') .. '/.proxmark3/logs/'
local logfile = (io.popen('dir /a-d /o-d /tw /b/s "' .. dir .. '" 2>nul:'):read("*a"):match("%C+"))
local command = core.console
local pm3 = require('pm3')
p = pm3.pm3()
command('clear')
author = '  Author: jareckib - 12.03.2025'
<<<<<<< HEAD
version = '  version v1.05'
=======
version = '  version v1.03'
>>>>>>> db877ce4
desc = [[
  This simple script stores 1, 2 or 3 different EM4102 on a single T5577.
  There is an option to enter the number engraved on the fob in decimal form.
  The script can therefore be useful if the original EM4102 doesn't work but
  has an engraved ID number. By entering such an ID as a single EM4102, we
  can create a working copy of our damaged fob.
  A tag T5577 created in this way works with the following USB readers:

  - ACM08Y
  - ACM26C
  - Sycreader R60D
  - Elatech Multitech TWN4
]]
usage = [[
  script run lf_t55xx_multiwriter
]]
arguments = [[
  script run lf_t55xx_multiwriter -h    : this help
]]

local function help()
    print()
    print(author)
    print(version)
    print(desc)
    print(ac.cyan .. '  Usage' .. ac.reset)
    print(usage)
    print(ac.cyan .. '  Arguments' .. ac.reset)
    print(arguments)
end

local function sleep(n)
    os.execute("sleep " ..tonumber(n))
end

function wait(msec)
   local t = os.clock()
   repeat
   until os.clock() > t + msec * 1e-3
end

local function timer(n)
    while n > 0 do
        io.write(ac.cyan.."::::: "..ac.yellow.. tonumber(n) ..ac.yellow.." sec "..ac.cyan..":::::\r"..ac.reset)
        sleep(1)
        io.flush()
        n = n-1
    end
end



local function reset_log_file()
    local file = io.open(logfile, "w+")
    file:write("")
    file:close()
end

local function read_log_file(logfile)
    local file = io.open(logfile, "r")
    if not file then
        return nil
    end
    local content = file:read("*all")
    file:close()
    return content
end

local function extract_uid(log_content)
    for line in log_content:gmatch("[^\r\n]+") do
        local uid = line:match("%[%s*%+%]%s*EM%s*410x%s*ID%s*([A-F0-9]+)")
        if uid then
            return uid
        end
    end
    return nil
end

local function hex_to_bin(hex_value)
    if not hex_value:match("^[A-Fa-f0-9]+$") or #hex_value ~= 10 then
        error("Invalid UID format. Must be a valid 5-byte HEX value.")
    end

    local decimal_value = tonumber(hex_value, 16)
    if not decimal_value then
        error("Error: Invalid HEX conversion.")
    end

    local binary = ""
    for i = 39, 0, -1 do
        binary = binary .. ((decimal_value & (1 << i)) ~= 0 and "1" or "0")
    end

    if #binary ~= 40 then
        error("Unexpected UID length after conversion to binary.")
    end
    return binary
end

local function even_parity(bits)
    return (bits:gsub("0", ""):len() % 2 == 0) and "0" or "1"
end

local function encode_uid(uid)
    local uid_bin = hex_to_bin(uid)
    local start_bits = '1' .. string.rep('1', 8)
    local data_with_parity = ''

    for i = 1, 40, 4 do
        local nibble = uid_bin:sub(i, i + 3)
        local parity_bit = even_parity(nibble)
        data_with_parity = data_with_parity .. nibble .. parity_bit
    end

    local col_parity_bits = ''
    for i = 1, 4 do
        local col_bits = ''
        for j = i, #data_with_parity, 5 do
            col_bits = col_bits .. data_with_parity:sub(j, j)
        end
        col_parity_bits = col_parity_bits .. even_parity(col_bits)
    end

    local stop_bit = '0'
    local full_bin = start_bits .. data_with_parity .. col_parity_bits .. stop_bit

    return string.format("%X", tonumber(full_bin, 2))
end

local function get_uid_from_user()
    while true do
        print(dash)
        io.write(ac.cyan .. '(1)' .. ac.reset .. ' Manual entry UID |' .. ac.cyan .. ' (2)' .. ac.reset .. ' Read via Proxmark3 ')

        local choice
        repeat
            choice = io.read()
            if choice ~= "1" and choice ~= "2" then
                io.write(ac.yellow .. "Invalid choice. Please enter (1) or (2)  " .. ac.reset)
            end
        until choice == "1" or choice == "2"

        if choice == "1" then
            local format
            repeat
                io.write("Choose format HEX or DEC (engraved ID) "..ac.cyan.."(h/d) "..ac.reset)
                format = io.read():lower()

                if format ~= "h" and format ~= "d" then
                    print(ac.yellow .. "Invalid choice. Choose format HEX or DEC" .. ac.reset)
                end
            until format == "h" or format == "d"

            while true do
                io.write("Enter 10-character UID: "..ac.green)
                local uid = io.read():upper()

                if format == "h" and uid:match("^[A-F0-9]+$") and #uid == 10 then
                    print(ac.reset.."Entered UID: " ..ac.green.. uid .. ac.reset)
                    return uid
                elseif format == "d" and uid:match("^%d%d%d%d%d%d%d%d%d%d$") then
                    return string.format("%010X", tonumber(uid))
                else
                    print(ac.yellow .. "Invalid UID format. Please enter exactly 10 characters in selected format." .. ac.reset)
                end
            end
        elseif choice == "2" then
            io.write("Place original FOB on coil for reading and press" ..ac.cyan.." Enter..." .. ac.reset)
            io.read()

            while true do
                reset_log_file()
<<<<<<< HEAD
                p:console('lf em 410x read')
=======
                command('lf em 410x read')
>>>>>>> db877ce4
                local log_content = read_log_file(logfile)
                local uid = extract_uid(log_content)

                if uid and #uid == 10 then
				    print("Readed EM4102 ID: " ..ac.green.. uid ..ac.reset)
                    return uid				       
                else
                    io.write(ac.yellow .. "Error reading UID. Please adjust FOB position and press Enter..." .. ac.reset)
                    io.read()
                end
            end
        end
    end
end

local function verify_written_data(blocks, block0_value)
    reset_log_file()
	local block0_value = (uid_count == 1) and "00148040" or (uid_count == 2) and "00148080" or "001480C0"
    p:console('lf t55 detect')
    for i = 0, #blocks do
        p:console('lf t55 read -b ' .. i)
    end
    local log_content = read_log_file(logfile)
    local verified = true
    local pattern_block0 = "%[%s*%+%]%s*00 |%s*([A-F0-9]+)"
    local found_block0 = log_content:match(pattern_block0)

    if not found_block0 or found_block0:upper() ~= block0_value:upper() then
        print("Error in block 0 Expected " ..ac.green.. block0_value .. ac.reset.." Found " .. ac.green.. (found_block0 or "N/A")..ac.reset)
        verified = false
    end

    for i = 1, #blocks do
        local expected_block = blocks[i]
        local pattern = "%[%s*%+%]%s*" .. string.format("%02X", i) .. " |%s*([A-F0-9]+)"
        local found_block = log_content:match(pattern)

        if not found_block or found_block:upper() ~= expected_block:upper() then
            print("Error in block " .. i .. " Expected " ..ac.green.. expected_block ..ac.reset.. " Found " ..ac.green.. (found_block or "N/A")..ac.reset)
            verified = false
        end
    end

    return verified
end

local function write(blocks)
    local block0_value = (uid_count == 1) and "00148040" or (uid_count == 2) and "00148080" or "001480C0"
    p:console('lf t55xx write -b 0 -d ' .. block0_value)
    for i = 1, #blocks do
	    
        p:console('lf t55xx write -b ' .. i .. ' -d ' .. blocks[i])
    end
end

local function main(args)
    for o, a in getopt.getopt(args, 'h') do
        if o == 'h' then return help() end
    end
    local blocks = {}
    local uid_count = 0

    for i = 1, 3 do
        local uid = get_uid_from_user()
        local encoded_hex = encode_uid(uid)

        blocks[#blocks + 1] = encoded_hex:sub(1, 8)
        blocks[#blocks + 1] = encoded_hex:sub(9, 16)

        uid_count = uid_count + 1

        if i < 3 then
            local next_choice
            repeat
                io.write(ac.reset.."Do you want to add another UID? "..ac.cyan.."(y/n)  "..ac.reset)
                next_choice = io.read():lower()

                if next_choice ~= "y" and next_choice ~= "n" then
                    print(ac.yellow .. "Invalid choice. Please enter (y) for yes or (n) for no." .. ac.reset)
                end
            until next_choice == "y" or next_choice == "n"

            if next_choice == "y" then
                print(dash)
                print(ac.yellow .. (i == 1 and "::: Second UID :::" or "::: Third UID :::") .. ac.reset)
            elseif next_choice == "n" then
                break
            end
        end
    end

    io.write("Place "..ac.cyan.."T5577"..ac.reset.." tag on coil for writing and press"..ac.cyan.." Enter..."..ac.reset)
    io.read()
    write(blocks)
    print(dash)
	timer(3)
    local verified = verify_written_data(blocks, block0_value)
    while not verified do
        print("Verification failed. Please correct the"..ac.cyan.." T5577"..ac.reset.." position and try again.")
        io.write("Press " .. ac.cyan .. "Enter" .. ac.reset .. " to retry...")
        io.read()
		write(blocks)
		timer(3)
        verified = verify_written_data(blocks)
    end
    print(ac.green .. "Successfully written " ..ac.reset.. uid_count .. ac.green.." EM4102 UID(s) to T5577" .. ac.reset)
end	

main(args)<|MERGE_RESOLUTION|>--- conflicted
+++ resolved
@@ -10,11 +10,8 @@
 p = pm3.pm3()
 command('clear')
 author = '  Author: jareckib - 12.03.2025'
-<<<<<<< HEAD
 version = '  version v1.05'
-=======
-version = '  version v1.03'
->>>>>>> db877ce4
+
 desc = [[
   This simple script stores 1, 2 or 3 different EM4102 on a single T5577.
   There is an option to enter the number engraved on the fob in decimal form.
@@ -65,8 +62,6 @@
     end
 end
 
-
-
 local function reset_log_file()
     local file = io.open(logfile, "w+")
     file:write("")
@@ -187,11 +182,7 @@
 
             while true do
                 reset_log_file()
-<<<<<<< HEAD
                 p:console('lf em 410x read')
-=======
-                command('lf em 410x read')
->>>>>>> db877ce4
                 local log_content = read_log_file(logfile)
                 local uid = extract_uid(log_content)
 
