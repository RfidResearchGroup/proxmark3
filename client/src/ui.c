--- conflicted
+++ resolved
@@ -384,12 +384,10 @@
     bool filter_ansi = !g_session.supports_colors;
     memcpy_filter_ansi(buffer2, buffer, sizeof(buffer), filter_ansi);
     if (g_printAndLog & PRINTANDLOG_PRINT) {
-<<<<<<< HEAD
         memcpy_filter_emoji(buffer3, buffer2, sizeof(buffer2), g_session.emoji_mode);
         fprintf(stream, "%s", buffer3);
         if (linefeed)
             fprintf(stream, "\n");
-=======
         memcpy_filter_emoji(buffer3, buffer2, sizeof(buffer2), session.emoji_mode);
         if (linefeed && (strlen(buffer3) + 1 < sizeof(buffer3)))
             buffer3[strlen(buffer3)]='\n';
@@ -399,7 +397,6 @@
         }
         if (doprint)
             fprintf(stream, "%s", buffer3);
->>>>>>> 39710c5f
     }
 
 #ifdef RL_STATE_READCMD
