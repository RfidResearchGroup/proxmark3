//-----------------------------------------------------------------------------
// Copyright (C) 2011,2012 Merlok
//
// This code is licensed to you under the terms of the GNU GPL, version 2 or,
// at your option, any later version. See the LICENSE.txt file for the text of
// the license.
//-----------------------------------------------------------------------------
// High frequency MIFARE commands
//-----------------------------------------------------------------------------

#include "cmdhfmf.h"
#include <ctype.h>

#include "cmdparser.h"    // command_t
#include "commonutil.h"   // ARRAYLEN
#include "comms.h"        // clearCommandBuffer
#include "fileutils.h"
#include "cmdtrace.h"
#include "mifare/mifaredefault.h"          // mifare default key array
#include "cliparser.h"          // argtable
#include "hardnested_bf_core.h" // SetSIMDInstr
#include "mifare/mad.h"
#include "mifare/ndef.h"
#include "protocols.h"
#include "util_posix.h"         // msclock
#include "cmdhfmfhard.h"
#include "des.h"                // des ecb
#include "crapto1/crapto1.h"    // prng_successor
#include "cmdhf14a.h"           // exchange APDU

#define MFBLOCK_SIZE 16

#define MIFARE_4K_MAXBLOCK 256
#define MIFARE_2K_MAXBLOCK 128
#define MIFARE_1K_MAXBLOCK 64
#define MIFARE_MINI_MAXBLOCK 20

#define MIFARE_MINI_MAXSECTOR 5
#define MIFARE_1K_MAXSECTOR 16
#define MIFARE_2K_MAXSECTOR 32
#define MIFARE_4K_MAXSECTOR 40

static int CmdHelp(const char *Cmd);

/*
 * static int usage_hf14_sniff(void) {
    PrintAndLogEx(NORMAL, "It continuously gets data from the field and saves it to: log, emulator, emulator file.");
    PrintAndLogEx(NORMAL, "Usage:  hf mf sniff [h] [l] [d] [f]");
    PrintAndLogEx(NORMAL, "Options:");
    PrintAndLogEx(NORMAL, "      h    this help");
    PrintAndLogEx(NORMAL, "      l    save encrypted sequence to logfile `uid.log`");
    PrintAndLogEx(NORMAL, "      d    decrypt sequence and put it to log file `uid.log`");
//  PrintAndLogEx(NORMAL, " n/a  e     decrypt sequence, collect read and write commands and save the result of the sequence to emulator memory");
    PrintAndLogEx(NORMAL, "      f    decrypt sequence, collect read and write commands and save the result of the sequence to emulator dump file `uid.eml`");
    PrintAndLogEx(NORMAL, "Example:");
    PrintAndLogEx(NORMAL, _YELLOW_("           hf mf sniff l d f"));
    return PM3_SUCCESS;
}
*/
static int usage_hf14_hardnested(void) {
    PrintAndLogEx(NORMAL, "Usage:");
    PrintAndLogEx(NORMAL, "      hf mf hardnested <block number> <key A|B> <key (12 hex symbols)>");
    PrintAndLogEx(NORMAL, "                       <target block number> <target key A|B> [known target key (12 hex symbols)] [w] [s]");
    PrintAndLogEx(NORMAL, "  or  hf mf hardnested r [known target key]");
    PrintAndLogEx(NORMAL, "");
    PrintAndLogEx(NORMAL, "Options:");
    PrintAndLogEx(NORMAL, "      h         this help");
    PrintAndLogEx(NORMAL, "      w         acquire nonces and UID, and write them to binary file with default name hf-mf-<UID>-nonces.bin");
    PrintAndLogEx(NORMAL, "      s         slower acquisition (required by some non standard cards)");
    PrintAndLogEx(NORMAL, "      r         read hf-mf-<UID>-nonces.bin if tag present, otherwise read nonces.bin, then start attack");
    PrintAndLogEx(NORMAL, "      u <UID>   read/write hf-mf-<UID>-nonces.bin instead of default name");
    PrintAndLogEx(NORMAL, "      f <name>  read/write <name> instead of default name");
    PrintAndLogEx(NORMAL, "      t         tests?");
    PrintAndLogEx(NORMAL, "      i <X>     set type of SIMD instructions. Without this flag programs autodetect it.");
#if defined(COMPILER_HAS_SIMD_AVX512)
    PrintAndLogEx(NORMAL, "        i 5   = AVX512");
#endif
#if defined(COMPILER_HAS_SIMD)
    PrintAndLogEx(NORMAL, "        i 2   = AVX2");
    PrintAndLogEx(NORMAL, "        i a   = AVX");
    PrintAndLogEx(NORMAL, "        i s   = SSE2");
    PrintAndLogEx(NORMAL, "        i m   = MMX");
#endif
    PrintAndLogEx(NORMAL, "        i n   = none (use CPU regular instruction set)");
    PrintAndLogEx(NORMAL, "");
    PrintAndLogEx(NORMAL, "Examples:");
    PrintAndLogEx(NORMAL, _YELLOW_("      hf mf hardnested 0 A FFFFFFFFFFFF 4 A"));
    PrintAndLogEx(NORMAL, _YELLOW_("      hf mf hardnested 0 A FFFFFFFFFFFF 4 A w"));
    PrintAndLogEx(NORMAL, _YELLOW_("      hf mf hardnested 0 A FFFFFFFFFFFF 4 A f nonces.bin w s"));
    PrintAndLogEx(NORMAL, _YELLOW_("      hf mf hardnested r"));
    PrintAndLogEx(NORMAL, _YELLOW_("      hf mf hardnested r a0a1a2a3a4a5"));
    PrintAndLogEx(NORMAL, "");
    PrintAndLogEx(NORMAL, "Add the known target key to check if it is present in the remaining key space:");
    PrintAndLogEx(NORMAL, _YELLOW_("      hf mf hardnested 0 A A0A1A2A3A4A5 4 A FFFFFFFFFFFF"));
    return PM3_SUCCESS;
}

static int usage_hf14_autopwn(void) {
    PrintAndLogEx(NORMAL, "Usage:");
    PrintAndLogEx(NORMAL, "      hf mf autopwn [k] <sector number> <key A|B> <key (12 hex symbols)>");
    PrintAndLogEx(NORMAL, "                    [* <card memory>] [f <dictionary>[.dic]] [s] [i <simd type>] [l] [v]");
    PrintAndLogEx(NORMAL, "");
    PrintAndLogEx(NORMAL, "Description:");
    PrintAndLogEx(NORMAL, "      This command automates the key recovery process on MIFARE Classic cards.");
    PrintAndLogEx(NORMAL, "      It uses the darkside, nested, hardnested and staticnested to recover keys.");
    PrintAndLogEx(NORMAL, "      If all keys are found, try dumping card content.");
    PrintAndLogEx(NORMAL, "");
    PrintAndLogEx(NORMAL, "Options:");
    PrintAndLogEx(NORMAL, "      h                          this help");
    PrintAndLogEx(NORMAL, "      k <sector> <key A|B> <key> known key is supplied");
    PrintAndLogEx(NORMAL, "      f <dictionary>[.dic]       key dictionary file");
    PrintAndLogEx(NORMAL, "      s                          slower acquisition for hardnested (required by some non standard cards)");
    PrintAndLogEx(NORMAL, "      v                          verbose output (statistics)");
    PrintAndLogEx(NORMAL, "      l                          legacy mode (use the slow 'mf chk' for the key enumeration)");
    PrintAndLogEx(NORMAL, "      * <card memory>            all sectors based on card memory");
    PrintAndLogEx(NORMAL, "        * 0   = MINI(320 bytes)");
    PrintAndLogEx(NORMAL, "        * 1   = 1k  (default)");
    PrintAndLogEx(NORMAL, "        * 2   = 2k");
    PrintAndLogEx(NORMAL, "        * 4   = 4k");
    PrintAndLogEx(NORMAL, "      i <simd type>              set type of SIMD instructions for hardnested. Default: autodetection.");
#if defined(COMPILER_HAS_SIMD_AVX512)
    PrintAndLogEx(NORMAL, "        i 5   = AVX512");
#endif
#if defined(COMPILER_HAS_SIMD)
    PrintAndLogEx(NORMAL, "        i 2   = AVX2");
    PrintAndLogEx(NORMAL, "        i a   = AVX");
    PrintAndLogEx(NORMAL, "        i s   = SSE2");
#endif
    PrintAndLogEx(NORMAL, "        i m   = MMX");
    PrintAndLogEx(NORMAL, "        i n   = none (use CPU regular instruction set)");
    PrintAndLogEx(NORMAL, "");
    PrintAndLogEx(NORMAL, "Examples:");
    PrintAndLogEx(NORMAL, _YELLOW_("      hf mf autopwn")"                                             -- target MIFARE Classic card with default keys");
    PrintAndLogEx(NORMAL, _YELLOW_("      hf mf autopwn * 1 f mfc_default_keys")"                      -- target MIFARE Classic card (size 1k) with default dictionary");
    PrintAndLogEx(NORMAL, _YELLOW_("      hf mf autopwn k 0 A FFFFFFFFFFFF")"                          -- target MIFARE Classic card with Sector0 typeA with known key 'FFFFFFFFFFFF'");
    PrintAndLogEx(NORMAL, _YELLOW_("      hf mf autopwn k 0 A FFFFFFFFFFFF * 1 f mfc_default_keys")"   -- this command combines the two above (reduce the need for nested / hardnested attacks, by using a dictionary)");
    return PM3_SUCCESS;
}
static int usage_hf14_chk_fast(void) {
    PrintAndLogEx(NORMAL, "This is a improved checkkeys method speedwise. It checks MIFARE Classic tags sector keys against a dictionary file with keys");
    PrintAndLogEx(NORMAL, "Usage:  hf mf fchk [h] <card memory> [t|d|f] [<key (12 hex symbols)>] [<dic (*.dic)>]");
    PrintAndLogEx(NORMAL, "Options:");
    PrintAndLogEx(NORMAL, "      h    this help");
    PrintAndLogEx(NORMAL, "      <cardmem> all sectors based on card memory, other values than below defaults to 1k");
    PrintAndLogEx(NORMAL, "                 0 - MINI(320 bytes)");
    PrintAndLogEx(NORMAL, "                 1 - 1K   <default>");
    PrintAndLogEx(NORMAL, "                 2 - 2K");
    PrintAndLogEx(NORMAL, "                 4 - 4K");
    PrintAndLogEx(NORMAL, "      d    write keys to binary file");
    PrintAndLogEx(NORMAL, "      t    write keys to emulator memory");
    PrintAndLogEx(NORMAL, "      m    use dictionary from flashmemory\n");
    PrintAndLogEx(NORMAL, "");
    PrintAndLogEx(NORMAL, "Examples:");
    PrintAndLogEx(NORMAL, _YELLOW_("      hf mf fchk 1 1234567890ab")"          -- target 1K using key 1234567890ab");
    PrintAndLogEx(NORMAL, _YELLOW_("      hf mf fchk 1 mfc_default_keys.dic")"  -- target 1K using default dictionary file");
    PrintAndLogEx(NORMAL, _YELLOW_("      hf mf fchk 1 t")"                     -- target 1K, write to emulator memory");
    PrintAndLogEx(NORMAL, _YELLOW_("      hf mf fchk 1 d")"                     -- target 1K, write to file");
    if (IfPm3Flash())
        PrintAndLogEx(NORMAL, _YELLOW_("      hf mf fchk 1 m")"                     -- target 1K, use dictionary from flashmemory");
    return PM3_SUCCESS;
}
/*
static int usage_hf14_keybrute(void) {
    PrintAndLogEx(NORMAL, "J_Run's 2nd phase of multiple sector nested authentication key recovery");
    PrintAndLogEx(NORMAL, "You have a known 4 last bytes of a key recovered with mf_nonce_brute tool.");
    PrintAndLogEx(NORMAL, "First 2 bytes of key will be bruteforced");
    PrintAndLogEx(NORMAL, "");
    PrintAndLogEx(NORMAL, " ---[ This attack is obsolete,  try hardnested instead ]---");
    PrintAndLogEx(NORMAL, "");
    PrintAndLogEx(NORMAL, "Usage:  hf mf keybrute [h] <block number> <A|B> <key>");
    PrintAndLogEx(NORMAL, "Options:");
    PrintAndLogEx(NORMAL, "      h               this help");
    PrintAndLogEx(NORMAL, "      <block number>  target block number");
    PrintAndLogEx(NORMAL, "      <A|B>           target key type");
    PrintAndLogEx(NORMAL, "      <key>           candidate key from mf_nonce_brute tool");
    PrintAndLogEx(NORMAL, "Examples:");
    PrintAndLogEx(NORMAL, _YELLOW_("           hf mf keybrute 1 A 000011223344"));
    return 0;
}
*/
static int usage_hf14_restore(void) {
    PrintAndLogEx(NORMAL, "Usage:   hf mf restore [card memory] u <UID> k <name> f <name>");
    PrintAndLogEx(NORMAL, "Options:");
    PrintAndLogEx(NORMAL, "  [card memory]: 0 = 320 bytes (MIFARE Mini), 1 = 1K (default), 2 = 2K, 4 = 4K");
    PrintAndLogEx(NORMAL, "  u <UID>      : uid, try to restore from hf-mf-<UID>-key.bin and hf-mf-<UID>-dump.bin");
    PrintAndLogEx(NORMAL, "  k <name>     : key filename, specific the full filename of key file");
    PrintAndLogEx(NORMAL, "  f <name>     : data filename, specific the full filename of data file");
    PrintAndLogEx(NORMAL, "");
    PrintAndLogEx(NORMAL, "Examples:");
    PrintAndLogEx(NORMAL, _YELLOW_("         hf mf restore") "                            -- read the UID from tag first, then restore from hf-mf-<UID>-key.bin and and hf-mf-<UID>-dump.bin");
    PrintAndLogEx(NORMAL, _YELLOW_("         hf mf restore 1 u 12345678") "               -- restore from hf-mf-12345678-key.bin and hf-mf-12345678-dump.bin");
    PrintAndLogEx(NORMAL, _YELLOW_("         hf mf restore 1 u 12345678 k dumpkey.bin") " -- restore from dumpkey.bin and hf-mf-12345678-dump.bin");
    PrintAndLogEx(NORMAL, _YELLOW_("         hf mf restore 4") "                          -- read the UID from tag with 4K memory first, then restore from hf-mf-<UID>-key.bin and and hf-mf-<UID>-dump.bin");
    return PM3_SUCCESS;
}
static int usage_hf14_decryptbytes(void) {
    PrintAndLogEx(NORMAL, "Decrypt Crypto-1 encrypted bytes given some known state of crypto. See tracelog to gather needed values\n");
    PrintAndLogEx(NORMAL, "Usage:   hf mf decrypt [h] <nt> <ar_enc> <at_enc> <data>");
    PrintAndLogEx(NORMAL, "Options:");
    PrintAndLogEx(NORMAL, "      h            this help");
    PrintAndLogEx(NORMAL, "      <nt>         tag nonce");
    PrintAndLogEx(NORMAL, "      <ar_enc>     encrypted reader response");
    PrintAndLogEx(NORMAL, "      <at_enc>     encrypted tag response");
    PrintAndLogEx(NORMAL, "      <data>       encrypted data, taken directly after at_enc and forward");
    PrintAndLogEx(NORMAL, "Examples:");
    PrintAndLogEx(NORMAL, _YELLOW_("         hf mf decrypt b830049b 9248314a 9280e203 41e586f9"));
    PrintAndLogEx(NORMAL, "\n  this sample decrypts 41e586f9 -> 3003999a  Annotated: 30 03 [99 9a]  read block 3 [crc]");
    return PM3_SUCCESS;
}

static int usage_hf14_egetblk(void) {
    PrintAndLogEx(NORMAL, "Usage:  hf mf egetblk <block number>");
    PrintAndLogEx(NORMAL, "Options:");
    PrintAndLogEx(NORMAL, "      h          this help");
    PrintAndLogEx(NORMAL, "      <block>    block number");
    PrintAndLogEx(NORMAL, "Examples:");
    PrintAndLogEx(NORMAL, _YELLOW_("        hf mf egetblk 0"));
    return PM3_SUCCESS;
}
static int usage_hf14_egetsc(void) {
    PrintAndLogEx(NORMAL, "Get sector data from emulator memory.\n");
    PrintAndLogEx(NORMAL, "Usage:  hf mf egetsc [h] <sector number>");
    PrintAndLogEx(NORMAL, "Options:");
    PrintAndLogEx(NORMAL, "      h          this help");
    PrintAndLogEx(NORMAL, "      <sector>   sector number");
    PrintAndLogEx(NORMAL, "Examples:");
    PrintAndLogEx(NORMAL, _YELLOW_("        hf mf egetsc 0"));
    return PM3_SUCCESS;
}
static int usage_hf14_eclr(void) {
    PrintAndLogEx(NORMAL, "It set card emulator memory to empty data blocks and key A/B FFFFFFFFFFFF \n");
    PrintAndLogEx(NORMAL, "Usage:  hf mf eclr");
    PrintAndLogEx(NORMAL, "Examples:");
    PrintAndLogEx(NORMAL, _YELLOW_("        hf mf eclr"));
    return PM3_SUCCESS;
}
static int usage_hf14_eset(void) {
    PrintAndLogEx(NORMAL, "Usage:  hf mf eset <block number> <block data (32 hex symbols)>");
    PrintAndLogEx(NORMAL, "Examples:");
    PrintAndLogEx(NORMAL, _YELLOW_("        hf mf eset 1 000102030405060708090a0b0c0d0e0f"));
    return PM3_SUCCESS;
}
static int usage_hf14_eload(void) {
    PrintAndLogEx(NORMAL, "It loads emul dump from the file `filename.eml`");
    PrintAndLogEx(NORMAL, "Usage:  hf mf eload [card memory] <file name w/o `.eml`> [numblocks]");
    PrintAndLogEx(NORMAL, "  [card memory]: 0 = 320 bytes (MIFARE Mini), 1 = 1K (default), 2 = 2K, 4 = 4K, u = UL");
    PrintAndLogEx(NORMAL, "");
    PrintAndLogEx(NORMAL, "Examples:");
    PrintAndLogEx(NORMAL, _YELLOW_("        hf mf eload filename"));
    PrintAndLogEx(NORMAL, _YELLOW_("        hf mf eload 4 filename"));
    return PM3_SUCCESS;
}
static int usage_hf14_esave(void) {
    PrintAndLogEx(NORMAL, "It saves emul dump into the file `filename.eml` or `cardID.eml`");
    PrintAndLogEx(NORMAL, " Usage:  hf mf esave [card memory] [file name w/o `.eml`]");
    PrintAndLogEx(NORMAL, "  [card memory]: 0 = 320 bytes (MIFARE Mini), 1 = 1K (default), 2 = 2K, 4 = 4K");
    PrintAndLogEx(NORMAL, "");
    PrintAndLogEx(NORMAL, "Examples:");
    PrintAndLogEx(NORMAL, _YELLOW_("        hf mf esave"));
    PrintAndLogEx(NORMAL, _YELLOW_("        hf mf esave 4"));
    PrintAndLogEx(NORMAL, _YELLOW_("        hf mf esave 4 filename"));
    return PM3_SUCCESS;
}
static int usage_hf14_eview(void) {
    PrintAndLogEx(NORMAL, "It displays emul memory");
    PrintAndLogEx(NORMAL, " Usage:  hf mf eview [card memory]");
    PrintAndLogEx(NORMAL, "  [card memory]: 0 = 320 bytes (MIFARE Mini), 1 = 1K (default), 2 = 2K, 4 = 4K");
    PrintAndLogEx(NORMAL, "");
    PrintAndLogEx(NORMAL, "Examples:");
    PrintAndLogEx(NORMAL, _YELLOW_("        hf mf eview"));
    PrintAndLogEx(NORMAL, _YELLOW_("        hf mf eview 4"));
    return PM3_SUCCESS;
}
static int usage_hf14_ecfill(void) {
    PrintAndLogEx(NORMAL, "Read card and transfer its data to emulator memory.");
    PrintAndLogEx(NORMAL, "Keys must be laid in the emulator memory. \n");
    PrintAndLogEx(NORMAL, "Usage:  hf mf ecfill <key A/B> [card memory]");
    PrintAndLogEx(NORMAL, "  [card memory]: 0 = 320 bytes (MIFARE Mini), 1 = 1K (default), 2 = 2K, 4 = 4K");
    PrintAndLogEx(NORMAL, "");
    PrintAndLogEx(NORMAL, "Examples:");
    PrintAndLogEx(NORMAL, _YELLOW_("        hf mf ecfill A"));
    PrintAndLogEx(NORMAL, _YELLOW_("        hf mf ecfill A 4"));
    return PM3_SUCCESS;
}
static int usage_hf14_ekeyprn(void) {
    PrintAndLogEx(NORMAL, "Download and print the keys from emulator memory");
    PrintAndLogEx(NORMAL, "Usage:  hf mf ekeyprn [card memory] [d]");
    PrintAndLogEx(NORMAL, "Options:");
    PrintAndLogEx(NORMAL, "      h    this help");
    PrintAndLogEx(NORMAL, "      card memory - 0 - MINI(320 bytes), 1 - 1K, 2 - 2K, 4 - 4K, <other> - 1K");
    PrintAndLogEx(NORMAL, "      d    write keys to binary file `hf-mf-<UID>-key.bin`");
    PrintAndLogEx(NORMAL, "");
    PrintAndLogEx(NORMAL, "Examples:");
    PrintAndLogEx(NORMAL, _YELLOW_("      hf mf ekeyprn 1"));
    PrintAndLogEx(NORMAL, _YELLOW_("      hf mf ekeyprn d"));
    return PM3_SUCCESS;
}

static int usage_hf14_csetuid(void) {
    PrintAndLogEx(NORMAL, "Set UID, ATQA, and SAK for magic Chinese card. Only works with magic cards");
    PrintAndLogEx(NORMAL, "");
    PrintAndLogEx(NORMAL, "Usage:  hf mf csetuid [h] <UID 8 hex symbols> [ATQA 4 hex symbols] [SAK 2 hex symbols] [w]");
    PrintAndLogEx(NORMAL, "Options:");
    PrintAndLogEx(NORMAL, "       h        this help");
    PrintAndLogEx(NORMAL, "       w        wipe card before writing");
    PrintAndLogEx(NORMAL, "       <uid>    UID 8 hex symbols");
    PrintAndLogEx(NORMAL, "       <atqa>   ATQA 4 hex symbols");
    PrintAndLogEx(NORMAL, "       <sak>    SAK 2 hex symbols");
    PrintAndLogEx(NORMAL, "Examples:");
    PrintAndLogEx(NORMAL, _YELLOW_("      hf mf csetuid 01020304"));
    PrintAndLogEx(NORMAL, _YELLOW_("      hf mf csetuid 01020304 0004 08 w"));
    return PM3_SUCCESS;
}
static int usage_hf14_csetblk(void) {
    PrintAndLogEx(NORMAL, "Set block data for magic Chinese card. Only works with magic cards");
    PrintAndLogEx(NORMAL, "");
    PrintAndLogEx(NORMAL, "Usage:  hf mf csetblk [h] <block number> <block data (32 hex symbols)> [w]");
    PrintAndLogEx(NORMAL, "Options:");
    PrintAndLogEx(NORMAL, "       h         this help");
    PrintAndLogEx(NORMAL, "       w         wipe card before writing");
    PrintAndLogEx(NORMAL, "       <block>   block number");
    PrintAndLogEx(NORMAL, "       <data>    block data to write (32 hex symbols)");
    PrintAndLogEx(NORMAL, "Examples:");
    PrintAndLogEx(NORMAL, _YELLOW_("       hf mf csetblk 1 01020304050607080910111213141516"));
    PrintAndLogEx(NORMAL, _YELLOW_("       hf mf csetblk 1 01020304050607080910111213141516 w"));
    return PM3_SUCCESS;
}
static int usage_hf14_cload(void) {
    PrintAndLogEx(NORMAL, "It loads magic Chinese card from the file `filename.eml`");
    PrintAndLogEx(NORMAL, "or from emulator memory");
    PrintAndLogEx(NORMAL, "");
    PrintAndLogEx(NORMAL, "Usage:  hf mf cload [h] [e] <file name w/o `.eml`>");
    PrintAndLogEx(NORMAL, "Options:");
    PrintAndLogEx(NORMAL, "       h            this help");
    PrintAndLogEx(NORMAL, "       e            load card with data from emulator memory");
    PrintAndLogEx(NORMAL, "       j <filename> load card with data from json file");
    PrintAndLogEx(NORMAL, "       b <filename> load card with data from binary file");
    PrintAndLogEx(NORMAL, "       <filename>   load card with data from eml file");
    PrintAndLogEx(NORMAL, "Examples:");
    PrintAndLogEx(NORMAL, _YELLOW_("       hf mf cload mydump"));
    PrintAndLogEx(NORMAL, _YELLOW_("       hf mf cload e"));
    return PM3_SUCCESS;
}
static int usage_hf14_cgetblk(void) {
    PrintAndLogEx(NORMAL, "Get block data from magic Chinese card. Only works with magic cards\n");
    PrintAndLogEx(NORMAL, "");
    PrintAndLogEx(NORMAL, "Usage:  hf mf cgetblk [h] <block number>");
    PrintAndLogEx(NORMAL, "Options:");
    PrintAndLogEx(NORMAL, "      h         this help");
    PrintAndLogEx(NORMAL, "      <block>   block number");
    PrintAndLogEx(NORMAL, "Examples:");
    PrintAndLogEx(NORMAL, _YELLOW_("      hf mf cgetblk 1"));
    return PM3_SUCCESS;
}
static int usage_hf14_cgetsc(void) {
    PrintAndLogEx(NORMAL, "Get sector data from magic Chinese card. Only works with magic cards\n");
    PrintAndLogEx(NORMAL, "");
    PrintAndLogEx(NORMAL, "Usage:  hf mf cgetsc [h] <sector number>");
    PrintAndLogEx(NORMAL, "Options:");
    PrintAndLogEx(NORMAL, "      h          this help");
    PrintAndLogEx(NORMAL, "      <sector>   sector number");
    PrintAndLogEx(NORMAL, "Examples:");
    PrintAndLogEx(NORMAL, _YELLOW_("      hf mf cgetsc 0"));
    return PM3_SUCCESS;
}
static int usage_hf14_csave(void) {
    PrintAndLogEx(NORMAL, "It saves `magic Chinese` card dump into the file `filename.eml` or `cardID.eml`");
    PrintAndLogEx(NORMAL, "or into emulator memory");
    PrintAndLogEx(NORMAL, "");
    PrintAndLogEx(NORMAL, "Usage:  hf mf csave [h] [e] [u] [card memory] o <file name w/o `.eml`>");
    PrintAndLogEx(NORMAL, "Options:");
    PrintAndLogEx(NORMAL, "       h             this help");
    PrintAndLogEx(NORMAL, "       e             save data to emulator memory");
    PrintAndLogEx(NORMAL, "       u             save data to file, use carduid as filename");
    PrintAndLogEx(NORMAL, "       card memory   0 = 320 bytes (MIFARE Mini), 1 = 1K (default), 2 = 2K, 4 = 4K");
    PrintAndLogEx(NORMAL, "       o <filename>  save data to file");
    PrintAndLogEx(NORMAL, "");
    PrintAndLogEx(NORMAL, "Examples:");
    PrintAndLogEx(NORMAL, _YELLOW_("       hf mf csave u 1"));
    PrintAndLogEx(NORMAL, _YELLOW_("       hf mf csave e 1"));
    PrintAndLogEx(NORMAL, _YELLOW_("       hf mf csave 4 o filename"));
    return PM3_SUCCESS;
}
static int usage_hf14_cview(void) {
    PrintAndLogEx(NORMAL, "View `magic Chinese` card ");
    PrintAndLogEx(NORMAL, "");
    PrintAndLogEx(NORMAL, "Usage:  hf mf cview [h] [card memory]");
    PrintAndLogEx(NORMAL, "Options:");
    PrintAndLogEx(NORMAL, "       h             this help");
    PrintAndLogEx(NORMAL, "       card memory   0 = 320 bytes (MIFARE Mini), 1 = 1K (default), 2 = 2K, 4 = 4K");
    PrintAndLogEx(NORMAL, "");
    PrintAndLogEx(NORMAL, "Examples:");
    PrintAndLogEx(NORMAL, _YELLOW_("       hf mf cview 1"));
    return PM3_SUCCESS;
}
static int usage_hf14_nack(void) {
    PrintAndLogEx(NORMAL, "Test a MIFARE Classic based card for the NACK bug.");
    PrintAndLogEx(NORMAL, "");
    PrintAndLogEx(NORMAL, "Usage:  hf mf nack [h] [v]");
    PrintAndLogEx(NORMAL, "Options:");
    PrintAndLogEx(NORMAL, "       h             this help");
    PrintAndLogEx(NORMAL, "       v             verbose");
    PrintAndLogEx(NORMAL, "Examples:");
    PrintAndLogEx(NORMAL, _YELLOW_("       hf mf nack"));
    return PM3_SUCCESS;
}
static int usage_hf14_gen3uid(void) {
    PrintAndLogEx(NORMAL, "Set UID for magic GEN 3 card without manufacturer block changing");
    PrintAndLogEx(NORMAL, "");
    PrintAndLogEx(NORMAL, "Usage:  hf mf gen3uid [h] <uid>");
    PrintAndLogEx(NORMAL, "Options:");
    PrintAndLogEx(NORMAL, "       h        this help");
    PrintAndLogEx(NORMAL, "       <uid>    UID 8/14 hex symbols");
    PrintAndLogEx(NORMAL, "Examples:");
    PrintAndLogEx(NORMAL, _YELLOW_("      hf mf gen3uid 01020304"));
    PrintAndLogEx(NORMAL, _YELLOW_("      hf mf gen3uid 01020304050607"));
    return PM3_SUCCESS;
}
static int usage_hf14_gen3block(void) {
    PrintAndLogEx(NORMAL, "Overwrite full manufacturer block for magic GEN 3 card");
    PrintAndLogEx(NORMAL, "");
    PrintAndLogEx(NORMAL, "Usage:  hf mf gen3blk [h] [block data (up to 32 hex symbols)]");
    PrintAndLogEx(NORMAL, "Options:");
    PrintAndLogEx(NORMAL, "       h        this help");
    PrintAndLogEx(NORMAL, "       [block]  manufacturer block data up to 32 hex symbols to write");
    PrintAndLogEx(NORMAL, "                - If block data not specified, it prints current");
    PrintAndLogEx(NORMAL, "                  data without changes");
    PrintAndLogEx(NORMAL, "                - You can specify part of manufacturer block as");
    PrintAndLogEx(NORMAL, "                  4/7-bytes for UID change only for example");
    PrintAndLogEx(NORMAL, "                NOTE: BCC, SAK, ATQA will be calculated automatically");
    PrintAndLogEx(NORMAL, "Examples:");
    PrintAndLogEx(NORMAL, _YELLOW_("      hf mf gen3blk 01020304FFFFFFFF0102030405060708"));
    PrintAndLogEx(NORMAL, _YELLOW_("      hf mf gen3blk 01020304"));
    PrintAndLogEx(NORMAL, _YELLOW_("      hf mf gen3blk 01020304050607"));
    PrintAndLogEx(NORMAL, _YELLOW_("      hf mf gen3blk"));
    return PM3_SUCCESS;
}
static int usage_hf14_gen3freeze(void) {
    PrintAndLogEx(NORMAL, "Perma lock further UID changes. No more UID changes available after operation completed");
    PrintAndLogEx(NORMAL, "");
    PrintAndLogEx(NORMAL, "Usage:  hf mf gen3freeze [h] <y>");
    PrintAndLogEx(NORMAL, "Options:");
    PrintAndLogEx(NORMAL, "       h        this help");
    PrintAndLogEx(NORMAL, "       <y>      confirm UID locks operation");
    PrintAndLogEx(NORMAL, "Examples:");
    PrintAndLogEx(NORMAL, _YELLOW_("      hf mf gen3freeze y"));
    return PM3_SUCCESS;
}

static int GetHFMF14AUID(uint8_t *uid, int *uidlen) {
    clearCommandBuffer();
    SendCommandMIX(CMD_HF_ISO14443A_READER, ISO14A_CONNECT, 0, 0, NULL, 0);
    PacketResponseNG resp;
    if (!WaitForResponseTimeout(CMD_ACK, &resp, 2500)) {
        PrintAndLogEx(WARNING, "iso14443a card select failed");
        DropField();
        return 0;
    }

    iso14a_card_select_t card;
    memcpy(&card, (iso14a_card_select_t *)resp.data.asBytes, sizeof(iso14a_card_select_t));
    memcpy(uid, card.uid, card.uidlen * sizeof(uint8_t));
    *uidlen = card.uidlen;
    return 1;
}

static char *GenerateFilename(const char *prefix, const char *suffix) {
    if (! IfPm3Iso14443a()) {
        return NULL;
    }
    uint8_t uid[10] = {0, 0, 0, 0, 0, 0, 0, 0, 0, 0};
    int uidlen = 0;
    char *fptr = calloc(sizeof(char) * (strlen(prefix) + strlen(suffix)) + sizeof(uid) * 2 + 1,  sizeof(uint8_t));

    GetHFMF14AUID(uid, &uidlen);
    if (!uidlen) {
        PrintAndLogEx(WARNING, "No tag found.");
        free(fptr);
        return NULL;
    }

    strcpy(fptr, prefix);
    FillFileNameByUID(fptr, uid, suffix, uidlen);
    return fptr;
}

static int32_t initSectorTable(sector_t **src, int32_t items) {

    (*src) = calloc(items, sizeof(sector_t));

    if (*src == NULL)
        return -1;

    // empty e_sector
    for (int i = 0; i < items; ++i) {
        for (int j = 0; j < 2; ++j) {
            (*src)[i].Key[j] = 0xffffffffffff;
            (*src)[i].foundKey[j] = false;
        }
    }
    return items;
}

static void decode_print_st(uint16_t blockno, uint8_t *data) {
    if (mfIsSectorTrailer(blockno)) {
        PrintAndLogEx(NORMAL, "");
        PrintAndLogEx(NORMAL, "Sector trailer decoded:");
        PrintAndLogEx(NORMAL, "----------------------------------------------");
        PrintAndLogEx(NORMAL, "Key A      " _GREEN_("%s"), sprint_hex_inrow(data, 6));
        PrintAndLogEx(NORMAL, "Key B      " _GREEN_("%s"), sprint_hex_inrow(data + 10, 6));
        PrintAndLogEx(NORMAL, "Access rights");

        int bln = mfFirstBlockOfSector(mfSectorNum(blockno));
        int blinc = (mfNumBlocksPerSector(mfSectorNum(blockno)) > 4) ? 5 : 1;
        for (int i = 0; i < 4; i++) {
            PrintAndLogEx(NORMAL, "  block %d%s  " _YELLOW_("%s"), bln, ((blinc > 1) && (i < 3) ? "+" : ""), mfGetAccessConditionsDesc(i, &data[6]));
            bln += blinc;
        }
        PrintAndLogEx(NORMAL, "UserData   " _YELLOW_("0x%02x"), data[9]);
        PrintAndLogEx(NORMAL, "----------------------------------------------");
    }
}

static uint16_t NumOfBlocks(char card) {
    switch (card) {
        case '0' :
            return MIFARE_MINI_MAXBLOCK;
        case '1' :
            return MIFARE_1K_MAXBLOCK;
        case '2' :
            return MIFARE_2K_MAXBLOCK;
        case '4' :
            return MIFARE_4K_MAXBLOCK;
        default  :
            return 0;
    }
}

static uint8_t NumOfSectors(char card) {
    switch (card) {
        case '0' :
            return MIFARE_MINI_MAXSECTOR;
        case '1' :
            return MIFARE_1K_MAXSECTOR;
        case '2' :
            return MIFARE_2K_MAXSECTOR;
        case '4' :
            return MIFARE_4K_MAXSECTOR;
        default  :
            return 0;
    }
}

static uint8_t NewNumOfSectors(uint8_t card) {
    switch (card) {
        case 0 :
            return MIFARE_MINI_MAXSECTOR;
        case 1 :
            return MIFARE_1K_MAXSECTOR;
        case 2 :
            return MIFARE_2K_MAXSECTOR;
        case 4 :
            return MIFARE_4K_MAXSECTOR;
        default  :
            return 0;
    }
}

static uint8_t FirstBlockOfSector(uint8_t sectorNo) {
    if (sectorNo < 32) {
        return sectorNo * 4;
    } else {
        return 32 * 4 + (sectorNo - 32) * 16;
    }
}

static uint8_t NumBlocksPerSector(uint8_t sectorNo) {
    if (sectorNo < 32) {
        return 4;
    } else {
        return 16;
    }
}

static uint8_t GetSectorFromBlockNo(uint8_t blockNo) {
    if (blockNo < 128)
        return blockNo / 4;
    else
        return 32 + ((128 - blockNo) / 16);
}

static char GetFormatFromSector(uint8_t sectorNo) {
    switch (sectorNo) {
        case MIFARE_MINI_MAXSECTOR:
            return '0';
        case MIFARE_1K_MAXSECTOR:
            return '1';
        case MIFARE_2K_MAXSECTOR:
            return '2';
        case MIFARE_4K_MAXSECTOR:
            return '4';
        default  :
            return ' ';
    }
}

static int CmdHF14AMfDarkside(const char *Cmd) {
    CLIParserContext *ctx;
    CLIParserInit(&ctx, "hf mf darkside",
                  "Darkside attack",
                  "hf mf darkside\n"
                  "hf mf darkside -b 16\n"
                  "hf mf darkside -b 16 --keyb\n");

    void *argtable[] = {
        arg_param_begin,
        arg_int0("b", "block", "<dec> ", "Simulation type to use"),
        arg_lit0(NULL, "keyb", "Target key B instead of default key A"),
        arg_param_end
    };
    CLIExecWithReturn(ctx, Cmd, argtable, true);

    uint8_t blockno = arg_get_u32_def(ctx, 1, 0);

    uint8_t key_type = MIFARE_AUTH_KEYA;

    if (arg_get_lit(ctx, 2)) {
        PrintAndLogEx(INFO, "Targeting key B");
        key_type = MIFARE_AUTH_KEYB;
    }

    CLIParserFree(ctx);

    uint64_t key = 0;

    int isOK = mfDarkside(blockno, key_type, &key);
    PrintAndLogEx(NORMAL, "");
    switch (isOK) {
        case -1 :
            PrintAndLogEx(WARNING, "button pressed. Aborted.");
            return PM3_ESOFT;
        case -2 :
            PrintAndLogEx(FAILED, "card is not vulnerable to Darkside attack (doesn't send NACK on authentication requests).");
            return PM3_ESOFT;
        case -3 :
            PrintAndLogEx(FAILED, "card is not vulnerable to Darkside attack (its random number generator is not predictable).");
            return PM3_ESOFT;
        case -4 :
            PrintAndLogEx(FAILED, "card is not vulnerable to Darkside attack (its random number generator seems to be based on the wellknown");
            PrintAndLogEx(FAILED, "generating polynomial with 16 effective bits only, but shows unexpected behaviour.");
            return PM3_ESOFT;
        case -5 :
            PrintAndLogEx(WARNING, "aborted via keyboard.");
            return PM3_ESOFT;
        default :
            PrintAndLogEx(SUCCESS, "found valid key: "_YELLOW_("%012" PRIx64), key);
            break;
    }
    PrintAndLogEx(NORMAL, "");
    return PM3_SUCCESS;
}

static int CmdHF14AMfWrBl(const char *Cmd) {
    uint8_t blockNo = 0;
    uint8_t keyType = 0;
    uint8_t key[6] = {0, 0, 0, 0, 0, 0};
    uint8_t bldata[16] = {0, 0, 0, 0, 0, 0, 0, 0, 0, 0, 0, 0, 0, 0, 0, 0};
    char cmdp = 0x00;

    if (strlen(Cmd) < 3) {
        PrintAndLogEx(NORMAL, "Usage:  hf mf wrbl    <block number> <key A/B> <key (12 hex symbols)> <block data (32 hex symbols)>");
        PrintAndLogEx(NORMAL, "Examples:");
        PrintAndLogEx(NORMAL, "        hf mf wrbl 1 A FFFFFFFFFFFF 000102030405060708090A0B0C0D0E0F");
        return 0;
    }

    blockNo = param_get8(Cmd, 0);
    cmdp = tolower(param_getchar(Cmd, 1));
    if (cmdp == 0x00) {
        PrintAndLogEx(NORMAL, "Key type must be A or B");
        return 1;
    }

    if (cmdp != 'a')
        keyType = 1;

    if (param_gethex(Cmd, 2, key, 12)) {
        PrintAndLogEx(NORMAL, "Key must include 12 HEX symbols");
        return 1;
    }

    if (param_gethex(Cmd, 3, bldata, 32)) {
        PrintAndLogEx(NORMAL, "Block data must include 32 HEX symbols");
        return 1;
    }

    PrintAndLogEx(NORMAL, "--block no %d, key %c - %s", blockNo, keyType ? 'B' : 'A', sprint_hex(key, 6));
    PrintAndLogEx(NORMAL, "--data: %s", sprint_hex(bldata, 16));

    uint8_t data[26];
    memcpy(data, key, 6);
    memcpy(data + 10, bldata, 16);
    clearCommandBuffer();
    SendCommandMIX(CMD_HF_MIFARE_WRITEBL, blockNo, keyType, 0, data, sizeof(data));

    PacketResponseNG resp;
    if (WaitForResponseTimeout(CMD_ACK, &resp, 1500)) {
        uint8_t isOK  = resp.oldarg[0] & 0xff;
        PrintAndLogEx(NORMAL, "isOk:%02x", isOK);
    } else {
        PrintAndLogEx(NORMAL, "Command execute timeout");
    }

    return 0;
}

static int CmdHF14AMfRdBl(const char *Cmd) {
    uint8_t blockNo = 0;
    uint8_t keyType = 0;
    uint8_t key[6] = {0, 0, 0, 0, 0, 0};
    char cmdp = 0x00;

    if (strlen(Cmd) < 3) {
        PrintAndLogEx(NORMAL, "Usage:  hf mf rdbl    <block number> <key A/B> <key (12 hex symbols)>");
        PrintAndLogEx(NORMAL, "Examples:");
        PrintAndLogEx(NORMAL, "        hf mf rdbl 0 A FFFFFFFFFFFF ");
        return PM3_SUCCESS;
    }

    blockNo = param_get8(Cmd, 0);
    cmdp = tolower(param_getchar(Cmd, 1));
    if (cmdp == 0x00) {
        PrintAndLogEx(NORMAL, "Key type must be A or B");
        return PM3_ESOFT;
    }

    if (cmdp != 'a')
        keyType = 1;

    if (param_gethex(Cmd, 2, key, 12)) {
        PrintAndLogEx(NORMAL, "Key must include 12 HEX symbols");
        return PM3_ESOFT;
    }
    PrintAndLogEx(NORMAL, "--block no %d, key %c - %s", blockNo, keyType ? 'B' : 'A', sprint_hex(key, 6));

    mf_readblock_t payload;
    payload.blockno = blockNo;
    payload.keytype = keyType;
    memcpy(payload.key, key, sizeof(payload.key));

    clearCommandBuffer();
    SendCommandNG(CMD_HF_MIFARE_READBL, (uint8_t *)&payload, sizeof(mf_readblock_t));

    PacketResponseNG resp;
    if (WaitForResponseTimeout(CMD_HF_MIFARE_READBL, &resp, 1500)) {
        uint8_t *data = resp.data.asBytes;

        if (resp.status == PM3_SUCCESS) {
            PrintAndLogEx(NORMAL, "data: %s", sprint_hex(data, 16));
        } else {
            PrintAndLogEx(FAILED, "failed reading block");
            return PM3_ESOFT;
        }

        if ((data[6] || data[7] || data[8])) {
            decode_print_st(blockNo, data);
        }
    } else {
        PrintAndLogEx(WARNING, "Command execute timeout");
        return PM3_ETIMEOUT;
    }

    return 0;
}

static int CmdHF14AMfRdSc(const char *Cmd) {
    uint8_t sectorNo = 0, keyType = 0;
    uint8_t key[6] = {0, 0, 0, 0, 0, 0};
    char cmdp = 0x00;

    if (strlen(Cmd) < 3) {
        PrintAndLogEx(NORMAL, "Usage:  hf mf rdsc    <sector number> <key A/B> <key (12 hex symbols)>");
        PrintAndLogEx(NORMAL, "Examples:");
        PrintAndLogEx(NORMAL, "        hf mf rdsc 0 A FFFFFFFFFFFF ");
        return PM3_SUCCESS;
    }

    sectorNo = param_get8(Cmd, 0);
    if (sectorNo > MIFARE_4K_MAXSECTOR) {
        PrintAndLogEx(NORMAL, "Sector number must be less than 40");
        return PM3_ESOFT;
    }

    cmdp = tolower(param_getchar(Cmd, 1));
    if (cmdp != 'a' && cmdp != 'b') {
        PrintAndLogEx(NORMAL, "Key type must be A or B");
        return PM3_ESOFT;
    }

    if (cmdp != 'a')
        keyType = 1;

    if (param_gethex(Cmd, 2, key, 12)) {
        PrintAndLogEx(NORMAL, "Key must include 12 HEX symbols");
        return PM3_ESOFT;
    }
    PrintAndLogEx(NORMAL, "--sector no %d, key %c - %s ", sectorNo, keyType ? 'B' : 'A', sprint_hex(key, 6));

    clearCommandBuffer();
    SendCommandMIX(CMD_HF_MIFARE_READSC, sectorNo, keyType, 0, key, 6);
    PrintAndLogEx(NORMAL, "");

    PacketResponseNG resp;
    if (WaitForResponseTimeout(CMD_ACK, &resp, 1500)) {
        uint8_t isOK  = resp.oldarg[0] & 0xff;
        uint8_t *data  = resp.data.asBytes;

        PrintAndLogEx(NORMAL, "isOk:%02x", isOK);
        if (isOK) {

            uint8_t blocks = NumBlocksPerSector(sectorNo);
            uint8_t start = FirstBlockOfSector(sectorNo);

            for (int i = 0; i < blocks; i++) {
                PrintAndLogEx(NORMAL, "%3d | %s", start + i, sprint_hex(data + (i * 16), 16));
            }
            decode_print_st(start + blocks - 1, data + ((blocks - 1) * 16));
        }
    } else {
        PrintAndLogEx(WARNING, "Command execute timeout");
    }

    return PM3_SUCCESS;
}

static int FastDumpWithEcFill(uint8_t numsectors) {
    PacketResponseNG resp;

    mfc_eload_t payload;
    payload.sectorcnt = numsectors;
    payload.keytype = 0;

    // ecfill key A
    clearCommandBuffer();
    SendCommandNG(CMD_HF_MIFARE_EML_LOAD, (uint8_t *)&payload, sizeof(payload));

    bool res = WaitForResponseTimeout(CMD_HF_MIFARE_EML_LOAD, &resp, 2500);
    if (res == false) {
        PrintAndLogEx(WARNING, "Command execute timeout");
        return PM3_ETIMEOUT;
    }

    if (resp.status != PM3_SUCCESS) {
        PrintAndLogEx(INFO, "fast dump reported back failure w KEY A,  swapping to KEY B");

        // ecfill key B
        payload.keytype = 1;

        clearCommandBuffer();
        SendCommandNG(CMD_HF_MIFARE_EML_LOAD, (uint8_t *)&payload, sizeof(payload));
        res = WaitForResponseTimeout(CMD_HF_MIFARE_EML_LOAD, &resp, 2500);
        if (res == false) {
            PrintAndLogEx(WARNING, "Command execute timeout");
            return PM3_ETIMEOUT;
        }

        if (resp.status != PM3_SUCCESS) {
            PrintAndLogEx(INFO, "fast dump reported back failure w KEY B");
            PrintAndLogEx(INFO, "Dump file is " _RED_("PARTIAL") " complete");
        }
    }
    return PM3_SUCCESS;
}

static int CmdHF14AMfDump(const char *Cmd) {
    CLIParserContext *ctx;
    CLIParserInit(&ctx, "hf mf dump",
                  "Dump MIFARE Classic tag to binary file\n"
                  "If no <name> given, UID will be used as filename",
                  "hf mf dump -t 0                     -> MIFARE Mini\n"
                  "hf mf dump -t 1                     -> MIFARE Classic 1k (default)\n"
                  "hf mf dump -t 2                     -> MIFARE 2k\n"
                  "hf mf dump -t 4                     -> MIFARE 4k\n");

    void *argtable[] = {
        arg_param_begin,
        arg_int0("t", "type", "<0-4> ", "MIFARE Classic type"),
        arg_str0("f", "file", "<filename>", "filename of dump"),
        arg_str0("k", "keys", "<filename>", "filename of keys"),
        arg_param_end
    };
    CLIExecWithReturn(ctx, Cmd, argtable, true);

    uint8_t numSectors = NewNumOfSectors(arg_get_u32_def(ctx, 1, 1));

    int datafnlen = 0;
    char dataFilename[FILE_PATH_SIZE] = {0};
    CLIParamStrToBuf(arg_get_str(ctx, 2), (uint8_t *)dataFilename, FILE_PATH_SIZE, &datafnlen);

    int keyfnlen = 0;
    char keyFilename[FILE_PATH_SIZE] = {0};
    CLIParamStrToBuf(arg_get_str(ctx, 3), (uint8_t *)keyFilename, FILE_PATH_SIZE, &keyfnlen);

    CLIParserFree(ctx);

    uint64_t t1 = msclock();

    uint8_t sectorNo, blockNo;
    uint8_t keyA[40][6];
    uint8_t keyB[40][6];
    uint8_t rights[40][4];
    uint8_t carddata[256][16];
<<<<<<< HEAD

=======
    
>>>>>>> 9da310bb
    FILE *f;
    PacketResponseNG resp;

    if (numSectors == 0) {
        PrintAndLogEx(ERR, "Invalid MIFARE Classic type");
        return PM3_EINVARG;
    }

    char *fptr;

    if (keyFilename[0] == 0x00) {
        fptr = GenerateFilename("hf-mf-", "-key.bin");
        if (fptr == NULL)
            return PM3_ESOFT;

        strcpy(keyFilename, fptr);
        free(fptr);
    }

    if ((f = fopen(keyFilename, "rb")) == NULL) {
        PrintAndLogEx(WARNING, "Could not find file " _YELLOW_("%s"), keyFilename);
        return PM3_EFILE;
    }

    PrintAndLogEx(INFO, "Using `" _YELLOW_("%s") "`", keyFilename);

    // Read keys A from file
    size_t bytes_read;
    for (sectorNo = 0; sectorNo < numSectors; sectorNo++) {
        bytes_read = fread(keyA[sectorNo], 1, 6, f);
        if (bytes_read != 6) {
            PrintAndLogEx(ERR, "File reading error.");
            fclose(f);
            return PM3_EFILE;
        }
    }

    // Read keys B from file
    for (sectorNo = 0; sectorNo < numSectors; sectorNo++) {
        bytes_read = fread(keyB[sectorNo], 1, 6, f);
        if (bytes_read != 6) {
            PrintAndLogEx(ERR, "File reading error.");
            fclose(f);
            return PM3_EFILE;
        }
    }

    fclose(f);

    PrintAndLogEx(INFO, "Reading sector access bits...");

    uint8_t tries;
    mf_readblock_t payload;
    for (sectorNo = 0; sectorNo < numSectors; sectorNo++) {
        for (tries = 0; tries < MIFARE_SECTOR_RETRY; tries++) {
            PrintAndLogEx(NORMAL, "." NOLF);
            fflush(stdout);

            payload.blockno = FirstBlockOfSector(sectorNo) + NumBlocksPerSector(sectorNo) - 1;
            payload.keytype = 0;
            memcpy(payload.key, keyA[sectorNo], sizeof(payload.key));

            clearCommandBuffer();
            SendCommandNG(CMD_HF_MIFARE_READBL, (uint8_t *)&payload, sizeof(mf_readblock_t));

            if (WaitForResponseTimeout(CMD_HF_MIFARE_READBL, &resp, 1500)) {

                uint8_t *data = resp.data.asBytes;
                if (resp.status == PM3_SUCCESS) {
                    rights[sectorNo][0] = ((data[7] & 0x10) >> 2) | ((data[8] & 0x1) << 1) | ((data[8] & 0x10) >> 4); // C1C2C3 for data area 0
                    rights[sectorNo][1] = ((data[7] & 0x20) >> 3) | ((data[8] & 0x2) << 0) | ((data[8] & 0x20) >> 5); // C1C2C3 for data area 1
                    rights[sectorNo][2] = ((data[7] & 0x40) >> 4) | ((data[8] & 0x4) >> 1) | ((data[8] & 0x40) >> 6); // C1C2C3 for data area 2
                    rights[sectorNo][3] = ((data[7] & 0x80) >> 5) | ((data[8] & 0x8) >> 2) | ((data[8] & 0x80) >> 7); // C1C2C3 for sector trailer
                    break;
                } else if (tries == 2) { // on last try set defaults
                    PrintAndLogEx(FAILED, "\ncould not get access rights for sector %2d. Trying with defaults...", sectorNo);
                    rights[sectorNo][0] = rights[sectorNo][1] = rights[sectorNo][2] = 0x00;
                    rights[sectorNo][3] = 0x01;
                }
            } else {
                PrintAndLogEx(FAILED, "\ncommand execute timeout when trying to read access rights for sector %2d. Trying with defaults...", sectorNo);
                rights[sectorNo][0] = rights[sectorNo][1] = rights[sectorNo][2] = 0x00;
                rights[sectorNo][3] = 0x01;
            }
        }
    }
    PrintAndLogEx(NORMAL, "");
    PrintAndLogEx(SUCCESS, "Finished reading sector access bits");
    PrintAndLogEx(INFO, "Dumping all blocks from card...");

    for (sectorNo = 0; sectorNo < numSectors; sectorNo++) {
        for (blockNo = 0; blockNo < NumBlocksPerSector(sectorNo); blockNo++) {
            bool received = false;

            for (tries = 0; tries < MIFARE_SECTOR_RETRY; tries++) {
                if (blockNo == NumBlocksPerSector(sectorNo) - 1) { // sector trailer. At least the Access Conditions can always be read with key A.

                    payload.blockno = FirstBlockOfSector(sectorNo) + blockNo;
                    payload.keytype = 0;
                    memcpy(payload.key, keyA[sectorNo], sizeof(payload.key));

                    clearCommandBuffer();
                    SendCommandNG(CMD_HF_MIFARE_READBL, (uint8_t *)&payload, sizeof(mf_readblock_t));
                    received = WaitForResponseTimeout(CMD_HF_MIFARE_READBL, &resp, 1500);
                } else {                                           // data block. Check if it can be read with key A or key B
                    uint8_t data_area = (sectorNo < 32) ? blockNo : blockNo / 5;
                    if ((rights[sectorNo][data_area] == 0x03) || (rights[sectorNo][data_area] == 0x05)) { // only key B would work

                        payload.blockno = FirstBlockOfSector(sectorNo) + blockNo;
                        payload.keytype = 1;
                        memcpy(payload.key, keyB[sectorNo], sizeof(payload.key));

                        clearCommandBuffer();
                        SendCommandNG(CMD_HF_MIFARE_READBL, (uint8_t *)&payload, sizeof(mf_readblock_t));
                        received = WaitForResponseTimeout(CMD_HF_MIFARE_READBL, &resp, 1500);
                    } else if (rights[sectorNo][data_area] == 0x07) {                                     // no key would work
                        PrintAndLogEx(WARNING, "access rights do not allow reading of sector %2d block %3d", sectorNo, blockNo);
                        // where do you want to go??  Next sector or block?
                        break;
                    } else {                                                                              // key A would work

                        payload.blockno = FirstBlockOfSector(sectorNo) + blockNo;
                        payload.keytype = 0;
                        memcpy(payload.key, keyA[sectorNo], sizeof(payload.key));

                        clearCommandBuffer();
                        SendCommandNG(CMD_HF_MIFARE_READBL, (uint8_t *)&payload, sizeof(mf_readblock_t));
                        received = WaitForResponseTimeout(CMD_HF_MIFARE_READBL, &resp, 1500);
                    }
                }
                if (received) {
                    if (resp.status == PM3_SUCCESS) {
                        // break the re-try loop
                        break;
                    }
                }
            }

            if (received) {
                uint8_t *data  = resp.data.asBytes;
                if (blockNo == NumBlocksPerSector(sectorNo) - 1) { // sector trailer. Fill in the keys.
                    data[0]  = (keyA[sectorNo][0]);
                    data[1]  = (keyA[sectorNo][1]);
                    data[2]  = (keyA[sectorNo][2]);
                    data[3]  = (keyA[sectorNo][3]);
                    data[4]  = (keyA[sectorNo][4]);
                    data[5]  = (keyA[sectorNo][5]);
                    data[10] = (keyB[sectorNo][0]);
                    data[11] = (keyB[sectorNo][1]);
                    data[12] = (keyB[sectorNo][2]);
                    data[13] = (keyB[sectorNo][3]);
                    data[14] = (keyB[sectorNo][4]);
                    data[15] = (keyB[sectorNo][5]);
                }
                if (resp.status == PM3_SUCCESS) {
                    memcpy(carddata[FirstBlockOfSector(sectorNo) + blockNo], data, 16);
                    PrintAndLogEx(SUCCESS, "successfully read block %2d of sector %2d.", blockNo, sectorNo);
                } else {
                    PrintAndLogEx(FAILED, "could not read block %2d of sector %2d", blockNo, sectorNo);
                    break;
                }
            } else {
                PrintAndLogEx(WARNING, "command execute timeout when trying to read block %2d of sector %2d.", blockNo, sectorNo);
                break;
            }
        }
    }

    PrintAndLogEx(SUCCESS, "time: %" PRIu64 " seconds\n", (msclock() - t1) / 1000);

    PrintAndLogEx(SUCCESS, "\nSucceeded in dumping all blocks");

    if (strlen(dataFilename) < 1) {
        fptr = GenerateFilename("hf-mf-", "-dump");
        if (fptr == NULL)
            return PM3_ESOFT;

        strcpy(dataFilename, fptr);
        free(fptr);
    }

    uint16_t bytes = 16 * (FirstBlockOfSector(numSectors - 1) + NumBlocksPerSector(numSectors - 1));

    saveFile(dataFilename, ".bin", (uint8_t *)carddata, bytes);
    saveFileEML(dataFilename, (uint8_t *)carddata, bytes, MFBLOCK_SIZE);
    saveFileJSON(dataFilename, jsfCardMemory, (uint8_t *)carddata, bytes, NULL);
    return PM3_SUCCESS;
}

static int CmdHF14AMfRestore(const char *Cmd) {
    uint8_t sectorNo, blockNo;
    uint8_t keyType = 0;
    uint8_t key[6] = {0xFF, 0xFF, 0xFF, 0xFF, 0xFF, 0xFF};
    uint8_t bldata[16] = {0x00};
    uint8_t keyA[40][6];
    uint8_t keyB[40][6];
    uint8_t numSectors = 16;
    uint8_t cmdp = 0;
    char keyFilename[FILE_PATH_SIZE] = "";
    char dataFilename[FILE_PATH_SIZE] = "";
    char szTemp[FILE_PATH_SIZE - 20] = "";
    char *fptr;
    FILE *fdump, *fkeys;

    while (param_getchar(Cmd, cmdp) != 0x00) {
        switch (tolower(param_getchar(Cmd, cmdp))) {
            case 'h':
                return usage_hf14_restore();
            case 'u':
                param_getstr(Cmd, cmdp + 1, szTemp, FILE_PATH_SIZE - 20);
                if (keyFilename[0] == 0x00)
                    snprintf(keyFilename, FILE_PATH_SIZE, "hf-mf-%s-key.bin", szTemp);
                if (dataFilename[0] == 0x00)
                    snprintf(dataFilename, FILE_PATH_SIZE, "hf-mf-%s-dump.bin", szTemp);
                cmdp += 2;
                break;
            case 'k':
                param_getstr(Cmd, cmdp + 1, keyFilename, FILE_PATH_SIZE);
                cmdp += 2;
                break;
            case 'f':
                param_getstr(Cmd, cmdp + 1, dataFilename, FILE_PATH_SIZE);
                cmdp += 2;
                break;
            default:
                if (cmdp == 0) {
                    numSectors = NumOfSectors(param_getchar(Cmd, cmdp));
                    if (numSectors == 0) return usage_hf14_restore();
                    cmdp++;
                } else {
                    PrintAndLogEx(WARNING, "Unknown parameter '%c'\n", param_getchar(Cmd, cmdp));
                    return usage_hf14_restore();
                }
        }
    }

    if (keyFilename[0] == 0x00) {
        fptr = GenerateFilename("hf-mf-", "-key.bin");
        if (fptr == NULL)
            return 1;

        strcpy(keyFilename, fptr);
        free(fptr);
    }

    if ((fkeys = fopen(keyFilename, "rb")) == NULL) {
        PrintAndLogEx(WARNING, "Could not find file " _YELLOW_("%s"), keyFilename);
        return 1;
    }

    size_t bytes_read;
    for (sectorNo = 0; sectorNo < numSectors; sectorNo++) {
        bytes_read = fread(keyA[sectorNo], 1, 6, fkeys);
        if (bytes_read != 6) {
            PrintAndLogEx(ERR, "File reading error  " _YELLOW_("%s"), keyFilename);
            fclose(fkeys);
            return 2;
        }
    }

    for (sectorNo = 0; sectorNo < numSectors; sectorNo++) {
        bytes_read = fread(keyB[sectorNo], 1, 6, fkeys);
        if (bytes_read != 6) {
            PrintAndLogEx(ERR, "File reading error " _YELLOW_("%s"), keyFilename);
            fclose(fkeys);
            return 2;
        }
    }

    fclose(fkeys);

    if (dataFilename[0] == 0x00) {
        fptr = GenerateFilename("hf-mf-", "-dump.bin");
        if (fptr == NULL)
            return 1;

        strcpy(dataFilename, fptr);
        free(fptr);
    }

    if ((fdump = fopen(dataFilename, "rb")) == NULL) {
        PrintAndLogEx(WARNING, "Could not find file " _YELLOW_("%s"), dataFilename);
        return 1;
    }
    PrintAndLogEx(INFO, "Restoring " _YELLOW_("%s")" to card", dataFilename);

    for (sectorNo = 0; sectorNo < numSectors; sectorNo++) {
        for (blockNo = 0; blockNo < NumBlocksPerSector(sectorNo); blockNo++) {
            uint8_t data[26];
            memcpy(data, key, 6);
            bytes_read = fread(bldata, 1, 16, fdump);
            if (bytes_read != 16) {
                PrintAndLogEx(ERR, "File reading error " _YELLOW_("%s"), dataFilename);
                fclose(fdump);
                fdump = NULL;
                return 2;
            }

            if (blockNo == NumBlocksPerSector(sectorNo) - 1) { // sector trailer
                bldata[0]  = (keyA[sectorNo][0]);
                bldata[1]  = (keyA[sectorNo][1]);
                bldata[2]  = (keyA[sectorNo][2]);
                bldata[3]  = (keyA[sectorNo][3]);
                bldata[4]  = (keyA[sectorNo][4]);
                bldata[5]  = (keyA[sectorNo][5]);
                bldata[10] = (keyB[sectorNo][0]);
                bldata[11] = (keyB[sectorNo][1]);
                bldata[12] = (keyB[sectorNo][2]);
                bldata[13] = (keyB[sectorNo][3]);
                bldata[14] = (keyB[sectorNo][4]);
                bldata[15] = (keyB[sectorNo][5]);
            }

            PrintAndLogEx(NORMAL, "Writing to block %3d: %s", FirstBlockOfSector(sectorNo) + blockNo, sprint_hex(bldata, 16));

            memcpy(data + 10, bldata, 16);
            clearCommandBuffer();
            SendCommandMIX(CMD_HF_MIFARE_WRITEBL, FirstBlockOfSector(sectorNo) + blockNo, keyType, 0, data, sizeof(data));

            PacketResponseNG resp;
            if (WaitForResponseTimeout(CMD_ACK, &resp, 1500)) {
                uint8_t isOK  = resp.oldarg[0] & 0xff;
                PrintAndLogEx(SUCCESS, "isOk:%02x", isOK);
            } else {
                PrintAndLogEx(WARNING, "Command execute timeout");
            }
        }
    }
    fclose(fdump);
    PrintAndLogEx(INFO, "Finish restore");
    return PM3_SUCCESS;
}

static int CmdHF14AMfNested(const char *Cmd) {
    CLIParserContext *ctx;
    CLIParserInit(&ctx, "hf mf nested",
                  "Execute Nested attack against MIFARE Classic card for key recovery",
                  "hf mf nested -t 0 -b 0 --keya -k FFFFFFFFFFFF                     -> Key recovery against MIFARE Mini\n"
                  "hf mf nested -t 1 -b 0 --keya -k FFFFFFFFFFFF                     -> Key recovery against MIFARE Classic 1k\n"
                  "hf mf nested -t 2 -b 0 --keya -k FFFFFFFFFFFF                     -> Key recovery against MIFARE 2k\n"
                  "hf mf nested -t 4 -b 0 --keya -k FFFFFFFFFFFF                     -> Key recovery against MIFARE 4k\n"
                  "hf mf nested --single -b 0 --keya FFFFFFFFFFFF --tblock 4 --tkeya -> Single sector key recovery. Use block 0 Key A to find block 4 Key A");

    void *argtable[] = {
        arg_param_begin,
        arg_str0("k", "key", "<hex>", "Key specified as 12 hex symbols"),
        arg_int0("t", "type", "<0-4>", "MIFARE Classic type"),
        arg_int0("b", "block", "<dec>", "Input block number"),
        arg_lit0(NULL, "keya", "Input key specified is A key (default)"),
        arg_lit0(NULL, "keyb", "Input key specified is B key"),
        arg_int0(NULL, "tblock", "<dec>", "Target block number"),
        arg_lit0(NULL, "tkeya", "Target A key (default)"),
        arg_lit0(NULL, "tkeyb", "Target B key"),
        arg_lit0("e", "emukeys", "Fill simulator keys from found keys"),
        arg_lit0(NULL, "dumpkeys", "Dump found keys to file"),
        arg_lit0(NULL, "single", "Single sector (defaults to All)"),
        arg_param_end
    };
    CLIExecWithReturn(ctx, Cmd, argtable, false);

    int keylen = 0;
    uint8_t key[6] = {0};
    CLIGetHexWithReturn(ctx, 1, key, &keylen);
<<<<<<< HEAD

    uint8_t SectorsCnt = NewNumOfSectors(arg_get_u32_def(ctx, 2, 1));

    uint8_t blockNo = arg_get_u32_def(ctx, 3, 0);

=======

    uint8_t SectorsCnt = NewNumOfSectors(arg_get_u32_def(ctx, 2, 1));

    uint8_t blockNo = arg_get_u32_def(ctx, 3, 0);

>>>>>>> 9da310bb
    uint8_t keyType = 0;

    if (arg_get_lit(ctx, 4) && arg_get_lit(ctx, 5)) {
        CLIParserFree(ctx);
        PrintAndLogEx(WARNING, "Input key type must be A or B");
        return PM3_EINVARG;
    } else if (arg_get_lit(ctx, 5)) {
        keyType = 1;
    }

    uint8_t trgBlockNo = arg_get_u32_def(ctx, 6, 0);
<<<<<<< HEAD

    uint8_t trgKeyType = 0;

=======

    uint8_t trgKeyType = 0;

>>>>>>> 9da310bb
    if (arg_get_lit(ctx, 7) && arg_get_lit(ctx, 8)) {
        CLIParserFree(ctx);
        PrintAndLogEx(WARNING, "Target key type must be A or B");
        return PM3_EINVARG;
    } else if (arg_get_lit(ctx, 7)) {
        trgKeyType = 1;
    }

    bool transferToEml = arg_get_lit(ctx, 9);
    bool createDumpFile = arg_get_lit(ctx, 10);
    bool singleSector = arg_get_lit(ctx, 11);

    CLIParserFree(ctx);

    //validations
    if (singleSector == false) {
        if (SectorsCnt == 0) {
<<<<<<< HEAD
            PrintAndLogEx(WARNING, "Invalid MIFARE Type");
=======
            PrintAndLogEx(WARNING, "Invalid MIFARE Type");    
>>>>>>> 9da310bb
            return PM3_EINVARG;
        }
    }

    if (keylen != 6) {
        PrintAndLogEx(WARNING, "Input key must include 12 HEX symbols");
        return PM3_EINVARG;
    }

    sector_t *e_sector = NULL;
    uint8_t keyBlock[(ARRAYLEN(g_mifare_default_keys) + 1) * 6];
    uint64_t key64 = 0;

    // check if tag doesn't have static nonce
    if (detect_classic_static_nonce() == NONCE_STATIC) {
        PrintAndLogEx(WARNING, "Static nonce detected. Quitting...");
        PrintAndLogEx(INFO, "\t Try use " _YELLOW_("`hf mf staticnested`"));
        return PM3_EOPABORTED;
    }

    // check if we can authenticate to sector
    if (mfCheckKeys(blockNo, keyType, true, 1, key, &key64) != PM3_SUCCESS) {
        PrintAndLogEx(WARNING, "Wrong key. Can't authenticate to block:%3d key type:%c", blockNo, keyType ? 'B' : 'A');
        return PM3_EOPABORTED;
    }

    if (singleSector) {
        int16_t isOK = mfnested(blockNo, keyType, key, trgBlockNo, trgKeyType, keyBlock, true);
        switch (isOK) {
            case PM3_ETIMEOUT:
                PrintAndLogEx(ERR, "Command execute timeout\n");
                break;
            case PM3_EOPABORTED:
                PrintAndLogEx(WARNING, "Button pressed. Aborted.\n");
                break;
            case PM3_EFAILED:
                PrintAndLogEx(FAILED, "Tag isn't vulnerable to Nested Attack (PRNG is not predictable).\n");
                break;
            case PM3_ESOFT:
                PrintAndLogEx(FAILED, "No valid key found");
                break;
            case PM3_SUCCESS:
                key64 = bytes_to_num(keyBlock, 6);

                // transfer key to the emulator
                if (transferToEml) {
                    uint8_t sectortrailer;

                    if (trgBlockNo < 32 * 4) {  // 4 block sector
                        sectortrailer = trgBlockNo | 0x03;
                    } else {                    // 16 block sector
                        sectortrailer = trgBlockNo | 0x0f;
                    }
                    mfEmlGetMem(keyBlock, sectortrailer, 1);

                    if (!trgKeyType)
                        num_to_bytes(key64, 6, keyBlock);
                    else
                        num_to_bytes(key64, 6, &keyBlock[10]);

                    mfEmlSetMem(keyBlock, sectortrailer, 1);
                    PrintAndLogEx(SUCCESS, "Key transferred to emulator memory.");
                }
                return PM3_SUCCESS;
            default :
                PrintAndLogEx(ERR, "Unknown error.\n");
        }
        return PM3_SUCCESS;
    } else { // ------------------------------------  multiple sectors working
        uint64_t t1 = msclock();

        e_sector = calloc(SectorsCnt, sizeof(sector_t));
        if (e_sector == NULL) return PM3_EMALLOC;

        // add our known key
        e_sector[GetSectorFromBlockNo(blockNo)].foundKey[keyType] = 1;
        e_sector[GetSectorFromBlockNo(blockNo)].Key[keyType] = key64;

        //test current key and additional standard keys first
        // add parameter key
        memcpy(keyBlock + (ARRAYLEN(g_mifare_default_keys) * 6), key, 6);

        for (int cnt = 0; cnt < ARRAYLEN(g_mifare_default_keys); cnt++) {
            num_to_bytes(g_mifare_default_keys[cnt], 6, (uint8_t *)(keyBlock + cnt * 6));
        }

        PrintAndLogEx(SUCCESS, "Testing known keys. Sector count "_YELLOW_("%d"), SectorsCnt);
        int res = mfCheckKeys_fast(SectorsCnt, true, true, 1, ARRAYLEN(g_mifare_default_keys) + 1, keyBlock, e_sector, false);
        if (res == PM3_SUCCESS) {
            PrintAndLogEx(SUCCESS, "Fast check found all keys");
            goto jumptoend;
        }

        uint64_t t2 = msclock() - t1;
        PrintAndLogEx(SUCCESS, "Time to check " _YELLOW_("%zu") " known keys: %.0f seconds\n", ARRAYLEN(g_mifare_default_keys), (float)t2 / 1000.0);
        PrintAndLogEx(SUCCESS, "enter nested key recovery");

        // nested sectors
        bool calibrate = true;

        for (trgKeyType = 0; trgKeyType < 2; ++trgKeyType) {
            for (uint8_t sectorNo = 0; sectorNo < SectorsCnt; ++sectorNo) {
                for (int i = 0; i < MIFARE_SECTOR_RETRY; i++) {

                    if (e_sector[sectorNo].foundKey[trgKeyType]) continue;

                    int16_t isOK = mfnested(blockNo, keyType, key, FirstBlockOfSector(sectorNo), trgKeyType, keyBlock, calibrate);
                    switch (isOK) {
                        case PM3_ETIMEOUT:
                            PrintAndLogEx(ERR, "Command execute timeout\n");
                            break;
                        case PM3_EOPABORTED:
                            PrintAndLogEx(WARNING, "button pressed. Aborted.\n");
                            break;
                        case PM3_EFAILED :
                            PrintAndLogEx(FAILED, "Tag isn't vulnerable to Nested Attack (PRNG is not predictable).\n");
                            break;
                        case PM3_ESOFT:
                            //key not found
                            calibrate = false;
                            continue;
                        case PM3_SUCCESS:
                            calibrate = false;
                            e_sector[sectorNo].foundKey[trgKeyType] = 1;
                            e_sector[sectorNo].Key[trgKeyType] = bytes_to_num(keyBlock, 6);

                            mfCheckKeys_fast(SectorsCnt, true, true, 2, 1, keyBlock, e_sector, false);
                            continue;
                        default :
                            PrintAndLogEx(ERR, "Unknown error.\n");
                    }
                    free(e_sector);
                    return PM3_ESOFT;
                }
            }
        }

        t1 = msclock() - t1;
        PrintAndLogEx(SUCCESS, "time in nested " _YELLOW_("%.0f") " seconds\n", (float)t1 / 1000.0);


        // 20160116 If Sector A is found, but not Sector B,  try just reading it of the tag?
        PrintAndLogEx(INFO, "trying to read key B...");
        for (int i = 0; i < SectorsCnt; i++) {
            // KEY A but not KEY B
            if (e_sector[i].foundKey[0] && !e_sector[i].foundKey[1]) {

                uint8_t sectrail = (FirstBlockOfSector(i) + NumBlocksPerSector(i) - 1);

                PrintAndLogEx(SUCCESS, "reading block %d", sectrail);

                mf_readblock_t payload;
                payload.blockno = sectrail;
                payload.keytype = 0;

                num_to_bytes(e_sector[i].Key[0], 6, payload.key); // KEY A

                clearCommandBuffer();
                SendCommandNG(CMD_HF_MIFARE_READBL, (uint8_t *)&payload, sizeof(mf_readblock_t));

                PacketResponseNG resp;
                if (!WaitForResponseTimeout(CMD_HF_MIFARE_READBL, &resp, 1500)) continue;

                if (resp.status != PM3_SUCCESS) continue;

                uint8_t *data = resp.data.asBytes;
                key64 = bytes_to_num(data + 10, 6);
                if (key64) {
                    PrintAndLogEx(SUCCESS, "data: %s", sprint_hex(data + 10, 6));
                    e_sector[i].foundKey[1] = true;
                    e_sector[i].Key[1] = key64;
                }
            }
        }

jumptoend:

        PrintAndLogEx(NORMAL, "");
        PrintAndLogEx(SUCCESS, _GREEN_("found keys:"));

        //print them
        printKeyTable(SectorsCnt, e_sector);

        // transfer them to the emulator
        if (transferToEml) {
            // fast push mode
            conn.block_after_ACK = true;
            for (int i = 0; i < SectorsCnt; i++) {
                mfEmlGetMem(keyBlock, FirstBlockOfSector(i) + NumBlocksPerSector(i) - 1, 1);

                if (e_sector[i].foundKey[0])
                    num_to_bytes(e_sector[i].Key[0], 6, keyBlock);

                if (e_sector[i].foundKey[1])
                    num_to_bytes(e_sector[i].Key[1], 6, &keyBlock[10]);

                if (i == SectorsCnt - 1) {
                    // Disable fast mode on last packet
                    conn.block_after_ACK = false;
                }
                mfEmlSetMem(keyBlock, FirstBlockOfSector(i) + NumBlocksPerSector(i) - 1, 1);
            }
            PrintAndLogEx(SUCCESS, "keys transferred to emulator memory.");
        }

        // Create dump file
        if (createDumpFile) {
            char *fptr = GenerateFilename("hf-mf-", "-key.bin");
            if (createMfcKeyDump(fptr, SectorsCnt, e_sector) != PM3_SUCCESS) {
                PrintAndLogEx(ERR, "Failed to save keys to file");
                free(e_sector);
                free(fptr);
                return PM3_ESOFT;
            }
            free(fptr);
        }
        free(e_sector);
    }
    return PM3_SUCCESS;
}

static int CmdHF14AMfNestedStatic(const char *Cmd) {
    CLIParserContext *ctx;
    CLIParserInit(&ctx, "hf mf staticnested",
                  "Execute Nested attack against MIFARE Classic card with static nonce for key recovery",
                  "hf mf staticnested -t 0 -b 0 --keya -k FFFFFFFFFFFF                     -> Key recovery against MIFARE Mini\n"
                  "hf mf staticnested -t 1 -b 0 --keya -k FFFFFFFFFFFF                     -> Key recovery against MIFARE Classic 1k\n"
                  "hf mf staticnested -t 2 -b 0 --keya -k FFFFFFFFFFFF                     -> Key recovery against MIFARE 2k\n"
                  "hf mf staticnested -t 4 -b 0 --keya -k FFFFFFFFFFFF                     -> Key recovery against MIFARE 4k\n");

    void *argtable[] = {
        arg_param_begin,
        arg_str0("k", "key", "<hex>", "Key specified as 12 hex symbols"),
        arg_int0("t", "type", "<0-4>", "MIFARE Classic type"),
        arg_int0("b", "block", "<dec>", "Input block number"),
        arg_lit0(NULL, "keya", "Input key specified is A key (default)"),
        arg_lit0(NULL, "keyb", "Input key specified is B key"),
        arg_lit0("e", "emukeys", "Fill simulator keys from found keys"),
        arg_lit0(NULL, "dumpkeys", "Dump found keys to file"),
        arg_param_end
    };
    CLIExecWithReturn(ctx, Cmd, argtable, false);

    int keylen = 0;
    uint8_t key[6] = {0};
    CLIGetHexWithReturn(ctx, 1, key, &keylen);
<<<<<<< HEAD

    uint8_t SectorsCnt = NewNumOfSectors(arg_get_u32_def(ctx, 2, 1));

    uint8_t blockNo = arg_get_u32_def(ctx, 3, 0);

    uint8_t keyType = 0;

    if (arg_get_lit(ctx, 4) && arg_get_lit(ctx, 5)) {
        CLIParserFree(ctx);
        PrintAndLogEx(WARNING, "Input key type must be A or B");
        return PM3_EINVARG;
    } else if (arg_get_lit(ctx, 5)) {
        keyType = 1;
    }

    bool transferToEml = arg_get_lit(ctx, 6);
    bool createDumpFile = arg_get_lit(ctx, 7);

    CLIParserFree(ctx);

    //validations
    if (SectorsCnt == 0) {
        PrintAndLogEx(WARNING, "Invalid MIFARE Type");
=======

    uint8_t SectorsCnt = NewNumOfSectors(arg_get_u32_def(ctx, 2, 1));

    uint8_t blockNo = arg_get_u32_def(ctx, 3, 0);

    uint8_t keyType = 0;

    if (arg_get_lit(ctx, 4) && arg_get_lit(ctx, 5)) {
        CLIParserFree(ctx);
        PrintAndLogEx(WARNING, "Input key type must be A or B");
>>>>>>> 9da310bb
        return PM3_EINVARG;
    } else if (arg_get_lit(ctx, 5)) {
        keyType = 1;
    }

<<<<<<< HEAD
    if (keylen != 6) {
        PrintAndLogEx(WARNING, "Input key must include 12 HEX symbols");
        return PM3_EINVARG;
    }

    sector_t *e_sector = NULL;

    uint8_t trgKeyType = 0;

    uint8_t keyBlock[(ARRAYLEN(g_mifare_default_keys) + 1) * 6];
    uint64_t key64 = 0;
=======
    bool transferToEml = arg_get_lit(ctx, 6);
    bool createDumpFile = arg_get_lit(ctx, 7);

    CLIParserFree(ctx);

    //validations
    if (SectorsCnt == 0) {
        PrintAndLogEx(WARNING, "Invalid MIFARE Type");    
        return PM3_EINVARG;
    }

    if (keylen != 6) {
        PrintAndLogEx(WARNING, "Input key must include 12 HEX symbols");
        return PM3_EINVARG;
    }
>>>>>>> 9da310bb

    sector_t *e_sector = NULL;
    
    uint8_t trgKeyType = 0;
    
    uint8_t keyBlock[(ARRAYLEN(g_mifare_default_keys) + 1) * 6];
    uint64_t key64 = 0;

    // check if tag have static nonce
    if (detect_classic_static_nonce() != NONCE_STATIC) {
        PrintAndLogEx(WARNING, "Normal nonce detected, or failed read of card. Quitting...");
        PrintAndLogEx(INFO, "\t Try use " _YELLOW_("`hf mf nested`"));
        return PM3_EOPABORTED;
    }

    // check if we can authenticate to sector
    if (mfCheckKeys(blockNo, keyType, true, 1, key, &key64) != PM3_SUCCESS) {
        PrintAndLogEx(WARNING, "Wrong key. Can't authenticate to block: %3d key type: %c", blockNo, keyType ? 'B' : 'A');
        return PM3_EOPABORTED;
    }

    if (IfPm3Flash()) {
        PrintAndLogEx(INFO, "RDV4 with flashmemory supported detected.");
    }

    uint64_t t1 = msclock();

    e_sector = calloc(SectorsCnt, sizeof(sector_t));
    if (e_sector == NULL) return PM3_EMALLOC;

    // add our known key
    e_sector[GetSectorFromBlockNo(blockNo)].foundKey[keyType] = 1;
    e_sector[GetSectorFromBlockNo(blockNo)].Key[keyType] = key64;

    //test current key and additional standard keys first
    // add parameter key
    memcpy(keyBlock + (ARRAYLEN(g_mifare_default_keys) * 6), key, 6);

    for (int cnt = 0; cnt < ARRAYLEN(g_mifare_default_keys); cnt++) {
        num_to_bytes(g_mifare_default_keys[cnt], 6, (uint8_t *)(keyBlock + cnt * 6));
    }

    PrintAndLogEx(SUCCESS, "Testing known keys. Sector count "_YELLOW_("%d"), SectorsCnt);
    int res = mfCheckKeys_fast(SectorsCnt, true, true, 1, ARRAYLEN(g_mifare_default_keys) + 1, keyBlock, e_sector, false);
    if (res == PM3_SUCCESS) {
        // all keys found
        PrintAndLogEx(SUCCESS, "Fast check found all keys");
        goto jumptoend;
    }

    uint64_t t2 = msclock() - t1;
    PrintAndLogEx(SUCCESS, "Time to check "_YELLOW_("%zu") " known keys: %.0f seconds\n", ARRAYLEN(g_mifare_default_keys), (float)t2 / 1000.0);
    PrintAndLogEx(SUCCESS, "enter static nested key recovery");

    // nested sectors
    for (trgKeyType = 0; trgKeyType < 2; ++trgKeyType) {
        for (uint8_t sectorNo = 0; sectorNo < SectorsCnt; ++sectorNo) {

            for (int i = 0; i < 1; i++) {

                if (e_sector[sectorNo].foundKey[trgKeyType]) continue;

                int16_t isOK = mfStaticNested(blockNo, keyType, key, FirstBlockOfSector(sectorNo), trgKeyType, keyBlock);
                switch (isOK) {
                    case PM3_ETIMEOUT :
                        PrintAndLogEx(ERR, "Command execute timeout");
                        break;
                    case PM3_EOPABORTED :
                        PrintAndLogEx(WARNING, "aborted via keyboard.");
                        break;
                    case PM3_ESOFT :
                        continue;
                    case PM3_SUCCESS :
                        e_sector[sectorNo].foundKey[trgKeyType] = 1;
                        e_sector[sectorNo].Key[trgKeyType] = bytes_to_num(keyBlock, 6);

                        mfCheckKeys_fast(SectorsCnt, true, true, 2, 1, keyBlock, e_sector, false);
                        continue;
                    default :
                        PrintAndLogEx(ERR, "unknown error.\n");
                }
                free(e_sector);
                return PM3_ESOFT;
            }
        }
    }

    t1 = msclock() - t1;
    PrintAndLogEx(SUCCESS, "time in static nested " _YELLOW_("%.0f") " seconds\n", (float)t1 / 1000.0);


    // 20160116 If Sector A is found, but not Sector B,  try just reading it of the tag?
    PrintAndLogEx(INFO, "trying to read key B...");
    for (int i = 0; i < SectorsCnt; i++) {
        // KEY A but not KEY B
        if (e_sector[i].foundKey[0] && !e_sector[i].foundKey[1]) {

            uint8_t sectrail = (FirstBlockOfSector(i) + NumBlocksPerSector(i) - 1);

            PrintAndLogEx(SUCCESS, "reading block %d", sectrail);

            mf_readblock_t payload;
            payload.blockno = sectrail;
            payload.keytype = 0;

            num_to_bytes(e_sector[i].Key[0], 6, payload.key); // KEY A

            clearCommandBuffer();
            SendCommandNG(CMD_HF_MIFARE_READBL, (uint8_t *)&payload, sizeof(mf_readblock_t));

            PacketResponseNG resp;
            if (!WaitForResponseTimeout(CMD_HF_MIFARE_READBL, &resp, 1500)) continue;

            if (resp.status != PM3_SUCCESS) continue;

            uint8_t *data = resp.data.asBytes;
            key64 = bytes_to_num(data + 10, 6);
            if (key64) {
                PrintAndLogEx(SUCCESS, "data: %s", sprint_hex(data + 10, 6));
                e_sector[i].foundKey[1] = true;
                e_sector[i].Key[1] = key64;
            }
        }
    }

jumptoend:

    PrintAndLogEx(NORMAL, "");
    PrintAndLogEx(SUCCESS, _GREEN_("found keys:"));

    //print them
    printKeyTable(SectorsCnt, e_sector);

    // transfer them to the emulator
    if (transferToEml) {
        // fast push mode
        conn.block_after_ACK = true;
        for (int i = 0; i < SectorsCnt; i++) {
            mfEmlGetMem(keyBlock, FirstBlockOfSector(i) + NumBlocksPerSector(i) - 1, 1);

            if (e_sector[i].foundKey[0])
                num_to_bytes(e_sector[i].Key[0], 6, keyBlock);

            if (e_sector[i].foundKey[1])
                num_to_bytes(e_sector[i].Key[1], 6, &keyBlock[10]);

            if (i == SectorsCnt - 1) {
                // Disable fast mode on last packet
                conn.block_after_ACK = false;
            }
            mfEmlSetMem(keyBlock, FirstBlockOfSector(i) + NumBlocksPerSector(i) - 1, 1);
        }
        PrintAndLogEx(SUCCESS, "keys transferred to emulator memory.");
    }

    // Create dump file
    if (createDumpFile) {
        char *fptr = GenerateFilename("hf-mf-", "-key.bin");
        if (createMfcKeyDump(fptr, SectorsCnt, e_sector) != PM3_SUCCESS) {
            PrintAndLogEx(ERR, "Failed to save keys to file");
            free(e_sector);
            free(fptr);
            return PM3_ESOFT;
        }
        free(fptr);
    }
    free(e_sector);

    return PM3_SUCCESS;
}

static int CmdHF14AMfNestedHard(const char *Cmd) {
    uint8_t blockNo = 0;
    uint8_t keyType = 0;
    uint8_t trgBlockNo = 0;
    uint8_t trgKeyType = 0;
    uint8_t key[6] = {0, 0, 0, 0, 0, 0};
    uint8_t trgkey[6] = {0, 0, 0, 0, 0, 0};
    uint8_t cmdp = 0;
    char filename[FILE_PATH_SIZE] = {0};
    char szTemp[FILE_PATH_SIZE - 20];
    char ctmp;

    bool know_target_key = false;
    bool nonce_file_read = false;
    bool nonce_file_write = false;
    bool slow = false;
    int tests = 0;

    switch (tolower(param_getchar(Cmd, cmdp))) {
        case 'h':
            return usage_hf14_hardnested();
        case 'r': {
            char *fptr = GenerateFilename("hf-mf-", "-nonces.bin");
            if (fptr == NULL)
                strncpy(filename, "nonces.bin", FILE_PATH_SIZE - 1);
            else
                strncpy(filename, fptr, FILE_PATH_SIZE - 1);

            free(fptr);
            nonce_file_read = true;
            if (!param_gethex(Cmd, cmdp + 1, trgkey, 12)) {
                know_target_key = true;
            }
            cmdp++;
            break;
        }
        case 't':
            tests = param_get32ex(Cmd, cmdp + 1, 100, 10);
            if (!param_gethex(Cmd, cmdp + 2, trgkey, 12)) {
                know_target_key = true;
            }
            cmdp += 2;
            break;
        default:
            if (param_getchar(Cmd, cmdp) == 0x00) {
                PrintAndLogEx(WARNING, "Block number is missing");
                return usage_hf14_hardnested();
            }

            blockNo = param_get8(Cmd, cmdp);
            ctmp = tolower(param_getchar(Cmd, cmdp + 1));
            if (ctmp != 'a' && ctmp != 'b') {
                PrintAndLogEx(WARNING, "Key type must be A or B");
                return 1;
            }

            if (ctmp != 'a') {
                keyType = 1;
            }

            if (param_gethex(Cmd, cmdp + 2, key, 12)) {
                PrintAndLogEx(WARNING, "Key must include 12 HEX symbols");
                return 1;
            }

            if (param_getchar(Cmd, cmdp + 3) == 0x00) {
                PrintAndLogEx(WARNING, "Target block number is missing");
                return 1;
            }

            trgBlockNo = param_get8(Cmd, cmdp + 3);

            ctmp = tolower(param_getchar(Cmd, cmdp + 4));
            if (ctmp != 'a' && ctmp != 'b') {
                PrintAndLogEx(WARNING, "Target key type must be A or B");
                return 1;
            }
            if (ctmp != 'a') {
                trgKeyType = 1;
            }
            cmdp += 5;
    }
    if (!param_gethex(Cmd, cmdp, trgkey, 12)) {
        know_target_key = true;
        cmdp++;
    }

    while ((ctmp = param_getchar(Cmd, cmdp))) {
        switch (tolower(ctmp)) {
            case 's':
                slow = true;
                break;
            case 'w': {
                nonce_file_write = true;
                char *fptr = GenerateFilename("hf-mf-", "-nonces.bin");
                if (fptr == NULL)
                    return 1;
                strncpy(filename, fptr, FILE_PATH_SIZE - 1);
                free(fptr);
                break;
            }
            case 'u':
                param_getstr(Cmd, cmdp + 1, szTemp, FILE_PATH_SIZE - 20);
                snprintf(filename, FILE_PATH_SIZE, "hf-mf-%s-nonces.bin", szTemp);
                cmdp++;
                break;
            case 'f':
                param_getstr(Cmd, cmdp + 1, szTemp, FILE_PATH_SIZE - 20);
                strncpy(filename, szTemp, FILE_PATH_SIZE - 20);
                cmdp++;
                break;
            case 'i':
                SetSIMDInstr(SIMD_AUTO);
                ctmp = tolower(param_getchar(Cmd, cmdp + 1));
                switch (ctmp) {
#if defined(COMPILER_HAS_SIMD_AVX512)
                    case '5':
                        SetSIMDInstr(SIMD_AVX512);
                        break;
#endif
#if defined(COMPILER_HAS_SIMD)
                    case '2':
                        SetSIMDInstr(SIMD_AVX2);
                        break;
                    case 'a':
                        SetSIMDInstr(SIMD_AVX);
                        break;
                    case 's':
                        SetSIMDInstr(SIMD_SSE2);
                        break;
                    case 'm':
                        SetSIMDInstr(SIMD_MMX);
                        break;
#endif
                    case 'n':
                        SetSIMDInstr(SIMD_NONE);
                        break;
                    default:
                        PrintAndLogEx(WARNING, "Unknown SIMD type. %c", ctmp);
                        return 1;
                }
                cmdp += 2;
                break;
            default:
                PrintAndLogEx(WARNING, "Unknown parameter '%c'\n", ctmp);
                usage_hf14_hardnested();
                return 1;
        }
        cmdp++;
    }

    if (!know_target_key && nonce_file_read == false) {

        // check if tag doesn't have static nonce
        if (detect_classic_static_nonce() == NONCE_STATIC) {
            PrintAndLogEx(WARNING, "Static nonce detected. Quitting...");
            PrintAndLogEx(HINT, "\tTry use `" _YELLOW_("hf mf staticnested") "`");
            return PM3_EOPABORTED;
        }

        uint64_t key64 = 0;
        // check if we can authenticate to sector
        if (mfCheckKeys(blockNo, keyType, true, 1, key, &key64) != PM3_SUCCESS) {
            PrintAndLogEx(WARNING, "Key is wrong. Can't authenticate to block: %3d  key type: %c", blockNo, keyType ? 'B' : 'A');
            return 3;
        }
    }

    PrintAndLogEx(INFO, "Target block no:%3d, target key type:%c, known target key: 0x%02x%02x%02x%02x%02x%02x%s",
                  trgBlockNo,
                  trgKeyType ? 'B' : 'A',
                  trgkey[0], trgkey[1], trgkey[2], trgkey[3], trgkey[4], trgkey[5],
                  know_target_key ? "" : " (not set)"
                 );
    PrintAndLogEx(INFO, "File action: %s, Slow: %s, Tests: %d ",
                  nonce_file_write ? "write" : nonce_file_read ? "read" : "none",
                  slow ? "Yes" : "No",
                  tests);

    uint64_t foundkey = 0;
    int16_t isOK = mfnestedhard(blockNo, keyType, key, trgBlockNo, trgKeyType, know_target_key ? trgkey : NULL, nonce_file_read, nonce_file_write, slow, tests, &foundkey, filename);

    if ((tests == 0) && IfPm3Iso14443a()) {
        DropField();
    }

    if (isOK) {
        switch (isOK) {
            case 1 :
                PrintAndLogEx(ERR, "Error: No response from Proxmark3.\n");
                break;
            case 2 :
                PrintAndLogEx(NORMAL, "Button pressed. Aborted.\n");
                break;
            default :
                break;
        }
        return 2;
    }
    return 0;
}

static int CmdHF14AMfAutoPWN(const char *Cmd) {
    // Nested and Hardnested parameter
    uint8_t blockNo = 0;
    uint8_t keyType = 0;
    uint8_t key[6] = {0};
    uint64_t key64 = 0;
    bool calibrate = true;
    // Attack key storage variables
    uint8_t *keyBlock = NULL;
    uint32_t key_cnt = 0;
    sector_t *e_sector;
    uint8_t sectors_cnt = MIFARE_1K_MAXSECTOR;
    int block_cnt = MIFARE_1K_MAXBLOCK;
    uint8_t tmp_key[6] = {0};
    bool know_target_key = false;
    // For the timer
    uint64_t t1;
    // Parameters and dictionary file
    char filename[FILE_PATH_SIZE] = {0};
    uint8_t cmdp = 0;
    char ctmp;
    // Nested and Hardnested returned status
    uint64_t foundkey = 0;
    int isOK = 0;
    int current_sector_i = 0, current_key_type_i = 0;
    // Dumping and transfere to simulater memory
    uint8_t block[16] = {0x00};
    uint8_t *dump;
    int bytes;
    // Settings
    bool slow = false;
    bool legacy_mfchk = false;
    int prng_type = PM3_EUNDEF;
    int has_staticnonce;
    bool verbose = false;
    bool has_filename = false;
    bool errors = false;
    uint8_t num_found_keys = 0;

    // Parse the options given by the user
    while ((ctmp = param_getchar(Cmd, cmdp)) && !errors) {
        switch (tolower(ctmp)) {
            case 'h':
                return usage_hf14_autopwn();
            case 'f':
                if (param_getstr(Cmd, cmdp + 1, filename, FILE_PATH_SIZE) >= FILE_PATH_SIZE) {
                    PrintAndLogEx(FAILED, "Filename too long");
                    errors = true;
                } else {
                    has_filename = true;
                }
                cmdp += 2;
                break;
            case 'l':
                legacy_mfchk = true;
                cmdp++;
                break;
            case 'v':
                verbose = true;
                cmdp++;
                break;
            case '*':
                // Get the number of sectors
                sectors_cnt = NumOfSectors(param_getchar(Cmd, cmdp + 1));
                block_cnt = NumOfBlocks(param_getchar(Cmd, cmdp + 1));
                cmdp += 2;
                break;
            case 'k':
                // Get the known block number
                if (param_getchar(Cmd, cmdp + 1) == 0x00) {
                    errors = true;
                    break;
                }

                blockNo = param_get8(Cmd, cmdp + 1);

                // Get the knonwn block type
                ctmp = tolower(param_getchar(Cmd, cmdp + 2));
                if (ctmp != 'a' && ctmp != 'b') {
                    PrintAndLogEx(WARNING, "Key type must be A or B");
                    errors = true;
                    break;
                }

                if (ctmp != 'a') {
                    keyType = 1;
                }

                // Get the known block key
                if (param_gethex(Cmd, cmdp + 3, key, 12)) {
                    PrintAndLogEx(WARNING, "Key must include 12 HEX symbols");
                    errors = true;
                }
                know_target_key = true;
                cmdp += 3;
            case 's':
                slow = true;
                cmdp++;
                break;
            case 'i':
                SetSIMDInstr(SIMD_AUTO);
                ctmp = tolower(param_getchar(Cmd, cmdp + 1));
                switch (ctmp) {
#if defined(COMPILER_HAS_SIMD_AVX512)
                    case '5':
                        SetSIMDInstr(SIMD_AVX512);
                        break;
#endif
#if defined(COMPILER_HAS_SIMD)
                    case '2':
                        SetSIMDInstr(SIMD_AVX2);
                        break;
                    case 'a':
                        SetSIMDInstr(SIMD_AVX);
                        break;
                    case 's':
                        SetSIMDInstr(SIMD_SSE2);
                        break;
                    case 'm':
                        SetSIMDInstr(SIMD_MMX);
                        break;
#endif
                    case 'n':
                        SetSIMDInstr(SIMD_NONE);
                        break;
                    default:
                        PrintAndLogEx(WARNING, "Unknown SIMD type. %c", ctmp);
                        return PM3_EINVARG;
                }
                cmdp += 2;
                break;
            default:
                PrintAndLogEx(WARNING, "Unknown parameter '%c'\n", ctmp);
                return usage_hf14_autopwn();
        }
    }

    if (errors) {
        return usage_hf14_autopwn();
    }

    // create/initialize key storage structure
    int32_t res = initSectorTable(&e_sector, sectors_cnt);
    if (res != sectors_cnt) {
        free(e_sector);
        return PM3_EMALLOC;
    }

    // read uid to generate a filename for the key file
    char *fptr = GenerateFilename("hf-mf-", "-key.bin");

    // check if tag doesn't have static nonce
    has_staticnonce = detect_classic_static_nonce();

    // card prng type (weak=1 / hard=0 / select/card comm error = negative value)
    if (has_staticnonce == NONCE_NORMAL)  {
        prng_type = detect_classic_prng();
        if (prng_type < 0) {
            PrintAndLogEx(FAILED, "\nNo tag detected or other tag communication error");
            free(e_sector);
            free(fptr);
            return prng_type;
        }
    }

    // print parameters
    if (verbose) {
        PrintAndLogEx(INFO, "======================= " _YELLOW_("SETTINGS") " =======================");
        PrintAndLogEx(INFO, " card sectors .. " _YELLOW_("%d"), sectors_cnt);
        PrintAndLogEx(INFO, " key supplied .. " _YELLOW_("%s"), know_target_key ? "True" : "False");
        PrintAndLogEx(INFO, " known sector .. " _YELLOW_("%d"), blockNo);
        PrintAndLogEx(INFO, " keytype ....... " _YELLOW_("%c"), keyType ? 'B' : 'A');
        PrintAndLogEx(INFO, " known key ..... " _YELLOW_("%s"), sprint_hex(key, sizeof(key)));

        if (has_staticnonce == NONCE_STATIC)
            PrintAndLogEx(INFO, " card PRNG ..... " _YELLOW_("STATIC"));
        else if (has_staticnonce == NONCE_NORMAL)
            PrintAndLogEx(INFO, " card PRNG ..... " _YELLOW_("%s"), prng_type ? "WEAK" : "HARD");
        else
            PrintAndLogEx(INFO, " card PRNG ..... " _YELLOW_("Could not determine PRNG,") " " _RED_("read failed."));

        PrintAndLogEx(INFO, " dictionary .... " _YELLOW_("%s"), strlen(filename) ? filename : "NONE");
        PrintAndLogEx(INFO, " legacy mode ... " _YELLOW_("%s"), legacy_mfchk ? "True" : "False");

        PrintAndLogEx(INFO, "========================================================================");
    }

    // Start the timer
    t1 = msclock();

    // check the user supplied key
    if (know_target_key == false) {
        PrintAndLogEx(WARNING, "no known key was supplied, key recovery might fail");
    } else {
        if (verbose) {
            PrintAndLogEx(INFO, "======================= " _YELLOW_("START KNOWN KEY ATTACK") " =======================");
        }

        if (mfCheckKeys(FirstBlockOfSector(blockNo), keyType, true, 1, key, &key64) == PM3_SUCCESS) {
            PrintAndLogEx(INFO, "target sector:%3u key type: %c -- using valid key [ " _GREEN_("%s") "] (used for nested / hardnested attack)",
                          blockNo,
                          keyType ? 'B' : 'A',
                          sprint_hex(key, sizeof(key))
                         );

            // Store the key for the nested / hardnested attack (if supplied by the user)
            e_sector[blockNo].Key[keyType] = key64;
            e_sector[blockNo].foundKey[keyType] = 'U';

            ++num_found_keys;
        } else {
            know_target_key = false;
            PrintAndLogEx(FAILED, "Key is wrong. Can't authenticate to sector:"_RED_("%3d") " key type: "_RED_("%c") " key: " _RED_("%s"),
                          blockNo,
                          keyType ? 'B' : 'A',
                          sprint_hex(key, sizeof(key))
                         );
            PrintAndLogEx(WARNING, "falling back to dictionary");
        }

        // Check if the user supplied key is used by other sectors
        for (int i = 0; i < sectors_cnt; i++) {
            for (int j = 0; j < 2; j++) {
                if (e_sector[i].foundKey[j] == 0) {
                    if (mfCheckKeys(FirstBlockOfSector(i), j, true, 1, key, &key64) == PM3_SUCCESS) {
                        e_sector[i].Key[j] = bytes_to_num(key, 6);
                        e_sector[i].foundKey[j] = 'U';

                        // If the user supplied secctor / keytype was wrong --> just be nice and correct it ;)
                        if (know_target_key == false) {
                            num_to_bytes(e_sector[i].Key[j], 6, key);
                            know_target_key = true;
                            blockNo = i;
                            keyType = j;
                            PrintAndLogEx(SUCCESS, "target sector:%3u key type: %c -- found valid key [ " _GREEN_("%s") "] (used for nested / hardnested attack)",
                                          i,
                                          j ? 'B' : 'A',
                                          sprint_hex(key, sizeof(key))
                                         );
                        } else {
                            PrintAndLogEx(SUCCESS, "target sector:%3u key type: %c -- found valid key [ " _GREEN_("%s") "]",
                                          i,
                                          j ? 'B' : 'A',
                                          sprint_hex(key, sizeof(key))
                                         );
                        }
                        ++num_found_keys;
                    }
                }
            }
        }

        if (num_found_keys == sectors_cnt * 2) {
            goto all_found;
        }
    }

    bool load_success = true;
    // Load the dictionary
    if (has_filename) {
        res = loadFileDICTIONARY_safe(filename, (void **) &keyBlock, 6, &key_cnt);
        if (res != PM3_SUCCESS || key_cnt == 0 || keyBlock == NULL) {
            PrintAndLogEx(FAILED, "An error occurred while loading the dictionary! (we will use the default keys now)");
            if (keyBlock != NULL) {
                free(keyBlock);
            }
            load_success = false;
        }
    }

    if (has_filename == false || load_success == false) {
        keyBlock = calloc(ARRAYLEN(g_mifare_default_keys), 6);
        if (keyBlock == NULL) {
            free(e_sector);
            free(fptr);
            return PM3_EMALLOC;
        }

        for (int cnt = 0; cnt < ARRAYLEN(g_mifare_default_keys); cnt++) {
            num_to_bytes(g_mifare_default_keys[cnt], 6, keyBlock + cnt * 6);
        }
        key_cnt = ARRAYLEN(g_mifare_default_keys);
        PrintAndLogEx(SUCCESS, "loaded " _GREEN_("%2d") " keys from hardcoded default array", key_cnt);
    }

    // Use the dictionary to find sector keys on the card
    if (verbose) PrintAndLogEx(INFO, "======================= " _YELLOW_("START DICTIONARY ATTACK") " =======================");

    if (legacy_mfchk) {
        // Check all the sectors
        for (int i = 0; i < sectors_cnt; i++) {
            for (int j = 0; j < 2; j++) {
                // Check if the key is known
                if (e_sector[i].foundKey[j] == 0) {
                    for (uint32_t k = 0; k < key_cnt; k++) {
                        PrintAndLogEx(NORMAL, "." NOLF);
                        fflush(stdout);

                        if (mfCheckKeys(FirstBlockOfSector(i), j, true, 1, (keyBlock + (6 * k)), &key64) == PM3_SUCCESS) {
                            e_sector[i].Key[j] = bytes_to_num((keyBlock + (6 * k)), 6);
                            e_sector[i].foundKey[j] = 'D';
                            ++num_found_keys;
                            break;
                        }
                    }
                }
            }
        }
        PrintAndLogEx(NORMAL, "");
    } else {

        uint32_t chunksize = key_cnt > (PM3_CMD_DATA_SIZE / 6) ? (PM3_CMD_DATA_SIZE / 6) : key_cnt;
        bool firstChunk = true, lastChunk = false;

        for (uint8_t strategy = 1; strategy < 3; strategy++) {
            PrintAndLogEx(INFO, "running strategy %u", strategy);
            // main keychunk loop
            for (uint32_t i = 0; i < key_cnt; i += chunksize) {

                if (kbd_enter_pressed()) {
                    PrintAndLogEx(WARNING, "\naborted via keyboard!\n");
                    i = key_cnt;
                    strategy = 3;
                    break; // Exit the loop
                }
                uint32_t size = ((key_cnt - i)  > chunksize) ? chunksize : key_cnt - i;
                // last chunk?
                if (size == key_cnt - i)
                    lastChunk = true;

                res = mfCheckKeys_fast(sectors_cnt, firstChunk, lastChunk, strategy, size, keyBlock + (i * 6), e_sector, false);
                if (firstChunk)
                    firstChunk = false;
                // all keys,  aborted
                if (res == PM3_SUCCESS) {
                    i = key_cnt;
                    strategy = 3;
                    break; // Exit the loop
                }
            } // end chunks of keys
            firstChunk = true;
            lastChunk = false;
        } // end strategy
    }

    // Analyse the dictionary attack
    for (int i = 0; i < sectors_cnt; i++) {
        for (int j = 0; j < 2; j++) {
            if (e_sector[i].foundKey[j] == 1) {
                e_sector[i].foundKey[j] = 'D';
                num_to_bytes(e_sector[i].Key[j], 6, tmp_key);

                // Store valid credentials for the nested / hardnested attack if none exist
                if (know_target_key == false) {
                    num_to_bytes(e_sector[i].Key[j], 6, key);
                    know_target_key = true;
                    blockNo = i;
                    keyType = j;
                    PrintAndLogEx(SUCCESS, "target sector:%3u key type: %c -- found valid key [ " _GREEN_("%s") "] (used for nested / hardnested attack)",
                                  i,
                                  j ? 'B' : 'A',
                                  sprint_hex(tmp_key, sizeof(tmp_key))
                                 );
                } else {
                    PrintAndLogEx(SUCCESS, "target sector:%3u key type: %c -- found valid key [ " _GREEN_("%s") "]",
                                  i,
                                  j ? 'B' : 'A',
                                  sprint_hex(tmp_key, sizeof(tmp_key))
                                 );
                }
            }
        }
    }

    // Check if at least one sector key was found
    if (know_target_key == false) {
        // Check if the darkside attack can be used
        if (prng_type && has_staticnonce != NONCE_STATIC) {
            if (verbose) {
                PrintAndLogEx(INFO, "======================= " _YELLOW_("START DARKSIDE ATTACK") " =======================");
            }
            isOK = mfDarkside(FirstBlockOfSector(blockNo), keyType + 0x60, &key64);

            switch (isOK) {
                case -1 :
                    PrintAndLogEx(WARNING, "\nButton pressed. Aborted.");
                    goto noValidKeyFound;
                case -2 :
                    PrintAndLogEx(FAILED, "\nCard is not vulnerable to Darkside attack (doesn't send NACK on authentication requests).");
                    goto noValidKeyFound;
                case -3 :
                    PrintAndLogEx(FAILED, "\nCard is not vulnerable to Darkside attack (its random number generator is not predictable).");
                    goto noValidKeyFound;
                case -4 :
                    PrintAndLogEx(FAILED, "\nCard is not vulnerable to Darkside attack (its random number generator seems to be based on the wellknown");
                    PrintAndLogEx(FAILED, "generating polynomial with 16 effective bits only, but shows unexpected behaviour.");
                    goto noValidKeyFound;
                case -5 :
                    PrintAndLogEx(WARNING, "\nAborted via keyboard.");
                    goto noValidKeyFound;
                default :
                    PrintAndLogEx(SUCCESS, "\nFound valid key: [ " _GREEN_("%012" PRIx64) " ]\n", key64);
                    break;
            }

            // Store the keys
            num_to_bytes(key64, 6, key);
            e_sector[blockNo].Key[keyType] = key64;
            e_sector[blockNo].foundKey[keyType] = 'S';
            PrintAndLogEx(SUCCESS, "target sector:%3u key type: %c -- found valid key [ " _GREEN_("%012" PRIx64) " ] (used for nested / hardnested attack)",
                          blockNo,
                          keyType ? 'B' : 'A',
                          key64
                         );
        } else {
noValidKeyFound:
            PrintAndLogEx(FAILED, "No usable key was found!");
            free(keyBlock);
            free(e_sector);
            free(fptr);
            return PM3_ESOFT;
        }
    }

    free(keyBlock);
    // Clear the needed variables
    num_to_bytes(0, 6, tmp_key);
    bool nested_failed = false;

    // Iterate over each sector and key(A/B)
    for (current_sector_i = 0; current_sector_i < sectors_cnt; current_sector_i++) {
        for (current_key_type_i = 0; current_key_type_i < 2; current_key_type_i++) {

            // If the key is already known, just skip it
            if (e_sector[current_sector_i].foundKey[current_key_type_i] == 0) {

                // Try the found keys are reused
                if (bytes_to_num(tmp_key, 6) != 0) {
                    // <!> The fast check --> mfCheckKeys_fast(sectors_cnt, true, true, 2, 1, tmp_key, e_sector, false);
                    // <!> Returns false keys, so we just stick to the slower mfchk.
                    for (int i = 0; i < sectors_cnt; i++) {
                        for (int j = 0; j < 2; j++) {
                            // Check if the sector key is already broken
                            if (e_sector[i].foundKey[j])
                                continue;

                            // Check if the key works
                            if (mfCheckKeys(FirstBlockOfSector(i), j, true, 1, tmp_key, &key64) == PM3_SUCCESS) {
                                e_sector[i].Key[j] = bytes_to_num(tmp_key, 6);
                                e_sector[i].foundKey[j] = 'R';
                                PrintAndLogEx(SUCCESS, "target sector:%3u key type: %c -- found valid key [ " _GREEN_("%s") "]",
                                              i,
                                              j ? 'B' : 'A',
                                              sprint_hex(tmp_key, sizeof(tmp_key))
                                             );
                            }
                        }
                    }
                }
                // Clear the last found key
                num_to_bytes(0, 6, tmp_key);

                if (current_key_type_i == 1) {
                    if (e_sector[current_sector_i].foundKey[0] && !e_sector[current_sector_i].foundKey[1]) {
                        if (verbose) {
                            PrintAndLogEx(INFO, "======================= " _YELLOW_("START READ B KEY ATTACK") " =======================");
                            PrintAndLogEx(INFO, "reading  B  key: sector: %3d key type: %c",
                                          current_sector_i,
                                          current_key_type_i ? 'B' : 'A');
                        }
                        uint8_t sectrail = (FirstBlockOfSector(current_sector_i) + NumBlocksPerSector(current_sector_i) - 1);

                        mf_readblock_t payload;
                        payload.blockno = sectrail;
                        payload.keytype = 0;

                        num_to_bytes(e_sector[current_sector_i].Key[0], 6, payload.key); // KEY A

                        clearCommandBuffer();
                        SendCommandNG(CMD_HF_MIFARE_READBL, (uint8_t *)&payload, sizeof(mf_readblock_t));

                        PacketResponseNG resp;
                        if (!WaitForResponseTimeout(CMD_HF_MIFARE_READBL, &resp, 1500)) goto skipReadBKey;

                        if (resp.status != PM3_SUCCESS) goto skipReadBKey;

                        uint8_t *data = resp.data.asBytes;
                        key64 = bytes_to_num(data + 10, 6);
                        if (key64) {
                            e_sector[current_sector_i].foundKey[current_key_type_i] = 'A';
                            e_sector[current_sector_i].Key[current_key_type_i] = key64;
                            num_to_bytes(key64, 6, tmp_key);
                            PrintAndLogEx(SUCCESS, "target sector:%3u key type: %c -- found valid key [ " _GREEN_("%s") "]",
                                          current_sector_i,
                                          current_key_type_i ? 'B' : 'A',
                                          sprint_hex(tmp_key, sizeof(tmp_key))
                                         );
                        } else {
                            if (verbose) {
                                PrintAndLogEx(WARNING, "unknown  B  key: sector: %3d key type: %c",
                                              current_sector_i,
                                              current_key_type_i ? 'B' : 'A'
                                             );
                                PrintAndLogEx(INFO, " -- reading the B key was not possible, maybe due to access rights?");

                            }

                        }
                    }
                }

                // Use the nested / hardnested attack
skipReadBKey:
                if (e_sector[current_sector_i].foundKey[current_key_type_i] == 0) {

                    if (has_staticnonce == NONCE_STATIC)
                        goto tryStaticnested;

                    if (prng_type && (nested_failed == false)) {
                        uint8_t retries = 0;
                        if (verbose) {
                            PrintAndLogEx(INFO, "======================= " _YELLOW_("START NESTED ATTACK") " =======================");
                            PrintAndLogEx(INFO, "sector no: %3d, target key type: %c",
                                          current_sector_i,
                                          current_key_type_i ? 'B' : 'A');
                        }
tryNested:
                        isOK = mfnested(FirstBlockOfSector(blockNo), keyType, key, FirstBlockOfSector(current_sector_i), current_key_type_i, tmp_key, calibrate);

                        switch (isOK) {
                            case PM3_ETIMEOUT: {
                                PrintAndLogEx(ERR, "\nError: No response from Proxmark3.");
                                free(e_sector);
                                free(fptr);
                                return PM3_ESOFT;
                            }
                            case PM3_EOPABORTED: {
                                PrintAndLogEx(WARNING, "\nButton pressed. Aborted.");
                                free(e_sector);
                                free(fptr);
                                return PM3_EOPABORTED;
                            }
                            case PM3_EFAILED: {
                                PrintAndLogEx(FAILED, "Tag isn't vulnerable to Nested Attack (PRNG is probably not predictable).");
                                PrintAndLogEx(FAILED, "Nested attack failed --> try hardnested");
                                goto tryHardnested;
                            }
                            case PM3_ESOFT: {
                                // key not found
                                calibrate = false;
                                // this can happen on some old cards, it's worth trying some more before switching to slower hardnested
                                if (retries++ < MIFARE_SECTOR_RETRY) {
                                    PrintAndLogEx(FAILED, "Nested attack failed, trying again (%i/%i)", retries, MIFARE_SECTOR_RETRY);
                                    goto tryNested;
                                } else {
                                    PrintAndLogEx(FAILED, "Nested attack failed, moving to hardnested");
                                    nested_failed = true;
                                    goto tryHardnested;
                                }
                                break;
                            }
                            case PM3_SUCCESS: {
                                calibrate = false;
                                e_sector[current_sector_i].Key[current_key_type_i] = bytes_to_num(tmp_key, 6);
                                e_sector[current_sector_i].foundKey[current_key_type_i] = 'N';
                                break;
                            }
                            default: {
                                PrintAndLogEx(ERR, "unknown Error.\n");
                                free(e_sector);
                                free(fptr);
                                return PM3_ESOFT;
                            }
                        }

                    } else {
tryHardnested: // If the nested attack fails then we try the hardnested attack
                        if (verbose) {
                            PrintAndLogEx(INFO, "======================= " _YELLOW_("START HARDNESTED ATTACK") " =======================");
                            PrintAndLogEx(INFO, "sector no: %3d, target key type: %c, Slow: %s",
                                          current_sector_i,
                                          current_key_type_i ? 'B' : 'A',
                                          slow ? "Yes" : "No");
                        }

                        isOK = mfnestedhard(FirstBlockOfSector(blockNo), keyType, key, FirstBlockOfSector(current_sector_i), current_key_type_i, NULL, false, false, slow, 0, &foundkey, NULL);
                        DropField();
                        if (isOK) {
                            switch (isOK) {
                                case 1: {
                                    PrintAndLogEx(ERR, "\nError: No response from Proxmark3.");
                                    break;
                                }
                                case 2: {
                                    PrintAndLogEx(NORMAL, "\nButton pressed. Aborted.");
                                    break;
                                }
                                default: {
                                    break;
                                }
                            }
                            free(e_sector);
                            free(fptr);
                            return PM3_ESOFT;
                        }

                        // Copy the found key to the tmp_key variale (for the following print statement, and the mfCheckKeys above)
                        num_to_bytes(foundkey, 6, tmp_key);
                        e_sector[current_sector_i].Key[current_key_type_i] = foundkey;
                        e_sector[current_sector_i].foundKey[current_key_type_i] = 'H';
                    }

                    if (has_staticnonce == NONCE_STATIC) {
tryStaticnested:
                        if (verbose) {
                            PrintAndLogEx(INFO, "======================= " _YELLOW_("START STATIC NESTED ATTACK") " =======================");
                            PrintAndLogEx(INFO, "sector no: %3d, target key type: %c",
                                          current_sector_i,
                                          current_key_type_i ? 'B' : 'A');
                        }

                        isOK = mfStaticNested(blockNo, keyType, key, FirstBlockOfSector(current_sector_i), current_key_type_i, tmp_key);
                        DropField();
                        switch (isOK) {
                            case PM3_ETIMEOUT: {
                                PrintAndLogEx(ERR, "\nError: No response from Proxmark3.");
                                free(e_sector);
                                free(fptr);
                                return PM3_ESOFT;
                            }
                            case PM3_EOPABORTED: {
                                PrintAndLogEx(WARNING, "\nButton pressed. Aborted.");
                                free(e_sector);
                                free(fptr);
                                return PM3_EOPABORTED;
                            }
                            case PM3_SUCCESS: {
                                e_sector[current_sector_i].Key[current_key_type_i] = bytes_to_num(tmp_key, 6);
                                e_sector[current_sector_i].foundKey[current_key_type_i] = 'C';
                                break;
                            }
                            default: {
                                break;
                            }
                        }
                    }

                    // Check if the key was found
                    if (e_sector[current_sector_i].foundKey[current_key_type_i]) {
                        PrintAndLogEx(SUCCESS, "target sector:%3u key type: %c -- found valid key [ " _GREEN_("%s") "]",
                                      current_sector_i,
                                      current_key_type_i ? 'B' : 'A',
                                      sprint_hex(tmp_key, sizeof(tmp_key))
                                     );
                    }
                }
            }
        }
    }

all_found:

    // Show the results to the user
    PrintAndLogEx(NORMAL, "");
    PrintAndLogEx(SUCCESS, _GREEN_("found keys:"));

    printKeyTable(sectors_cnt, e_sector);

    // Dump the keys
    PrintAndLogEx(NORMAL, "");

    if (createMfcKeyDump(fptr, sectors_cnt, e_sector) != PM3_SUCCESS) {
        PrintAndLogEx(ERR, "Failed to save keys to file");
    }

    // clear emulator mem
    clearCommandBuffer();
    SendCommandNG(CMD_HF_MIFARE_EML_MEMCLR, NULL, 0);

    PrintAndLogEx(SUCCESS, "transferring keys to simulator memory (Cmd Error: 04 can occur)");

    for (current_sector_i = 0; current_sector_i < sectors_cnt; current_sector_i++) {
        mfEmlGetMem(block, current_sector_i, 1);
        if (e_sector[current_sector_i].foundKey[0])
            num_to_bytes(e_sector[current_sector_i].Key[0], 6, block);
        if (e_sector[current_sector_i].foundKey[1])
            num_to_bytes(e_sector[current_sector_i].Key[1], 6, block + 10);

        mfEmlSetMem(block, FirstBlockOfSector(current_sector_i) + NumBlocksPerSector(current_sector_i) - 1, 1);
    }

    // use ecfill trick
    FastDumpWithEcFill(sectors_cnt);

    bytes = block_cnt * MFBLOCK_SIZE;
    dump = calloc(bytes, sizeof(uint8_t));
    if (!dump) {
        PrintAndLogEx(ERR, "Fail, cannot allocate memory");
        free(e_sector);
        free(fptr);
        return PM3_EMALLOC;
    }
    memset(dump, 0, bytes);

    PrintAndLogEx(INFO, "downloading the card content from emulator memory");
    if (!GetFromDevice(BIG_BUF_EML, dump, bytes, 0, NULL, 0, NULL, 2500, false)) {
        PrintAndLogEx(ERR, "Fail, transfer from device time-out");
        free(e_sector);
        free(dump);
        free(fptr);
        return PM3_ETIMEOUT;
    }

    char *fnameptr = GenerateFilename("hf-mf-", "-dump");
    if (fnameptr == NULL) {
        free(dump);
        free(e_sector);
        free(fptr);
        return PM3_ESOFT;
    }
    strcpy(filename, fnameptr);
    free(fnameptr);

    saveFile(filename, ".bin", dump, bytes);
    saveFileEML(filename, dump, bytes, MFBLOCK_SIZE);
    saveFileJSON(filename, jsfCardMemory, dump, bytes, NULL);

    // Generate and show statistics
    t1 = msclock() - t1;
    PrintAndLogEx(INFO, "autopwn execution time: " _YELLOW_("%.0f") " seconds", (float)t1 / 1000.0);

    free(dump);
    free(e_sector);
    free(fptr);
    return PM3_SUCCESS;
}

/*
static int randInRange(int min, int max) {
    return min + (int)(rand() / (double)(RAND_MAX) * (max - min + 1));
}
*/

//Fisher–Yates shuffle
/*
static void shuffle(uint8_t *array, uint16_t len) {
    uint8_t tmp[6];
    uint16_t x;
    time_t t;
    srand((unsigned) time(&t));
    while (len) {
        x = randInRange(0, (len -= 6)) | 0;  // 0 = i < n
        x %= 6;
        memcpy(tmp, array + x, 6);
        memcpy(array + x, array + len, 6);
        memcpy(array + len, tmp, 6);
    }
}
*/

static int CmdHF14AMfChk_fast(const char *Cmd) {

    char ctmp = 0x00;
    ctmp = tolower(param_getchar(Cmd, 0));
    if (strlen(Cmd) < 1 || ctmp == 'h') return usage_hf14_chk_fast();

    FILE *f;
    char filename[FILE_PATH_SIZE] = {0};
    char buf[13];
    uint8_t *keyBlock, *p;
    uint8_t sectorsCnt = 1;
    int i, keycnt = 0;
    int clen = 0;
    int transferToEml = 0, createDumpFile = 0;
    uint32_t keyitems = ARRAYLEN(g_mifare_default_keys);
    bool use_flashmemory = false;

    sector_t *e_sector = NULL;

    keyBlock = calloc(ARRAYLEN(g_mifare_default_keys), 6);
    if (keyBlock == NULL) return PM3_EMALLOC;

    for (int cnt = 0; cnt < ARRAYLEN(g_mifare_default_keys); cnt++)
        num_to_bytes(g_mifare_default_keys[cnt], 6, keyBlock + cnt * 6);

    // sectors
    switch (ctmp) {
        case '0':
            sectorsCnt =  MIFARE_MINI_MAXSECTOR;
            break;
        case '1':
            sectorsCnt = MIFARE_1K_MAXSECTOR;
            break;
        case '2':
            sectorsCnt = MIFARE_2K_MAXSECTOR;
            break;
        case '4':
            sectorsCnt = MIFARE_4K_MAXSECTOR;
            break;
        default:
            sectorsCnt = MIFARE_1K_MAXSECTOR;
    }

    for (i = 1; param_getchar(Cmd, i); i++) {

        ctmp = tolower(param_getchar(Cmd, i));
        clen = param_getlength(Cmd, i);

        if (clen == 12) {

            if (param_gethex(Cmd, i, keyBlock + 6 * keycnt, 12)) {
                PrintAndLogEx(FAILED, "not hex, skipping");
                continue;
            }

            if (keyitems - keycnt < 2) {
                p = realloc(keyBlock, 6 * (keyitems += 64));
                if (!p) {
                    PrintAndLogEx(FAILED, "Cannot allocate memory for Keys");
                    free(keyBlock);
                    return PM3_EMALLOC;
                }
                keyBlock = p;
            }
            PrintAndLogEx(NORMAL, "[%2d] key %s", keycnt, sprint_hex((keyBlock + 6 * keycnt), 6));
            keycnt++;
        } else if (clen == 1) {
            if (ctmp == 't') { transferToEml = 1; continue; }
            if (ctmp == 'd') { createDumpFile = 1; continue; }
            if ((ctmp == 'm') && (IfPm3Flash())) { use_flashmemory = true; continue; }
        } else {
            // May be a dic file
            if (param_getstr(Cmd, i, filename, FILE_PATH_SIZE) >= FILE_PATH_SIZE) {
                PrintAndLogEx(FAILED, "Filename too long");
                free(keyBlock);
                return PM3_EINVARG;
            }

            char *dict_path;
            int res = searchFile(&dict_path, DICTIONARIES_SUBDIR, filename, ".dic", false);
            if (res != PM3_SUCCESS) {
                free(keyBlock);
                return res;
            }
            f = fopen(dict_path, "r");
            if (!f) {
                PrintAndLogEx(FAILED, "File: " _YELLOW_("%s") ": not found or locked.", dict_path);
                free(dict_path);
                free(keyBlock);
                return PM3_EFILE;
            }
            free(dict_path);

            // read file
            while (fgets(buf, sizeof(buf), f)) {
                if (strlen(buf) < 12 || buf[11] == '\n')
                    continue;

                while (fgetc(f) != '\n' && !feof(f)) ;  //goto next line

                if (buf[0] == '#') continue; //The line start with # is comment, skip

                if (!isxdigit(buf[0])) {
                    PrintAndLogEx(FAILED, "File content error. '" _YELLOW_("%s")"' must include 12 HEX symbols", buf);
                    continue;
                }

                buf[12] = 0;
                if (keyitems - keycnt < 2) {
                    p = realloc(keyBlock, 6 * (keyitems += 64));
                    if (!p) {
                        PrintAndLogEx(FAILED, "Cannot allocate memory for default keys");
                        free(keyBlock);
                        fclose(f);
                        return PM3_EMALLOC;
                    }
                    keyBlock = p;
                }
                int pos = 6 * keycnt;
                memset(keyBlock + pos, 0, 6);
                num_to_bytes(strtoll(buf, NULL, 16), 6, keyBlock + pos);
                keycnt++;
                memset(buf, 0, sizeof(buf));
            }
            fclose(f);
            PrintAndLogEx(SUCCESS, "Loaded %2d keys from " _YELLOW_("%s"), keycnt, filename);
        }
    }

    if (keycnt == 0 && !use_flashmemory) {
        PrintAndLogEx(SUCCESS, "No key specified, trying default keys");
        for (; keycnt < ARRAYLEN(g_mifare_default_keys); keycnt++)
            PrintAndLogEx(NORMAL, "[%2d] %02x%02x%02x%02x%02x%02x", keycnt,
                          (keyBlock + 6 * keycnt)[0], (keyBlock + 6 * keycnt)[1], (keyBlock + 6 * keycnt)[2],
                          (keyBlock + 6 * keycnt)[3], (keyBlock + 6 * keycnt)[4], (keyBlock + 6 * keycnt)[5]);
    }

    // create/initialize key storage structure
    int32_t res = initSectorTable(&e_sector, sectorsCnt);
    if (res != sectorsCnt) {
        free(keyBlock);
        return PM3_EMALLOC;
    }

    uint32_t chunksize = keycnt > (PM3_CMD_DATA_SIZE / 6) ? (PM3_CMD_DATA_SIZE / 6) : keycnt;
    bool firstChunk = true, lastChunk = false;

    // time
    uint64_t t1 = msclock();

    if (use_flashmemory) {
        PrintAndLogEx(SUCCESS, "Using dictionary in flash memory");
        mfCheckKeys_fast(sectorsCnt, true, true, 1, 0, keyBlock, e_sector, use_flashmemory);
    } else {

        // strategys. 1= deep first on sector 0 AB,  2= width first on all sectors
        for (uint8_t strategy = 1; strategy < 3; strategy++) {
            PrintAndLogEx(INFO, "Running strategy %u", strategy);

            // main keychunk loop
            for (i = 0; i < keycnt; i += chunksize) {

                if (kbd_enter_pressed()) {
                    PrintAndLogEx(WARNING, "\naborted via keyboard!\n");
                    goto out;
                }

                uint32_t size = ((keycnt - i)  > chunksize) ? chunksize : keycnt - i;

                // last chunk?
                if (size == keycnt - i)
                    lastChunk = true;

                res = mfCheckKeys_fast(sectorsCnt, firstChunk, lastChunk, strategy, size, keyBlock + (i * 6), e_sector, false);

                if (firstChunk)
                    firstChunk = false;

                // all keys,  aborted
                if (res == PM3_SUCCESS || res == 2)
                    goto out;
            } // end chunks of keys
            firstChunk = true;
            lastChunk = false;
        } // end strategy
    }
out:
    t1 = msclock() - t1;
    PrintAndLogEx(INFO, "time in checkkeys (fast) " _YELLOW_("%.1fs") "\n", (float)(t1 / 1000.0));

    // check..
    uint8_t found_keys = 0;
    for (i = 0; i < sectorsCnt; ++i) {

        if (e_sector[i].foundKey[0])
            found_keys++;

        if (e_sector[i].foundKey[1])
            found_keys++;
    }

    if (found_keys == 0) {
        PrintAndLogEx(WARNING, "No keys found");
    } else {

        PrintAndLogEx(NORMAL, "");
        PrintAndLogEx(SUCCESS, _GREEN_("found keys:"));

        printKeyTable(sectorsCnt, e_sector);

        if (use_flashmemory && found_keys == (sectorsCnt << 1)) {
            PrintAndLogEx(SUCCESS, "Card dumped as well. run " _YELLOW_("`%s %c`"),
                          "hf mf esave",
                          GetFormatFromSector(sectorsCnt)
                         );
        }

        if (transferToEml) {
            // fast push mode
            conn.block_after_ACK = true;
            uint8_t block[16] = {0x00};
            for (i = 0; i < sectorsCnt; ++i) {
                uint8_t blockno = FirstBlockOfSector(i) + NumBlocksPerSector(i) - 1;
                mfEmlGetMem(block, blockno, 1);

                if (e_sector[i].foundKey[0])
                    num_to_bytes(e_sector[i].Key[0], 6, block);

                if (e_sector[i].foundKey[1])
                    num_to_bytes(e_sector[i].Key[1], 6, block + 10);

                if (i == sectorsCnt - 1) {
                    // Disable fast mode on last packet
                    conn.block_after_ACK = false;
                }
                mfEmlSetMem(block, blockno, 1);
            }
            PrintAndLogEx(SUCCESS, "Found keys have been transferred to the emulator memory");

            if (found_keys == (sectorsCnt << 1)) {
                FastDumpWithEcFill(sectorsCnt);
            }
        }

        if (createDumpFile) {

            char *fptr = GenerateFilename("hf-mf-", "-key.bin");
            if (createMfcKeyDump(fptr, sectorsCnt, e_sector) != PM3_SUCCESS) {
                PrintAndLogEx(ERR, "Failed to save keys to file");
            }
            free(fptr);
        }
    }

    free(keyBlock);
    free(e_sector);
    PrintAndLogEx(NORMAL, "");
    return PM3_SUCCESS;
}

static int CmdHF14AMfChk(const char *Cmd) {
    CLIParserContext *ctx;
    CLIParserInit(&ctx, "hf mf chk",
                  "Check keys on MIFARE Classic card",
                  "hf mf chk -* --mini --all -k FFFFFFFFFFFF              --> Key recovery against MIFARE Mini\n"
                  "hf mf chk -* --1k --all -k FFFFFFFFFFFF                --> Key recovery against MIFARE Classic 1k\n"
                  "hf mf chk -* --2k --all -k FFFFFFFFFFFF                --> Key recovery against MIFARE 2k\n"
                  "hf mf chk -* --4k --all -k FFFFFFFFFFFF                --> Key recovery against MIFARE 4k\n"
                  "hf mf chk -* --1k --all --emu                          --> Check all sectors, all keys, 1K, and write to emulator memory\n"
                  "hf mf chk -* --1k --all --dump                         --> Check all sectors, all keys, 1K, and write to file\n"
                  "hf mf chk -a --blk 0 -f mfc_default_keys.dic           --> Check dictionary against block 0 key A");

    void *argtable[] = {
        arg_param_begin,
        arg_strx0("k", "key", "<hex>", "Key specified as 12 hex symbols"),
        arg_int0(NULL, "blk", "<dec>", "Input block number"),
        arg_lit0("*", NULL, "Target all blocks"),
        arg_lit0("a", NULL, "Input key specified is A key (default)"),
        arg_lit0("b", NULL, "Input key specified is B key"),
        arg_lit0(NULL, "all", "Target all keys"),
        arg_lit0(NULL, "mini", "MIFARE Classic Mini / S20"),
        arg_lit0(NULL, "1k", "MIFARE Classic 1k / S50"),
        arg_lit0(NULL, "2k", "MIFARE Classic/Plus 2k"),
        arg_lit0(NULL, "4k", "MIFARE Classic 4k / S70"),
        arg_lit0(NULL, "emu", "Fill simulator keys from found keys"),
        arg_lit0(NULL, "dump", "Dump found keys to file"),
        arg_str0("f", "file", "<filename>", "filename of dictionary"),
        arg_param_end
    };
    CLIExecWithReturn(ctx, Cmd, argtable, false);

    int keylen = 0;
    uint8_t key[255 * 6] = {0};
    CLIGetHexWithReturn(ctx, 1, key, &keylen);

    uint8_t blockNo = arg_get_u32_def(ctx, 2, 0);

    bool allBlocks = arg_get_lit(ctx, 3);

    uint8_t keyType = 0;

    if ((arg_get_lit(ctx, 4) && arg_get_lit(ctx, 5)) || arg_get_lit(ctx, 6)) {
        keyType = 2;
    } else if (arg_get_lit(ctx, 5)) {
        keyType = 1;
    }
    bool m0 = arg_get_lit(ctx, 7);
    bool m1 = arg_get_lit(ctx, 8);
    bool m2 = arg_get_lit(ctx, 9);
    bool m4 = arg_get_lit(ctx, 10);

    bool transferToEml = arg_get_lit(ctx, 11);
    bool createDumpFile = arg_get_lit(ctx, 12);

    int fnlen = 0;
    char filename[FILE_PATH_SIZE] = {0};
    CLIParamStrToBuf(arg_get_str(ctx, 13), (uint8_t *)filename, FILE_PATH_SIZE, &fnlen);

    CLIParserFree(ctx);

    //validations

    if ((m0 + m1 + m2 + m4) > 1) {
        PrintAndLogEx(WARNING, "Only specify one MIFARE Type");
        return PM3_EINVARG;
    }

    uint8_t SectorsCnt = 1;
    if (m0) {
        SectorsCnt = MIFARE_MINI_MAXSECTOR;
    } else if (m1) {
        SectorsCnt = MIFARE_1K_MAXSECTOR;
    } else if (m2) {
        SectorsCnt = MIFARE_2K_MAXSECTOR;
    } else if (m4) {
        SectorsCnt = MIFARE_4K_MAXSECTOR;
    }

    if (allBlocks) {
        if (SectorsCnt == 0) {
            PrintAndLogEx(WARNING, "Invalid MIFARE Type");
            return PM3_EINVARG;
        }
        blockNo = 3;
    }

    // Handle Keys
    int keycnt = 0;
    uint32_t keyitems = ARRAYLEN(g_mifare_default_keys);
    uint8_t *keyBlock, *p;
    // Allocate memory for keys to be tested
    keyBlock = calloc(ARRAYLEN(g_mifare_default_keys), 6);
    if (keyBlock == NULL) return PM3_EMALLOC;

    // Copy default keys to list
    for (int cnt = 0; cnt < ARRAYLEN(g_mifare_default_keys); cnt++)
        num_to_bytes(g_mifare_default_keys[cnt], 6, (uint8_t *)(keyBlock + cnt * 6));

    // Handle user supplied key
    if (keylen > 6) {
        // if (keylen != 6) {
        //     PrintAndLogEx(WARNING, "Input key must include 12 HEX symbols");
        //     return PM3_EINVARG;
        // }
        int numKeys = keylen / 6;



        p = realloc(keyBlock, 6 * (keyitems + numKeys));
        if (!p) {
            PrintAndLogEx(FAILED, "cannot allocate memory for Keys");
            free(keyBlock);
            return PM3_EMALLOC;
        }
        keyBlock = p;

        memcpy(keyBlock + 6 * keycnt, key, 6 * numKeys);

        for (int i = 0; i < numKeys; i++) {
            PrintAndLogEx(NORMAL, "[%2d] key %s", keycnt, sprint_hex((keyBlock + 6 * keycnt), 6));
            keycnt++;
        }

    }

    // Handle user supplied dictionary file
    FILE *f;
    char buf[13];
    if (fnlen > 0) {
        char *dict_path;
        int res = searchFile(&dict_path, DICTIONARIES_SUBDIR, filename, ".dic", false);
        if (res != PM3_SUCCESS) {
            free(keyBlock);
            return PM3_EFILE;
        }
        f = fopen(dict_path, "r");
        if (!f) {
            PrintAndLogEx(FAILED, "File: " _YELLOW_("%s") ": not found or locked.", dict_path);
            free(dict_path);
            free(keyBlock);
            return PM3_EFILE;
        }
        free(dict_path);
        // load keys from dictionary file
        while (fgets(buf, sizeof(buf), f)) {
            if (strlen(buf) < 12 || buf[11] == '\n')
                continue;

            while (fgetc(f) != '\n' && !feof(f)) ;  //goto next line

            if (buf[0] == '#') continue; //The line start with # is comment, skip

            // codesmell, only checks first char?
            if (!isxdigit(buf[0])) {
                PrintAndLogEx(FAILED, "File content error. '" _YELLOW_("%s")"' must include 12 HEX symbols", buf);
                continue;
            }

            buf[12] = 0;

            if (keyitems - keycnt < 2) {
                p = realloc(keyBlock, 6 * (keyitems += 64));
                if (!p) {
                    PrintAndLogEx(FAILED, "Cannot allocate memory for defKeys");
                    free(keyBlock);
                    fclose(f);
                    return PM3_EMALLOC;
                }
                keyBlock = p;
            }
            memset(keyBlock + 6 * keycnt, 0, 6);
            num_to_bytes(strtoll(buf, NULL, 16), 6, keyBlock + 6 * keycnt);
            //PrintAndLogEx(NORMAL, "check key[%2d] %012" PRIx64, keycnt, bytes_to_num(keyBlock + 6*keycnt, 6));
            keycnt++;
            memset(buf, 0, sizeof(buf));
        }
        fclose(f);
        PrintAndLogEx(SUCCESS, "Loaded %2d keys from " _YELLOW_("%s"), keycnt, filename);
    }

    uint64_t key64 = 0;

    if (keycnt == 0) {
        PrintAndLogEx(INFO, "No key specified, trying default keys");
        for (; keycnt < ARRAYLEN(g_mifare_default_keys); keycnt++)
            PrintAndLogEx(NORMAL, "[%2d] %02x%02x%02x%02x%02x%02x", keycnt,
                          (keyBlock + 6 * keycnt)[0],
                          (keyBlock + 6 * keycnt)[1],
                          (keyBlock + 6 * keycnt)[2],
                          (keyBlock + 6 * keycnt)[3],
                          (keyBlock + 6 * keycnt)[4],
                          (keyBlock + 6 * keycnt)[5]
                         );
    }

    // create/initialize key storage structure
    sector_t *e_sector = NULL;
    int32_t res = initSectorTable(&e_sector, SectorsCnt);
    if (res != SectorsCnt) {
        free(keyBlock);
        return PM3_EMALLOC;
    }

    uint8_t trgKeyType = 0;
    uint16_t max_keys = keycnt > KEYS_IN_BLOCK ? KEYS_IN_BLOCK : keycnt;

    // time
    uint64_t t1 = msclock();

    // fast push mode
    conn.block_after_ACK = true;

    // clear trace log by first check keys call only
    bool clearLog = true;

    // check keys.
    for (trgKeyType = (keyType == 2) ? 0 : keyType; trgKeyType < 2; (keyType == 2) ? (++trgKeyType) : (trgKeyType = 2)) {

        // loop sectors but block is used as to keep track of from which blocks to test
        int b = blockNo;
        for (int i = 0; i < SectorsCnt; ++i) {

            // skip already found keys.
            if (e_sector[i].foundKey[trgKeyType]) continue;

            for (uint16_t c = 0; c < keycnt; c += max_keys) {

                PrintAndLogEx(NORMAL, "." NOLF);
                fflush(stdout);

                if (kbd_enter_pressed()) {
                    PrintAndLogEx(INFO, "\naborted via keyboard!\n");
                    goto out;
                }

                uint16_t size = keycnt - c > max_keys ? max_keys : keycnt - c;

                if (mfCheckKeys(b, trgKeyType, clearLog, size, &keyBlock[6 * c], &key64) == PM3_SUCCESS) {
                    e_sector[i].Key[trgKeyType] = key64;
                    e_sector[i].foundKey[trgKeyType] = true;
                    clearLog = false;
                    break;
                }
                clearLog = false;
            }
            b < 127 ? (b += 4) : (b += 16);
        }
    }
    t1 = msclock() - t1;
    PrintAndLogEx(INFO, "\ntime in checkkeys " _YELLOW_("%.0f") " seconds\n", (float)t1 / 1000.0);

    // 20160116 If Sector A is found, but not Sector B,  try just reading it of the tag?
    if (keyType != 1) {
        PrintAndLogEx(INFO, "testing to read key B...");

        // loop sectors but block is used as to keep track of from which blocks to test
        int b = blockNo;
        for (int i = 0; i < SectorsCnt; i++) {

            // KEY A but not KEY B
            if (e_sector[i].foundKey[0] && !e_sector[i].foundKey[1]) {

                uint8_t s = GetSectorFromBlockNo(b);
                uint8_t sectrail = (FirstBlockOfSector(s) + NumBlocksPerSector(s) - 1);
                PrintAndLogEx(INFO, "Sector %u, First block of sector %u, Num of block %u", s, FirstBlockOfSector(s), NumBlocksPerSector(s));
                PrintAndLogEx(INFO, "Reading block %d", sectrail);

                mf_readblock_t payload;
                payload.blockno = sectrail;
                payload.keytype = 0;

                // Use key A
                num_to_bytes(e_sector[i].Key[0], 6, payload.key);

                clearCommandBuffer();
                SendCommandNG(CMD_HF_MIFARE_READBL, (uint8_t *)&payload, sizeof(mf_readblock_t));

                PacketResponseNG resp;
                if (!WaitForResponseTimeout(CMD_HF_MIFARE_READBL, &resp, 1500)) continue;

                if (resp.status != PM3_SUCCESS) continue;

                uint8_t *data = resp.data.asBytes;
                key64 = bytes_to_num(data + 10, 6);
                if (key64) {
                    PrintAndLogEx(NORMAL, "Data:%s", sprint_hex(data + 10, 6));
                    e_sector[i].foundKey[1] = 1;
                    e_sector[i].Key[1] = key64;
                }
            }
            b < 127 ? (b += 4) : (b += 16);
        }
    }

out:
    PrintAndLogEx(NORMAL, "");
    PrintAndLogEx(SUCCESS, _GREEN_("found keys:"));

    //print keys
    if (SectorsCnt == 1)
        printKeyTableEx(SectorsCnt, e_sector, GetSectorFromBlockNo(blockNo));
    else
        printKeyTable(SectorsCnt, e_sector);

    if (transferToEml) {
        // fast push mode
        conn.block_after_ACK = true;
        uint8_t block[16] = {0x00};
        for (int i = 0; i < SectorsCnt; ++i) {
            uint8_t blockno = FirstBlockOfSector(i) + NumBlocksPerSector(i) - 1;
            mfEmlGetMem(block, blockno, 1);

            if (e_sector[i].foundKey[0])
                num_to_bytes(e_sector[i].Key[0], 6, block);

            if (e_sector[i].foundKey[1])
                num_to_bytes(e_sector[i].Key[1], 6, block + 10);

            if (i == SectorsCnt - 1) {
                // Disable fast mode on last packet
                conn.block_after_ACK = false;
            }
            mfEmlSetMem(block, blockno, 1);
        }
        PrintAndLogEx(SUCCESS, "Found keys have been transferred to the emulator memory");
    }

    if (createDumpFile) {
        char *fptr = GenerateFilename("hf-mf-", "-key.bin");
        if (createMfcKeyDump(fptr, SectorsCnt, e_sector) != PM3_SUCCESS) {
            PrintAndLogEx(ERR, "Failed to save keys to file");
        }
        free(fptr);
    }

    free(keyBlock);
    free(e_sector);

    // Disable fast mode and send a dummy command to make it effective
    conn.block_after_ACK = false;
    SendCommandNG(CMD_PING, NULL, 0);
    if (!WaitForResponseTimeout(CMD_PING, NULL, 1000)) {
        PrintAndLogEx(WARNING, "command execution time out");
        return PM3_ETIMEOUT;
    }

    PrintAndLogEx(NORMAL, "");
    return PM3_SUCCESS;
}

void showSectorTable(sector_t *k_sector, uint8_t k_sectorsCount) {
    if (k_sector != NULL) {
        printKeyTable(k_sectorsCount, k_sector);
        free(k_sector);
    }
}

void readerAttack(sector_t *k_sector, uint8_t k_sectorsCount, nonces_t data, bool setEmulatorMem, bool verbose) {

    uint64_t key = 0;
    bool success = false;

    if (k_sector == NULL) {
        int32_t res = initSectorTable(&k_sector, k_sectorsCount);
        if (res != k_sectorsCount) {
            free(k_sector);
            return;
        }
    }

    success = mfkey32_moebius(&data, &key);
    if (success) {
        uint8_t sector = data.sector;
        uint8_t keytype = data.keytype;

        PrintAndLogEx(INFO, "Reader is trying authenticate with: Key %s, sector %02d: [%012" PRIx64 "]"
                      , keytype ? "B" : "A"
                      , sector
                      , key
                     );

        k_sector[sector].Key[keytype] = key;
        k_sector[sector].foundKey[keytype] = true;

        //set emulator memory for keys
        if (setEmulatorMem) {
            uint8_t memBlock[16] = {0, 0, 0, 0, 0, 0, 0xff, 0x0F, 0x80, 0x69, 0, 0, 0, 0, 0, 0};
            num_to_bytes(k_sector[sector].Key[0], 6, memBlock);
            num_to_bytes(k_sector[sector].Key[1], 6, memBlock + 10);
            //iceman,  guessing this will not work so well for 4K tags.
            PrintAndLogEx(INFO, "Setting Emulator Memory Block %02d: [%s]"
                          , (sector * 4) + 3
                          , sprint_hex(memBlock, sizeof(memBlock))
                         );
            mfEmlSetMem(memBlock, (sector * 4) + 3, 1);
        }
    }

    free(k_sector);
}

static int CmdHF14AMfSim(const char *Cmd) {
    CLIParserContext *ctx;
    CLIParserInit(&ctx, "hf mf sim",
                  "Simulate MIFARE card",
                  "hf mf sim -t 0                        -> MIFARE Mini\n"
                  "hf mf sim -t 1                        -> MIFARE Classic 1k (default)\n"
                  "hf mf sim -t 1 -u 0a0a0a0a            -> MIFARE Classic 1k with 4b UID\n"
                  "hf mf sim -t 1 -u 11223344556677      -> MIFARE Classic 1k with 7b UID\n"
                  "hf mf sim -t 1 -u 11223344 -i --crack -> Perform reader attack in interactive mode\n"
                  "hf mf sim -t 2                        -> MIFARE 2k\n"
                  "hf mf sim -t 4                        -> MIFARE 4k");

    void *argtable[] = {
        arg_param_begin,
        arg_str0("u", "uid", "<hex>", "UID 4,7 or 10bytes. If not specified, the UID 4b/7b from emulator memory will be used"),
        arg_int0("t", "type", "<0-4> ", "MIFARE Classic type for ATQA/SAK"),
        arg_str0(NULL, "atqa", "<hex>", "Provide explicit ATQA (2 bytes, overrides option t)"),
        arg_str0(NULL, "sak", "<hex>", "Provide explicit SAK (1 bytes, overrides option t)"),
        arg_int0("n", "num", "<dec> ", "Automatically exit simulation after <numreads> blocks have been read by reader. 0 = infinite"),
        arg_lit0("i", "interactive", "Console will not be returned until simulation finishes or is aborted"),
        arg_lit0(NULL, "crack", "Performs the 'reader attack', nr/ar attack against a reader"),
        arg_lit0("e", "emukeys", "Fill simulator keys from found keys"),
        arg_lit0("v", "verbose", "verbose output"),
        arg_param_end
    };
    CLIExecWithReturn(ctx, Cmd, argtable, true);

    uint16_t flags = 0;

    int uidlen = 0;
    uint8_t uid[10] = {0};
    CLIGetHexWithReturn(ctx, 1, uid, &uidlen);

    char uidsize[8] = {0};
    if (uidlen > 0) {
        switch (uidlen) {
            case 10:
                flags |= FLAG_10B_UID_IN_DATA;
                snprintf(uidsize, sizeof(uidsize), "10 byte");
                break;
            case 7:
                flags |= FLAG_7B_UID_IN_DATA;
                snprintf(uidsize, sizeof(uidsize), "7 byte");
                break;
            case 4:
                flags |= FLAG_4B_UID_IN_DATA;
                snprintf(uidsize, sizeof(uidsize), "4 byte");
                break;
            default:
                PrintAndLogEx(WARNING, "Invalid parameter for UID");
                return PM3_EINVARG;
        }
    }

    uint8_t k_sectorsCount = 40;
    char csize[13] = { 0 };
<<<<<<< HEAD

=======
    
>>>>>>> 9da310bb
    switch (arg_get_u32_def(ctx, 2, 1)) {
        case 0:
            flags |= FLAG_MF_MINI;
            snprintf(csize, sizeof(csize), "MINI");
            k_sectorsCount = MIFARE_MINI_MAXSECTOR;
            break;
        case 1:
            flags |= FLAG_MF_1K;
            snprintf(csize, sizeof(csize), "1K");
            k_sectorsCount = MIFARE_1K_MAXSECTOR;
            break;
        case 2:
            flags |= FLAG_MF_2K;
            snprintf(csize, sizeof(csize), "2K with RATS");
            k_sectorsCount = MIFARE_2K_MAXSECTOR;
            break;
        case 4:
            flags |= FLAG_MF_4K;
            snprintf(csize, sizeof(csize), "4K");
            k_sectorsCount = MIFARE_4K_MAXSECTOR;
            break;
        default:
            PrintAndLogEx(WARNING, "Unknown parameter for option t");
            return PM3_EINVARG;
    }

    int atqalen = 0;
    uint8_t atqa[2] = {0};
    CLIGetHexWithReturn(ctx, 3, atqa, &atqalen);

    int saklen = 0;
    uint8_t sak[1] = {0};
    CLIGetHexWithReturn(ctx, 4, sak, &saklen);

    uint8_t exitAfterNReads = arg_get_u32_def(ctx, 5, 0);

    if (arg_get_lit(ctx, 6)) {
        flags |= FLAG_INTERACTIVE;
    }

    if (arg_get_lit(ctx, 7)) {
        flags |= FLAG_NR_AR_ATTACK;
    }

    bool setEmulatorMem = arg_get_lit(ctx, 8);
    bool verbose = arg_get_lit(ctx, 9);

    CLIParserFree(ctx);
<<<<<<< HEAD

    nonces_t data[1];

=======
    
    nonces_t data[1];
 
>>>>>>> 9da310bb
    sector_t *k_sector = NULL;

    //Validations
    if (atqalen > 0) {
        if (atqalen != 2) {
            PrintAndLogEx(WARNING, "Wrong ATQA length");
            return PM3_EINVARG;

        }
        flags |= FLAG_FORCED_ATQA;
    }
    if (saklen > 0) {
        if (saklen != 1) {
            PrintAndLogEx(WARNING, "Wrong SAK length");
            return PM3_EINVARG;

        }
        flags |= FLAG_FORCED_SAK;
    }

    // Use UID, SAK, ATQA from EMUL, if uid not defined
    if ((flags & (FLAG_4B_UID_IN_DATA | FLAG_7B_UID_IN_DATA | FLAG_10B_UID_IN_DATA)) == 0) {
        flags |= FLAG_UID_IN_EMUL;
    }

    PrintAndLogEx(INFO, _YELLOW_("MIFARE %s") " | %s UID  " _YELLOW_("%s") ""
                  , csize
                  , uidsize
                  , (uidlen == 0) ? "N/A" : sprint_hex(uid, uidlen)
                 );

    PrintAndLogEx(INFO, "Options [ numreads: %d, flags: %d (0x%02x) ]"
                  , exitAfterNReads
                  , flags
                  , flags);

    struct {
        uint16_t flags;
        uint8_t exitAfter;
        uint8_t uid[10];
        uint16_t atqa;
        uint8_t sak;
    } PACKED payload;

    payload.flags = flags;
    payload.exitAfter = exitAfterNReads;
    memcpy(payload.uid, uid, uidlen);
    payload.atqa = (atqa[1] << 8) | atqa[0];
    payload.sak = sak[0];

    clearCommandBuffer();
    SendCommandNG(CMD_HF_MIFARE_SIMULATE, (uint8_t *)&payload, sizeof(payload));
    PacketResponseNG resp;

    if (flags & FLAG_INTERACTIVE) {
        PrintAndLogEx(INFO, "Press pm3-button or send another cmd to abort simulation");

        while (!kbd_enter_pressed()) {
            if (!WaitForResponseTimeout(CMD_ACK, &resp, 1500)) continue;
            if (!(flags & FLAG_NR_AR_ATTACK)) break;
            if ((resp.oldarg[0] & 0xffff) != CMD_HF_MIFARE_SIMULATE) break;

            memcpy(data, resp.data.asBytes, sizeof(data));
            readerAttack(k_sector, k_sectorsCount, data[0], setEmulatorMem, verbose);
        }
        showSectorTable(k_sector, k_sectorsCount);
    }
    return PM3_SUCCESS;
}

/*
static int CmdHF14AMfKeyBrute(const char *Cmd) {

    uint8_t blockNo = 0, keytype = 0;
    uint8_t key[6] = {0, 0, 0, 0, 0, 0};
    uint64_t foundkey = 0;

    char cmdp = tolower(param_getchar(Cmd, 0));
    if (cmdp == 'h') return usage_hf14_keybrute();

    // block number
    blockNo = param_get8(Cmd, 0);

    // keytype
    cmdp = tolower(param_getchar(Cmd, 1));
    if (cmdp == 'b') keytype = 1;

    // key
    if (param_gethex(Cmd, 2, key, 12)) return usage_hf14_keybrute();

    uint64_t t1 = msclock();

    if (mfKeyBrute(blockNo, keytype, key, &foundkey))
        PrintAndLogEx(SUCCESS, "found valid key: %012" PRIx64 " \n", foundkey);
    else
        PrintAndLogEx(FAILED, "key not found");

    t1 = msclock() - t1;
    PrintAndLogEx(SUCCESS, "\ntime in keybrute " _YELLOW_("%.0f") " seconds\n", (float)t1 / 1000.0);
    return PM3_SUCCESS;
}
*/

void printKeyTable(uint8_t sectorscnt, sector_t *e_sector) {
    return printKeyTableEx(sectorscnt, e_sector, 0);
}
void printKeyTableEx(uint8_t sectorscnt, sector_t *e_sector, uint8_t start_sector) {
    char strA[12 + 1] = {0};
    char strB[12 + 1] = {0};
    PrintAndLogEx(SUCCESS, "|-----|----------------|---|----------------|---|");
    PrintAndLogEx(SUCCESS, "| Sec | key A          |res| key B          |res|");
    PrintAndLogEx(SUCCESS, "|-----|----------------|---|----------------|---|");
    for (uint8_t i = 0; i < sectorscnt; i++) {

        snprintf(strA, sizeof(strA), "------------");
        snprintf(strB, sizeof(strB), "------------");

        if (e_sector[i].foundKey[0])
            snprintf(strA, sizeof(strA), "%012" PRIx64, e_sector[i].Key[0]);

        if (e_sector[i].foundKey[1])
            snprintf(strB, sizeof(strB), "%012" PRIx64, e_sector[i].Key[1]);

        if (e_sector[i].foundKey[0] > 1) {
            PrintAndLogEx(SUCCESS, "| "_YELLOW_("%03d")" | " _GREEN_("%s")"   | " _YELLOW_("%c")" | " _GREEN_("%s")"   | " _YELLOW_("%c")" |"
                          , i
                          , strA, e_sector[i].foundKey[0]
                          , strB, e_sector[i].foundKey[1]
                         );
        } else {

            // keep track if we use start_sector or i...
            uint8_t s = start_sector;
            if (start_sector == 0)
                s = i;

            PrintAndLogEx(SUCCESS, "| "_YELLOW_("%03d")" | " _GREEN_("%s")"   | " _YELLOW_("%d")" | " _GREEN_("%s")"   | " _YELLOW_("%d")" |"
                          , s
                          , strA, e_sector[i].foundKey[0]
                          , strB, e_sector[i].foundKey[1]
                         );
        }
    }
    PrintAndLogEx(SUCCESS, "|-----|----------------|---|----------------|---|");

    if (e_sector[0].foundKey[0] > 1) {
        PrintAndLogEx(INFO, "( "
                      _YELLOW_("D") ":Dictionary / "
                      _YELLOW_("S") ":darkSide / "
                      _YELLOW_("U") ":User / "
                      _YELLOW_("R") ":Reused / "
                      _YELLOW_("N") ":Nested / "
                      _YELLOW_("H") ":Hardnested / "
                      _YELLOW_("C") ":statiCnested / "
                      _YELLOW_("A") ":keyA "
                      ")"
                     );
    } else {
        PrintAndLogEx(SUCCESS, "( " _YELLOW_("0") ":Failed / " _YELLOW_("1") ":Success)");
    }
}


// EMULATOR COMMANDS
static int CmdHF14AMfEGetBlk(const char *Cmd) {
    char c = tolower(param_getchar(Cmd, 0));
    if (strlen(Cmd) < 1 || c == 'h') return usage_hf14_egetblk();

    uint8_t data[16] = {0x00};
    uint8_t blockNo = param_get8(Cmd, 0);

    PrintAndLogEx(NORMAL, "");
    if (mfEmlGetMem(data, blockNo, 1) == PM3_SUCCESS) {
        PrintAndLogEx(NORMAL, "data[%3d]:%s", blockNo, sprint_hex(data, sizeof(data)));
    }
    return PM3_SUCCESS;
}
static int CmdHF14AMfEGetSc(const char *Cmd) {
    uint8_t data[16] = {0};

    char ctmp = tolower(param_getchar(Cmd, 0));
    if (strlen(Cmd) < 1 || ctmp == 'h') return usage_hf14_egetsc();

    uint8_t sector = param_get8(Cmd, 0);
    if (sector > 39) {
        PrintAndLogEx(WARNING, "Sector number must be less then 40");
        return PM3_ESOFT;
    }

    PrintAndLogEx(NORMAL, "\n  # | data  - sector %02d / 0x%02X ", sector, sector);
    PrintAndLogEx(NORMAL, "----+------------------------------------------------");
    uint8_t blocks = 4;
    uint8_t start = sector * 4;
    if (sector >= 32) {
        blocks = 16;
        start = 128 + (sector - 32) * 16;
    }

    for (int i = 0; i < blocks; i++) {

        int res = mfEmlGetMem(data, start + i, 1);
        if (res == PM3_SUCCESS) {
            if (start + i == 0) {
                PrintAndLogEx(INFO, "%03d | " _RED_("%s"), start + i, sprint_hex_ascii(data, sizeof(data)));
            } else if (mfIsSectorTrailer(i)) {
                PrintAndLogEx(INFO, "%03d | " _YELLOW_("%s"), start + i, sprint_hex_ascii(data, sizeof(data)));
            } else {
                PrintAndLogEx(INFO, "%03d | %s ", start + i, sprint_hex_ascii(data, sizeof(data)));
            }
        }
    }
    decode_print_st(start + blocks - 1, data);
    return PM3_SUCCESS;
}

static int CmdHF14AMfEClear(const char *Cmd) {
    char c = tolower(param_getchar(Cmd, 0));
    if (c == 'h') return usage_hf14_eclr();

    clearCommandBuffer();
    SendCommandNG(CMD_HF_MIFARE_EML_MEMCLR, NULL, 0);
    return PM3_SUCCESS;
}

static int CmdHF14AMfESet(const char *Cmd) {
    char c = tolower(param_getchar(Cmd, 0));
    if (strlen(Cmd) < 3 || c == 'h')
        return usage_hf14_eset();

    uint8_t memBlock[16];
    memset(memBlock, 0x00, sizeof(memBlock));

    uint8_t blockNo = param_get8(Cmd, 0);

    if (param_gethex(Cmd, 1, memBlock, 32)) {
        PrintAndLogEx(WARNING, "block data must include 32 HEX symbols");
        return PM3_ESOFT;
    }

    //  1 - blocks count
    return mfEmlSetMem(memBlock, blockNo, 1);
}

int CmdHF14AMfELoad(const char *Cmd) {

    size_t counter = 0;
    char filename[FILE_PATH_SIZE];
    int blockNum, numBlocks, nameParamNo = 1;
    uint8_t blockWidth = 16;
    char c = tolower(param_getchar(Cmd, 0));

    if (strlen(Cmd) < 2 &&  c == 'h')
        return usage_hf14_eload();

    switch (c) {
        case '0' :
            numBlocks = MIFARE_MINI_MAXBLOCK;
            break;
        case '1' :
        case '\0':
            numBlocks = MIFARE_1K_MAXBLOCK;
            break;
        case '2' :
            numBlocks = MIFARE_2K_MAXBLOCK;
            break;
        case '4' :
            numBlocks = MIFARE_4K_MAXBLOCK;
            break;
        case 'u' :
            numBlocks = 255;
            blockWidth = 4;
            break;
        default:  {
            numBlocks = MIFARE_1K_MAXBLOCK;
            nameParamNo = 0;
        }
    }
    uint32_t numblk2 = param_get32ex(Cmd, 2, 0, 10);
    if (numblk2 > 0)
        numBlocks = numblk2;

    if (0 == param_getstr(Cmd, nameParamNo, filename, sizeof(filename)))
        return usage_hf14_eload();

    uint8_t *data = calloc(4096, sizeof(uint8_t));
    if (data == NULL) {
        PrintAndLogEx(WARNING, "Fail, cannot allocate memory");
        return PM3_EMALLOC;
    }

    size_t datalen = 0;
    //int res = loadFile(filename, ".bin", data, maxdatalen, &datalen);
    int res = loadFileEML(filename, data, &datalen);
    if (res != PM3_SUCCESS) {
        free(data);
        return PM3_EFILE;
    }

    // 64 or 256 blocks.
    if ((datalen % blockWidth) != 0) {
        PrintAndLogEx(FAILED, "File content error. Size doesn't match blockwidth ");
        free(data);
        return PM3_ESOFT;
    }

    // convert plain or old mfu format to new format
    if (blockWidth == 4) {

        res = convert_mfu_dump_format(&data, &datalen, true);
        if (res != PM3_SUCCESS) {
            PrintAndLogEx(FAILED, "Failed convert on load to new Ultralight/NTAG format");
            free(data);
            return res;
        }

        mfu_dump_t *mfu_dump = (mfu_dump_t *)data;
        printMFUdumpEx(mfu_dump, mfu_dump->pages + 1, 0);

        // update expected blocks to match converted data.
        if (numBlocks != datalen / 4) {
            numBlocks = datalen / 4;
        }
    }

    PrintAndLogEx(INFO, "Uploading to emulator memory");

    // fast push mode
    conn.block_after_ACK = true;
    blockNum = 0;
    while (datalen) {
        if (datalen == blockWidth) {
            // Disable fast mode on last packet
            conn.block_after_ACK = false;
        }

        if (mfEmlSetMem_xt(data + counter, blockNum, 1, blockWidth) != PM3_SUCCESS) {
            PrintAndLogEx(FAILED, "Cant set emul block: %3d", blockNum);
            free(data);
            return PM3_ESOFT;
        }
        PrintAndLogEx(NORMAL, "." NOLF);
        fflush(stdout);

        blockNum++;
        counter += blockWidth;
        datalen -= blockWidth;
    }
    free(data);
    PrintAndLogEx(NORMAL, "\n");

    if (blockWidth == 4) {
        PrintAndLogEx(HINT, "You are ready to simulate. See " _YELLOW_("`hf mfu sim h`"));
        // MFU / NTAG
        if ((blockNum != numBlocks)) {
            PrintAndLogEx(WARNING, "Warning, Ultralight/Ntag file content, Loaded %d blocks of expected %d blocks into emulator memory", blockNum, numBlocks);
            return PM3_SUCCESS;
        }
    } else {
        PrintAndLogEx(HINT, "You are ready to simulate. See " _YELLOW_("`hf mf sim -h`"));
        // MFC
        if ((blockNum != numBlocks)) {
            PrintAndLogEx(WARNING, "Error, file content, Only loaded %d blocks, must be %d blocks into emulator memory", blockNum, numBlocks);

            return PM3_SUCCESS;
        }

    }
    PrintAndLogEx(SUCCESS, "Done");
    return PM3_SUCCESS;
}

static int CmdHF14AMfESave(const char *Cmd) {

    char filename[FILE_PATH_SIZE];
    char *fnameptr = filename;
    uint8_t *dump;
    int len, bytes, nameParamNo = 1;
    uint16_t blocks;

    memset(filename, 0, sizeof(filename));

    char c = tolower(param_getchar(Cmd, 0));
    if (c == 'h') return usage_hf14_esave();

    if (c != 0) {
        blocks = NumOfBlocks(c);
        if (blocks == 0) return usage_hf14_esave();
    } else {
        blocks = MIFARE_1K_MAXBLOCK;
    }
    bytes = blocks * MFBLOCK_SIZE;

    dump = calloc(bytes, sizeof(uint8_t));
    if (!dump) {
        PrintAndLogEx(WARNING, "Fail, cannot allocate memory");
        return PM3_EMALLOC;
    }
    memset(dump, 0, bytes);

    PrintAndLogEx(INFO, "downloading from emulator memory");
    if (!GetFromDevice(BIG_BUF_EML, dump, bytes, 0, NULL, 0, NULL, 2500, false)) {
        PrintAndLogEx(WARNING, "Fail, transfer from device time-out");
        free(dump);
        return PM3_ETIMEOUT;
    }

    len = param_getstr(Cmd, nameParamNo, filename, sizeof(filename));
    if (len > FILE_PATH_SIZE - 5) len = FILE_PATH_SIZE - 5;

    // user supplied filename?
    if (len < 1) {
        fnameptr += snprintf(fnameptr, sizeof(filename), "hf-mf-");
        FillFileNameByUID(fnameptr, dump, "-dump", 4);
    }

    saveFile(filename, ".bin", dump, bytes);
    saveFileEML(filename, dump, bytes, MFBLOCK_SIZE);
    saveFileJSON(filename, jsfCardMemory, dump, bytes, NULL);
    free(dump);
    return PM3_SUCCESS;
}

static int CmdHF14AMfEView(const char *Cmd) {

    uint8_t *dump;
    int bytes;
    uint16_t blocks;

    char c = tolower(param_getchar(Cmd, 0));
    if (c == 'h') return usage_hf14_eview();

    if (c != 0) {
        blocks = NumOfBlocks(c);
        if (blocks == 0) return usage_hf14_eview();
    } else {
        blocks = MIFARE_1K_MAXBLOCK;
    }
    bytes = blocks * MFBLOCK_SIZE;

    dump = calloc(bytes, sizeof(uint8_t));
    if (!dump) {
        PrintAndLogEx(WARNING, "Fail, cannot allocate memory");
        return PM3_EMALLOC;
    }
    memset(dump, 0, bytes);

    PrintAndLogEx(INFO, "downloading from emulator memory");
    if (!GetFromDevice(BIG_BUF_EML, dump, bytes, 0, NULL, 0, NULL, 2500, false)) {
        PrintAndLogEx(WARNING, "Fail, transfer from device time-out");
        free(dump);
        return PM3_ETIMEOUT;
    }

    PrintAndLogEx(NORMAL, "");
    PrintAndLogEx(INFO, "----+-------------------------------------------------+-----------------");
    PrintAndLogEx(INFO, "blk | data                                            | ascii");
    PrintAndLogEx(INFO, "----+-------------------------------------------------+-----------------");
    for (uint16_t i = 0; i < blocks; i++) {
        if (i == 0) {
            PrintAndLogEx(INFO, "%03d | " _RED_("%s"), i, sprint_hex_ascii(dump + (i * 16), 16));
        } else if (mfIsSectorTrailer(i)) {
            PrintAndLogEx(INFO, "%03d | " _YELLOW_("%s"), i, sprint_hex_ascii(dump + (i * 16), 16));
        } else {
            PrintAndLogEx(INFO, "%03d | %s ", i, sprint_hex_ascii(dump + (i * 16), 16));
        }
    }
    PrintAndLogEx(INFO, "----+-------------------------------------------------+-----------------");
    PrintAndLogEx(NORMAL, "");
    free(dump);
    return PM3_SUCCESS;
}

static int CmdHF14AMfECFill(const char *Cmd) {
    uint8_t keyType = 0;
    uint8_t numSectors = 16;
    char c = tolower(param_getchar(Cmd, 0));

    if (strlen(Cmd) < 1 || c == 'h')
        return usage_hf14_ecfill();

    if (c != 'a' &&  c != 'b') {
        PrintAndLogEx(WARNING, "Key type must be A or B");
        return PM3_ESOFT;
    }
    if (c != 'a')
        keyType = 1;

    c = tolower(param_getchar(Cmd, 1));
    if (c != 0) {
        numSectors = NumOfSectors(c);
        if (numSectors == 0) return usage_hf14_ecfill();
    } else {
        numSectors = MIFARE_1K_MAXSECTOR;
    }

    PrintAndLogEx(NORMAL, "--params: numSectors: %d, keyType: %c\n", numSectors, (keyType == 0) ? 'A' : 'B');

    mfc_eload_t payload;
    payload.sectorcnt = numSectors;
    payload.keytype = keyType;

    clearCommandBuffer();
    SendCommandNG(CMD_HF_MIFARE_EML_LOAD, (uint8_t *)&payload, sizeof(payload));
    return PM3_SUCCESS;
}

static int CmdHF14AMfEKeyPrn(const char *Cmd) {

    uint8_t sectors_cnt = MIFARE_1K_MAXSECTOR;
    uint8_t data[16];
    uint8_t uid[4];
    uint8_t cmdp = 0;
    bool errors = false, createDumpFile = false;

    while (param_getchar(Cmd, cmdp) != 0x00 && !errors) {
        char ctmp = tolower(param_getchar(Cmd, cmdp));
        switch (ctmp) {
            case 'd':
                createDumpFile = true;
                cmdp++;
                break;
            case 'h':
                return usage_hf14_ekeyprn();
            case '0':
            case '1':
            case '2':
            case '4':
                sectors_cnt = NumOfSectors(ctmp);
                if (sectors_cnt == 0) return usage_hf14_ekeyprn();
                cmdp++;
                break;
            default:
                PrintAndLogEx(WARNING, "Unknown parameter '%c'", param_getchar(Cmd, cmdp));
                errors = true;
                break;
        }
    }
    // validations
    if (errors) return usage_hf14_ekeyprn();

    sector_t *e_sector = NULL;

    // create/initialize key storage structure
    int32_t res = initSectorTable(&e_sector, sectors_cnt);
    if (res != sectors_cnt) {
        free(e_sector);
        return PM3_EMALLOC;
    }

    // read UID from EMUL
    if (mfEmlGetMem(data, 0, 1) != PM3_SUCCESS) {
        PrintAndLogEx(WARNING, "error get block %d", 0);
        free(e_sector);
        return PM3_ESOFT;
    }

    memcpy(uid, data, sizeof(uid));

    // download keys from EMUL
    for (int i = 0; i < sectors_cnt; i++) {

        if (mfEmlGetMem(data, FirstBlockOfSector(i) + NumBlocksPerSector(i) - 1, 1) != PM3_SUCCESS) {
            PrintAndLogEx(WARNING, "error get block %d", FirstBlockOfSector(i) + NumBlocksPerSector(i) - 1);
            e_sector[i].foundKey[0] = false;
            e_sector[i].foundKey[1] = false;
        } else {
            e_sector[i].foundKey[0] = true;
            e_sector[i].Key[0] = bytes_to_num(data, 6);
            e_sector[i].foundKey[1] = true;
            e_sector[i].Key[1] = bytes_to_num(data + 10, 6);
        }
    }

    // print keys
    printKeyTable(sectors_cnt, e_sector);

    // dump the keys
    if (createDumpFile) {

        char filename[FILE_PATH_SIZE] = {0};
        char *fptr = filename;
        fptr += snprintf(fptr, sizeof(filename), "hf-mf-");
        FillFileNameByUID(fptr + strlen(fptr), uid, "-key", sizeof(uid));
        createMfcKeyDump(filename, sectors_cnt, e_sector);
    }

    free(e_sector);
    return PM3_SUCCESS;
}

// CHINESE MAGIC COMMANDS
static int CmdHF14AMfCSetUID(const char *Cmd) {
    uint8_t wipeCard = 0;
    uint8_t uid[8] = {0x00};
    uint8_t oldUid[8] = {0x00};
    uint8_t atqa[2] = {0x00};
    uint8_t sak[1] = {0x00};
    uint8_t atqaPresent = 1;
    int res, argi = 0;
    char ctmp;

    if (strlen(Cmd) < 1 || param_getchar(Cmd, argi) == 'h')
        return usage_hf14_csetuid();

    if (param_getchar(Cmd, argi) && param_gethex(Cmd, argi, uid, 8))
        return usage_hf14_csetuid();

    argi++;

    ctmp = tolower(param_getchar(Cmd, argi));
    if (ctmp == 'w') {
        wipeCard = 1;
        atqaPresent = 0;
    }

    if (atqaPresent) {
        if (param_getchar(Cmd, argi)) {
            if (param_gethex(Cmd, argi, atqa, 4)) {
                PrintAndLogEx(WARNING, "ATQA must include 4 HEX symbols");
                return PM3_ESOFT;
            }
            argi++;
            if (!param_getchar(Cmd, argi) || param_gethex(Cmd, argi, sak, 2)) {
                PrintAndLogEx(WARNING, "SAK must include 2 HEX symbols");
                return PM3_ESOFT;
            }
            argi++;
        } else
            atqaPresent = 0;
    }

    if (!wipeCard) {
        ctmp = tolower(param_getchar(Cmd, argi));
        if (ctmp == 'w') {
            wipeCard = 1;
        }
    }

    PrintAndLogEx(NORMAL, "--wipe card:%s  uid:%s", (wipeCard) ? "YES" : "NO", sprint_hex(uid, 4));

    res = mfCSetUID(uid, (atqaPresent) ? atqa : NULL, (atqaPresent) ? sak : NULL, oldUid, wipeCard);
    if (res) {
        PrintAndLogEx(ERR, "Can't set UID. error=%d", res);
        return PM3_ESOFT;
    }

    PrintAndLogEx(SUCCESS, "Old UID : %s", sprint_hex(oldUid, 4));
    PrintAndLogEx(SUCCESS, "New UID : %s", sprint_hex(uid, 4));
    return PM3_SUCCESS;
}

static int CmdHF14AMfCWipe(const char *cmd) {
    uint8_t uid[8] = {0x00};
    int uidLen = 0;
    uint8_t atqa[2] = {0x00};
    int atqaLen = 0;
    uint8_t sak[1] = {0x00};
    int sakLen = 0;

    CLIParserContext *ctx;
    CLIParserInit(&ctx, "hf mf cwipe",
                  "Wipe gen1 magic chinese card. Set UID/ATQA/SAK/Data/Keys/Access to default values.",
                  "hf mf cwipe -> wipe card\n"
                  "hf mf cwipe -u 09080706 -a 0004 -s 18 -> set UID, ATQA and SAK and wipe card");

    void *argtable[] = {
        arg_param_begin,
        arg_str0("u",  "uid",     "<UID (hex 4b)>",  "UID for card"),
        arg_str0("a",  "atqa",    "<ATQA (hex 2b)>", "ATQA for card"),
        arg_str0("s",  "sak",     "<SAK (hex 1b)>",  "SAK for card"),
        arg_param_end
    };
    CLIExecWithReturn(ctx, cmd, argtable, true);

    CLIGetHexWithReturn(ctx, 1, uid, &uidLen);
    CLIGetHexWithReturn(ctx, 2, atqa, &atqaLen);
    CLIGetHexWithReturn(ctx, 3, sak, &sakLen);
    CLIParserFree(ctx);

    if (uidLen && uidLen != 4) {
        PrintAndLogEx(ERR, "UID length must be 4 bytes instead of: %d", uidLen);
        return PM3_EINVARG;
    }
    if (atqaLen && atqaLen != 2) {
        PrintAndLogEx(ERR, "ATQA length must be 2 bytes instead of: %d", atqaLen);
        return PM3_EINVARG;
    }
    if (sakLen && sakLen != 1) {
        PrintAndLogEx(ERR, "SAK length must be 1 byte instead of: %d", sakLen);
        return PM3_EINVARG;
    }

    int res = mfCWipe((uidLen) ? uid : NULL, (atqaLen) ? atqa : NULL, (sakLen) ? sak : NULL);
    if (res) {
        PrintAndLogEx(ERR, "Can't wipe card. error=%d", res);
        return PM3_ESOFT;
    }

    PrintAndLogEx(SUCCESS, "Card wiped successfully");
    return PM3_SUCCESS;
}

static int CmdHF14AMfCSetBlk(const char *Cmd) {
    uint8_t block[16] = {0x00};
    uint8_t blockNo = 0;
    uint8_t params = MAGIC_SINGLE;
    int res;
    char ctmp = tolower(param_getchar(Cmd, 0));

    if (strlen(Cmd) < 1 || ctmp == 'h') return usage_hf14_csetblk();

    blockNo = param_get8(Cmd, 0);

    if (param_gethex(Cmd, 1, block, 32)) return usage_hf14_csetblk();

    ctmp = tolower(param_getchar(Cmd, 2));
    if (ctmp == 'w')
        params |= MAGIC_WIPE;

    PrintAndLogEx(NORMAL, "--block number:%2d data:%s", blockNo, sprint_hex(block, 16));

    res = mfCSetBlock(blockNo, block, NULL, params);
    if (res) {
        PrintAndLogEx(ERR, "Can't write block. error=%d", res);
        return PM3_ESOFT;
    }
    return PM3_SUCCESS;
}

static int CmdHF14AMfCLoad(const char *Cmd) {

    uint8_t fillFromEmulator = 0;
    bool fillFromJson = false;
    bool fillFromBin = false;
    char fileName[50] = {0};

    char ctmp = tolower(param_getchar(Cmd, 0));
    if (param_getlength(Cmd, 0) == 1) {
        if (ctmp == 'h' || ctmp == 0x00) return usage_hf14_cload();
        if (ctmp == 'e') fillFromEmulator = 1;
        if (ctmp == 'j') fillFromJson = true;
        if (ctmp == 'b') fillFromBin = true;
    }

    if (fillFromJson || fillFromBin)
        param_getstr(Cmd, 1, fileName, sizeof(fileName));


    if (fillFromEmulator) {
        for (int blockNum = 0; blockNum < 16 * 4; blockNum += 1) {
            int flags = 0;
            uint8_t buf8[16] = {0x00};
            if (mfEmlGetMem(buf8, blockNum, 1)) {
                PrintAndLogEx(WARNING, "Cant get block: %d", blockNum);
                return 2;
            }
            if (blockNum == 0) flags = MAGIC_INIT + MAGIC_WUPC;             // switch on field and send magic sequence
            if (blockNum == 1) flags = 0;                                   // just write
            if (blockNum == 16 * 4 - 1) flags = MAGIC_HALT + MAGIC_OFF;     // Done. Magic Halt and switch off field.

            if (mfCSetBlock(blockNum, buf8, NULL, flags)) {
                PrintAndLogEx(WARNING, "Cant set magic card block: %d", blockNum);
                return PM3_ESOFT;
            }
            PrintAndLogEx(NORMAL, "." NOLF);
            fflush(stdout);
        }
        PrintAndLogEx(NORMAL, "\n");
        return PM3_SUCCESS;
    }

    size_t maxdatalen = 4096;
    uint8_t *data = calloc(maxdatalen, sizeof(uint8_t));
    if (!data) {
        PrintAndLogEx(WARNING, "Fail, cannot allocate memory");
        return PM3_EMALLOC;
    }

    size_t datalen = 0;
    int res = 0;
    if (fillFromBin) {
        res = loadFile(fileName, ".bin", data, maxdatalen, &datalen);
    } else {
        if (fillFromJson) {
            res = loadFileJSON(fileName, data, maxdatalen, &datalen, NULL);
        } else {
            res = loadFileEML(Cmd, data, &datalen);
        }
    }

    if (res) {
        if (data)
            free(data);
        return PM3_EFILE;
    }

    // 64 or 256blocks.
    if (datalen != 1024 && datalen != 4096) {
        PrintAndLogEx(ERR, "File content error. ");
        free(data);
        return PM3_EFILE;
    }

    PrintAndLogEx(INFO, "Copying to magic card");

    int blockNum = 0;
    int flags = 0;
    while (datalen) {

        // switch on field and send magic sequence
        if (blockNum == 0) flags = MAGIC_INIT + MAGIC_WUPC;

        // write
        if (blockNum == 1) flags = 0;

        // Switch off field.
        if (blockNum == 16 * 4 - 1) flags = MAGIC_HALT + MAGIC_OFF;

        if (mfCSetBlock(blockNum, data + (16 * blockNum), NULL, flags)) {
            PrintAndLogEx(WARNING, "Can't set magic card block: %d", blockNum);
            free(data);
            return PM3_ESOFT;
        }

        datalen -= 16;

        PrintAndLogEx(NORMAL, "." NOLF);
        fflush(stdout);

        blockNum++;

        // magic card type - mifare 1K
        if (blockNum >= MIFARE_1K_MAXBLOCK) break;
    }
    PrintAndLogEx(NORMAL, "\n");

    // 64 or 256blocks.
    if (blockNum != 16 * 4 && blockNum != 32 * 4 + 8 * 16) {
        PrintAndLogEx(ERR, "File content error. There must be 64 blocks");
        free(data);
        return PM3_EFILE;
    }

    PrintAndLogEx(SUCCESS, "Card loaded %d blocks from file", blockNum);
    free(data);
    return PM3_SUCCESS;
}

static int CmdHF14AMfCGetBlk(const char *Cmd) {
    uint8_t data[16] = {0};

    char ctmp = tolower(param_getchar(Cmd, 0));
    if (strlen(Cmd) < 1 || ctmp == 'h') return usage_hf14_cgetblk();

    uint8_t blockNo = param_get8(Cmd, 0);

    PrintAndLogEx(NORMAL, "--block number:%2d ", blockNo);

    int res = mfCGetBlock(blockNo, data, MAGIC_SINGLE);
    if (res) {
        PrintAndLogEx(ERR, "Can't read block. error=%d", res);
        return PM3_ESOFT;
    }

    PrintAndLogEx(NORMAL, "data: %s", sprint_hex(data, sizeof(data)));

    decode_print_st(blockNo, data);
    return PM3_SUCCESS;
}

static int CmdHF14AMfCGetSc(const char *Cmd) {
    uint8_t data[16] = {0};

    char ctmp = tolower(param_getchar(Cmd, 0));
    if (strlen(Cmd) < 1 || ctmp == 'h') return usage_hf14_cgetsc();

    uint8_t sector = param_get8(Cmd, 0);
    if (sector > 39) {
        PrintAndLogEx(WARNING, "Sector number must be less then 40");
        return PM3_ESOFT;
    }

    PrintAndLogEx(NORMAL, "\n  # | data  - sector %02d / 0x%02X ", sector, sector);
    PrintAndLogEx(NORMAL, "----+------------------------------------------------");
    uint8_t blocks = 4;
    uint8_t start = sector * 4;
    if (sector >= 32) {
        blocks = 16;
        start = 128 + (sector - 32) * 16;
    }

    int flags = MAGIC_INIT + MAGIC_WUPC;

    for (int i = 0; i < blocks; i++) {
        if (i == 1) flags = 0;
        if (i == blocks - 1) flags = MAGIC_HALT + MAGIC_OFF;

        int res = mfCGetBlock(start + i, data, flags);
        if (res) {
            PrintAndLogEx(ERR, "Can't read block. %d error=%d", start + i, res);
            return PM3_ESOFT;
        }
        PrintAndLogEx(NORMAL, "%3d | %s", start + i, sprint_hex(data, 16));
    }
    decode_print_st(start + blocks - 1, data);
    return PM3_SUCCESS;
}

static int CmdHF14AMfCSave(const char *Cmd) {

    char filename[FILE_PATH_SIZE];
    char *fnameptr = filename;
    uint8_t *dump;
    bool fillEmulator = false;
    bool errors = false, hasname = false, useuid = false;
    int i, len, flags;
    uint16_t numblocks = 0, cmdp = 0;
    uint16_t bytes = 0;

    while (param_getchar(Cmd, cmdp) != 0x00 && !errors) {
        char ctmp = tolower(param_getchar(Cmd, cmdp));
        switch (ctmp) {
            case 'e':
                useuid = true;
                fillEmulator = true;
                cmdp++;
                break;
            case 'h':
                return usage_hf14_csave();
            case '0':
            case '1':
            case '2':
            case '4':
                numblocks = NumOfBlocks(ctmp);
                bytes =  numblocks * MFBLOCK_SIZE;
                PrintAndLogEx(SUCCESS, "Saving magic MIFARE %cK", ctmp);
                cmdp++;
                break;
            case 'u':
                useuid = true;
                hasname = true;
                cmdp++;
                break;
            case 'o':
                len = param_getstr(Cmd, cmdp + 1, filename, FILE_PATH_SIZE);
                if (len < 1) {
                    errors = true;
                    break;
                }

                useuid = false;
                hasname = true;
                cmdp += 2;
                break;
            default:
                PrintAndLogEx(WARNING, "Unknown parameter '%c'", param_getchar(Cmd, cmdp));
                errors = true;
                break;
        }
    }

    if (!hasname && !fillEmulator) errors = true;

    if (errors || cmdp == 0) return usage_hf14_csave();

    dump = calloc(bytes, sizeof(uint8_t));
    if (!dump) {
        PrintAndLogEx(WARNING, "Fail, cannot allocate memory");
        return PM3_EMALLOC;
    }

    // Select card to get UID/UIDLEN information
    clearCommandBuffer();
    SendCommandMIX(CMD_HF_ISO14443A_READER, ISO14A_CONNECT, 0, 0, NULL, 0);
    PacketResponseNG resp;
    if (!WaitForResponseTimeout(CMD_ACK, &resp, 1500)) {
        PrintAndLogEx(WARNING, "iso14443a card select failed");
        free(dump);
        return PM3_ESOFT;
    }

    /*
        0: couldn't read
        1: OK, with ATS
        2: OK, no ATS
        3: proprietary Anticollision
    */
    uint64_t select_status = resp.oldarg[0];

    if (select_status == 0) {
        PrintAndLogEx(WARNING, "iso14443a card select failed");
        free(dump);
        return select_status;
    }

    iso14a_card_select_t card;
    memcpy(&card, (iso14a_card_select_t *)resp.data.asBytes, sizeof(iso14a_card_select_t));

    flags = MAGIC_INIT + MAGIC_WUPC;
    for (i = 0; i < numblocks; i++) {
        if (i == 1) flags = 0;
        if (i == numblocks - 1) flags = MAGIC_HALT + MAGIC_OFF;

        if (mfCGetBlock(i, dump + (i * MFBLOCK_SIZE), flags)) {
            PrintAndLogEx(WARNING, "Cant get block: %d", i);
            free(dump);
            return PM3_ESOFT;
        }
    }

    if (useuid) {
        fnameptr += snprintf(fnameptr, sizeof(filename), "hf-mf-");
        FillFileNameByUID(fnameptr, card.uid, "-dump", card.uidlen);
    }

    if (fillEmulator) {
        PrintAndLogEx(INFO, "uploading to emulator memory");
        // fast push mode
        conn.block_after_ACK = true;
        for (i = 0; i < numblocks; i += 5) {
            if (i == numblocks - 1) {
                // Disable fast mode on last packet
                conn.block_after_ACK = false;
            }
            if (mfEmlSetMem(dump + (i * MFBLOCK_SIZE), i, 5) != PM3_SUCCESS) {
                PrintAndLogEx(WARNING, "Cant set emul block: %d", i);
            }
            PrintAndLogEx(NORMAL, "." NOLF);
            fflush(stdout);
        }
        PrintAndLogEx(NORMAL, "\n");
        PrintAndLogEx(SUCCESS, "uploaded %d bytes to emulator memory", bytes);
    }

    saveFile(filename, ".bin", dump, bytes);
    saveFileEML(filename, dump, bytes, MFBLOCK_SIZE);
    saveFileJSON(filename, jsfCardMemory, dump, bytes, NULL);
    free(dump);
    return PM3_SUCCESS;
}

static int CmdHF14AMfCView(const char *Cmd) {

    bool errors = false;
    int flags;
    char ctmp = '1';
    uint8_t cmdp = 0;
    uint16_t numblocks = NumOfBlocks(ctmp);
    uint16_t bytes = numblocks * MFBLOCK_SIZE;

    while (param_getchar(Cmd, cmdp) != 0x00 && !errors) {
        ctmp = tolower(param_getchar(Cmd, cmdp));
        switch (ctmp) {
            case 'h':
                return usage_hf14_cview();
            case '0':
            case '1':
            case '2':
            case '4':
                numblocks = NumOfBlocks(ctmp);
                bytes =  numblocks * MFBLOCK_SIZE;
                cmdp++;
                break;
            default:
                PrintAndLogEx(WARNING, "Unknown parameter '%c'", param_getchar(Cmd, cmdp));
                errors = true;
                break;
        }
    }

    if (errors) return usage_hf14_cview();

    PrintAndLogEx(SUCCESS, "View magic MIFARE " _GREEN_("%cK"), ctmp);

    uint8_t *dump = calloc(bytes, sizeof(uint8_t));
    if (!dump) {
        PrintAndLogEx(WARNING, "Fail, cannot allocate memory");
        return PM3_EMALLOC;
    }

    // Select card to get UID/UIDLEN information
    clearCommandBuffer();
    SendCommandMIX(CMD_HF_ISO14443A_READER, ISO14A_CONNECT, 0, 0, NULL, 0);
    PacketResponseNG resp;
    if (!WaitForResponseTimeout(CMD_ACK, &resp, 1500)) {
        PrintAndLogEx(WARNING, "iso14443a card select failed");
        free(dump);
        return PM3_ESOFT;
    }

    /*
        0: couldn't read
        1: OK, with ATS
        2: OK, no ATS
        3: proprietary Anticollision
    */
    uint64_t select_status = resp.oldarg[0];

    if (select_status == 0) {
        PrintAndLogEx(WARNING, "iso14443a card select failed");
        free(dump);
        return select_status;
    }

    iso14a_card_select_t card;
    memcpy(&card, (iso14a_card_select_t *)resp.data.asBytes, sizeof(iso14a_card_select_t));

    flags = MAGIC_INIT + MAGIC_WUPC;
    for (uint16_t i = 0; i < numblocks; i++) {
        if (i == 1) flags = 0;
        if (i == numblocks - 1) flags = MAGIC_HALT + MAGIC_OFF;

        if (mfCGetBlock(i, dump + (i * MFBLOCK_SIZE), flags)) {
            PrintAndLogEx(WARNING, "Cant get block: %d", i);
            free(dump);
            return PM3_ESOFT;
        }

        PrintAndLogEx(NORMAL, "." NOLF);
        fflush(stdout);
    }

    PrintAndLogEx(NORMAL, "");
    PrintAndLogEx(INFO, "----+-------------------------------------------------+-----------------");
    PrintAndLogEx(INFO, "blk | data                                            | ascii");
    PrintAndLogEx(INFO, "----+-------------------------------------------------+-----------------");
    for (uint16_t i = 0; i < numblocks; i++) {

        if (i == 0) {
            PrintAndLogEx(INFO, "%03d | " _RED_("%s"), i, sprint_hex_ascii(dump + (i * 16), 16));
        } else if (mfIsSectorTrailer(i)) {
            PrintAndLogEx(INFO, "%03d | " _YELLOW_("%s"), i, sprint_hex_ascii(dump + (i * 16), 16));
        } else {
            PrintAndLogEx(INFO, "%03d | %s ", i, sprint_hex_ascii(dump + (i * 16), 16));
        }
    }
    PrintAndLogEx(INFO, "----+-------------------------------------------------+-----------------");
    PrintAndLogEx(NORMAL, "");
    free(dump);
    return PM3_SUCCESS;
}

//needs nt, ar, at, Data to decrypt
static int CmdHf14AMfDecryptBytes(const char *Cmd) {

    char ctmp = tolower(param_getchar(Cmd, 0));
    if (strlen(Cmd) < 1 || ctmp == 'h') return usage_hf14_decryptbytes();

    uint32_t nt     = param_get32ex(Cmd, 0, 0, 16);
    uint32_t ar_enc = param_get32ex(Cmd, 1, 0, 16);
    uint32_t at_enc = param_get32ex(Cmd, 2, 0, 16);

    int len = param_getlength(Cmd, 3);
    if (len & 1) {
        PrintAndLogEx(WARNING, "Uneven hex string length. LEN=%d", len);
        return PM3_ESOFT;
    }

    PrintAndLogEx(NORMAL, "nt\t%08X", nt);
    PrintAndLogEx(NORMAL, "ar enc\t%08X", ar_enc);
    PrintAndLogEx(NORMAL, "at enc\t%08X", at_enc);

    uint8_t *data = calloc(len, sizeof(uint8_t));
    if (!data) {
        PrintAndLogEx(WARNING, "Fail, cannot allocate memory");
        return PM3_EMALLOC;
    }

    param_gethex_ex(Cmd, 3, data, &len);
    len >>= 1;
    tryDecryptWord(nt, ar_enc, at_enc, data, len);
    free(data);
    return PM3_SUCCESS;
}

static int CmdHf14AMfSetMod(const char *Cmd) {
    uint8_t key[6] = {0, 0, 0, 0, 0, 0};
    uint8_t mod = 2;

    char ctmp = param_getchar(Cmd, 0);
    if (ctmp == '0') {
        mod = 0;
    } else if (ctmp == '1') {
        mod = 1;
    }
    int gethexfail = param_gethex(Cmd, 1, key, 12);
    if (mod == 2 || gethexfail) {
        PrintAndLogEx(NORMAL, "Sets the load modulation strength of a MIFARE Classic EV1 card.");
        PrintAndLogEx(NORMAL, "Usage: hf mf setmod <0|1> <block 0 key A>");
        PrintAndLogEx(NORMAL, "       0 = normal modulation");
        PrintAndLogEx(NORMAL, "       1 = strong modulation (default)");
        return PM3_ESOFT;
    }

    uint8_t data[7];
    data[0] = mod;
    memcpy(data + 1, key, 6);

    clearCommandBuffer();
    SendCommandNG(CMD_HF_MIFARE_SETMOD, data, sizeof(data));

    PacketResponseNG resp;
    if (WaitForResponseTimeout(CMD_HF_MIFARE_SETMOD, &resp, 1500)) {

        if (resp.status == PM3_SUCCESS)
            PrintAndLogEx(SUCCESS, "Success");
        else
            PrintAndLogEx(FAILED, "Failed");

    } else {
        PrintAndLogEx(WARNING, "Command execute timeout");
    }
    return PM3_SUCCESS;
}

// MIFARE NACK bug detection
static int CmdHf14AMfNack(const char *Cmd) {

    char ctmp = tolower(param_getchar(Cmd, 0));
    if (ctmp == 'h') return usage_hf14_nack();
    bool verbose = (ctmp == 'v');

    if (verbose)
        PrintAndLogEx(INFO, "Started testing card for NACK bug. Press Enter to abort");

    detect_classic_nackbug(verbose);
    return PM3_SUCCESS;
}

static int CmdHF14AMfice(const char *Cmd) {
    CLIParserContext *ctx;
    CLIParserInit(&ctx, "hf mf ice",
                  "Collect MIFARE Classic nonces to file",
                  "hf mf ice\n"
                  "hf mf ice -f nonces.bin");

    void *argtable[] = {
        arg_param_begin,
        arg_str0("f", "file", "<filename>", "filename of nonce dump"),
        arg_u64_0(NULL, "limit", "<dec>", "nonces to be collected"),
        arg_param_end
    };
    CLIExecWithReturn(ctx, Cmd, argtable, true);

    int fnlen = 0;
    char filename[FILE_PATH_SIZE] = {0};
    CLIParamStrToBuf(arg_get_str(ctx, 1), (uint8_t *)filename, FILE_PATH_SIZE, &fnlen);

    uint32_t limit = arg_get_u32_def(ctx, 2, 50000);

    CLIParserFree(ctx);

    // Validations
    char *fptr;

    if (filename[0] == '\0') {
        fptr = GenerateFilename("hf-mf-", "-nonces.bin");
        if (fptr == NULL)
            return PM3_EFILE;
        strcpy(filename, fptr);
        free(fptr);
    }

    uint8_t blockNo = 0;
    uint8_t keyType = 0;
    uint8_t trgBlockNo = 0;
    uint8_t trgKeyType = 1;
    bool slow = false;
    bool initialize = true;
    bool acquisition_completed = false;
    uint32_t flags = 0;
    uint32_t total_num_nonces = 0;
    FILE *fnonces = NULL;
    PacketResponseNG resp;

    uint32_t part_limit = 3000;
<<<<<<< HEAD

=======
    
>>>>>>> 9da310bb
    PrintAndLogEx(NORMAL, "Collecting "_YELLOW_("%u")" nonces \n", limit);

    if ((fnonces = fopen(filename, "wb")) == NULL) {
        PrintAndLogEx(WARNING, "Could not create file " _YELLOW_("%s"), filename);
        return PM3_EFILE;
    }

    clearCommandBuffer();

    uint64_t t1 = msclock();

    do {
        if (kbd_enter_pressed()) {
            PrintAndLogEx(INFO, "\naborted via keyboard!\n");
            break;
        }

        flags = 0;
        flags |= initialize ? 0x0001 : 0;
        flags |= slow ? 0x0002 : 0;
        clearCommandBuffer();
        SendCommandMIX(CMD_HF_MIFARE_ACQ_NONCES, blockNo + keyType * 0x100, trgBlockNo + trgKeyType * 0x100, flags, NULL, 0);

        if (!WaitForResponseTimeout(CMD_ACK, &resp, 3000)) goto out;
        if (resp.oldarg[0])  goto out;

        uint32_t items = resp.oldarg[2];
        fwrite(resp.data.asBytes, 1, items * 4, fnonces);
        fflush(fnonces);

        total_num_nonces += items;
        if (total_num_nonces > part_limit) {
            PrintAndLogEx(INFO, "Total nonces %u\n", total_num_nonces);
            part_limit += 3000;
        }

        acquisition_completed = (total_num_nonces > limit);

        initialize = false;

    } while (!acquisition_completed);

out:
    PrintAndLogEx(SUCCESS, "time: %" PRIu64 " seconds\n", (msclock() - t1) / 1000);

    if (fnonces) {
        fflush(fnonces);
        fclose(fnonces);
    }

    clearCommandBuffer();
    SendCommandMIX(CMD_HF_MIFARE_ACQ_NONCES, blockNo + keyType * 0x100, trgBlockNo + trgKeyType * 0x100, 4, NULL, 0);
    return PM3_SUCCESS;
}

static int CmdHF14AMfAuth4(const char *Cmd) {
    uint8_t keyn[20] = {0};
    int keynlen = 0;
    uint8_t key[16] = {0};
    int keylen = 0;

    CLIParserContext *ctx;
    CLIParserInit(&ctx, "hf mf auth4",
                  "Executes AES authentication command in ISO14443-4",
                  "hf mf auth4 4000 000102030405060708090a0b0c0d0e0f -> executes authentication\n"
                  "hf mf auth4 9003 FFFFFFFFFFFFFFFFFFFFFFFFFFFFFFFF -> executes authentication\n");

    void *argtable[] = {
        arg_param_begin,
        arg_str1(NULL,  NULL,     "<Key Num (HEX 2 bytes)>", NULL),
        arg_str1(NULL,  NULL,     "<Key Value (HEX 16 bytes)>", NULL),
        arg_param_end
    };
    CLIExecWithReturn(ctx, Cmd, argtable, true);

    CLIGetHexWithReturn(ctx, 1, keyn, &keynlen);
    CLIGetHexWithReturn(ctx, 2, key, &keylen);
    CLIParserFree(ctx);

    if (keynlen != 2) {
        PrintAndLogEx(ERR, "<Key Num> must be 2 bytes long instead of: %d", keynlen);
        return PM3_ESOFT;
    }

    if (keylen != 16) {
        PrintAndLogEx(ERR, "<Key Value> must be 16 bytes long instead of: %d", keylen);
        return PM3_ESOFT;
    }

    return MifareAuth4(NULL, keyn, key, true, false, true, true, false);
}

// https://www.nxp.com/docs/en/application-note/AN10787.pdf
static int CmdHF14AMfMAD(const char *Cmd) {

    CLIParserContext *ctx;
    CLIParserInit(&ctx, "hf mf mad",
                  "Checks and prints MIFARE Application Directory (MAD)",
                  "hf mf mad -> shows MAD if exists\n"
                  "hf mf mad --aid e103 -k ffffffffffff -b -> shows NDEF data if exists. read card with custom key and key B\n"
                  "hf mf mad --dch -k ffffffffffff -> decode CardHolder information\n");

    void *argtable[] = {
        arg_param_begin,
        arg_lit0("v",  "verbose",  "show technical data"),
        arg_str0(NULL, "aid",      "<aid>", "print all sectors with specified aid"),
        arg_str0("k",  "key",      "<key>", "key for printing sectors"),
        arg_lit0("b",  "keyb",     "use key B for access printing sectors (by default: key A)"),
        arg_lit0(NULL, "be",       "(optional, BigEndian)"),
        arg_lit0(NULL, "dch",      "decode Card Holder information"),
        arg_param_end
    };
    CLIExecWithReturn(ctx, Cmd, argtable, true);
    bool verbose = arg_get_lit(ctx, 1);
    uint8_t aid[2] = {0};
    int aidlen = 0;
    CLIGetHexWithReturn(ctx, 2, aid, &aidlen);
    uint8_t userkey[6] = {0};
    int keylen = 0;
    CLIGetHexWithReturn(ctx, 3, userkey, &keylen);
    bool keyB = arg_get_lit(ctx, 4);
    bool swapmad = arg_get_lit(ctx, 5);
    bool decodeholder = arg_get_lit(ctx, 6);

    CLIParserFree(ctx);

    uint8_t sector0[16 * 4] = {0};
    uint8_t sector10[16 * 4] = {0};

    bool got_first = true;
    if (mfReadSector(MF_MAD1_SECTOR, MF_KEY_A, (uint8_t *)g_mifare_mad_key, sector0) != PM3_SUCCESS) {
        PrintAndLogEx(WARNING, "error, read sector 0. card don't have MAD or don't have MAD on default keys");
        got_first = false;
    } else {
        PrintAndLogEx(INFO, "Authentication ( " _GREEN_("OK") " )");
    }

    // User supplied key
    if (got_first == false && keylen == 6) {
        PrintAndLogEx(INFO, "Trying user specified key...");
        if (mfReadSector(MF_MAD1_SECTOR, MF_KEY_A, userkey, sector0) != PM3_SUCCESS) {
            PrintAndLogEx(ERR, "error, read sector 0. card don't have MAD or don't the custom key is wrong");
        } else {
            PrintAndLogEx(INFO, "Authentication ( " _GREEN_("OK") " )");
            got_first = true;
        }
    }

    // Both default and user supplied key failed
    if (got_first == false) {
        return PM3_ESOFT;
    }

    PrintAndLogEx(NORMAL, "");
    PrintAndLogEx(INFO, "--- " _CYAN_("MIFARE App Directory Information") " ----------------");
    PrintAndLogEx(INFO, "-----------------------------------------------------");

    bool haveMAD2 = false;
    MAD1DecodeAndPrint(sector0, swapmad, verbose, &haveMAD2);

    if (haveMAD2) {
        if (mfReadSector(MF_MAD2_SECTOR, MF_KEY_A, (uint8_t *)g_mifare_mad_key, sector10)) {
            PrintAndLogEx(ERR, "error, read sector 0x10. card don't have MAD or don't have MAD on default keys");
            return PM3_ESOFT;
        }

        MAD2DecodeAndPrint(sector10, swapmad, verbose);
    }

    if (aidlen == 2 || decodeholder) {
        uint16_t mad[7 + 8 + 8 + 8 + 8] = {0};
        size_t madlen = 0;
        if (MADDecode(sector0, sector10, mad, &madlen, swapmad)) {
            PrintAndLogEx(ERR, "can't decode MAD");
            return PM3_ESOFT;
        }

        // copy default NDEF key
        uint8_t akey[6] = {0};
        memcpy(akey, g_mifare_ndef_key, 6);

        // user specified key
        if (keylen == 6) {
            memcpy(akey, userkey, 6);
        }

        uint16_t aaid = 0x0004;
        if (aidlen == 2) {

            aaid = (aid[0] << 8) + aid[1];

            PrintAndLogEx(NORMAL, "");
            PrintAndLogEx(INFO, "-------------- " _CYAN_("AID 0x%04x") " ---------------", aaid);

            for (int i = 0; i < madlen; i++) {
                if (aaid == mad[i]) {
                    uint8_t vsector[16 * 4] = {0};
                    if (mfReadSector(i + 1, keyB ? MF_KEY_B : MF_KEY_A, akey, vsector)) {
                        PrintAndLogEx(NORMAL, "");
                        PrintAndLogEx(ERR, "error, read sector %d", i + 1);
                        return PM3_ESOFT;
                    }

                    for (int j = 0; j < (verbose ? 4 : 3); j ++)
                        PrintAndLogEx(NORMAL, " [%03d] %s", (i + 1) * 4 + j, sprint_hex(&vsector[j * 16], 16));
                }
            }
        }

        if (decodeholder) {

            PrintAndLogEx(NORMAL, "");
            PrintAndLogEx(INFO, "-------- " _CYAN_("Card Holder Info 0x%04x") " --------", aaid);

            uint8_t data[4096] = {0};
            int datalen = 0;

            for (int i = 0; i < madlen; i++) {
                if (aaid == mad[i]) {

                    uint8_t vsector[16 * 4] = {0};
                    if (mfReadSector(i + 1, keyB ? MF_KEY_B : MF_KEY_A, akey, vsector)) {
                        PrintAndLogEx(NORMAL, "");
                        PrintAndLogEx(ERR, "error, read sector %d", i + 1);
                        return PM3_ESOFT;
                    }

                    memcpy(&data[datalen], vsector, 16 * 3);
                    datalen += 16 * 3;
                }
            }

            if (!datalen) {
                PrintAndLogEx(WARNING, "no Card Holder Info data");
                return PM3_SUCCESS;
            }
            MADCardHolderInfoDecode(data, datalen, verbose);
        }
    }

    if (verbose) {
        PrintAndLogEx(NORMAL, "");
        PrintAndLogEx(INFO, "------------ " _CYAN_("MAD sector raw") " -------------");
        for (int i = 0; i < 4; i ++)
            PrintAndLogEx(INFO, "[%d] %s", i, sprint_hex(&sector0[i * 16], 16));
    }

    return PM3_SUCCESS;
}

static int CmdHFMFNDEF(const char *Cmd) {

    CLIParserContext *ctx;
    CLIParserInit(&ctx, "hf mf ndef",
                  "Prints NFC Data Exchange Format (NDEF)",
                  "hf mf ndef -> shows NDEF parsed data\n"
                  "hf mf ndef -vv -> shows NDEF parsed and raw data\n"
                  "hf mf ndef --aid e103 -k ffffffffffff -b -> shows NDEF data with custom AID, key and with key B\n");

    void *argtable[] = {
        arg_param_begin,
        arg_litn("v",  "verbose",  0, 2, "show technical data"),
        arg_str0(NULL, "aid",      "<aid>", "replace default aid for NDEF"),
        arg_str0("k",  "key",      "<key>", "replace default key for NDEF"),
        arg_lit0("b",  "keyb",     "use key B for access sectors (by default: key A)"),
        arg_param_end
    };
    CLIExecWithReturn(ctx, Cmd, argtable, true);

    bool verbose = arg_get_lit(ctx, 1);
    bool verbose2 = arg_get_lit(ctx, 1) > 1;
    uint8_t aid[2] = {0};
    int aidlen;
    CLIGetHexWithReturn(ctx, 2, aid, &aidlen);
    uint8_t key[6] = {0};
    int keylen;
    CLIGetHexWithReturn(ctx, 3, key, &keylen);
    bool keyB = arg_get_lit(ctx, 4);

    CLIParserFree(ctx);

    uint16_t ndefAID = 0xe103;
    if (aidlen == 2)
        ndefAID = (aid[0] << 8) + aid[1];

    uint8_t ndefkey[6] = {0};
    memcpy(ndefkey, g_mifare_ndef_key, 6);
    if (keylen == 6) {
        memcpy(ndefkey, key, 6);
    }

    uint8_t sector0[16 * 4] = {0};
    uint8_t sector10[16 * 4] = {0};
    uint8_t data[4096] = {0};
    int datalen = 0;

    if (verbose)
        PrintAndLogEx(INFO, "reading MAD v1 sector");

    if (mfReadSector(MF_MAD1_SECTOR, MF_KEY_A, (uint8_t *)g_mifare_mad_key, sector0)) {
        PrintAndLogEx(ERR, "error, read sector 0. card don't have MAD or don't have MAD on default keys");
        PrintAndLogEx(HINT, "Try " _YELLOW_("`hf mf ndef -k `") " with your custom key");
        return PM3_ESOFT;
    }

    bool haveMAD2 = false;
    int res = MADCheck(sector0, NULL, verbose, &haveMAD2);
    if (res != PM3_SUCCESS) {
        PrintAndLogEx(ERR, "MAD error %d", res);
        return res;
    }

    if (haveMAD2) {
        if (verbose)
            PrintAndLogEx(INFO, "reading MAD v2 sector");

        if (mfReadSector(MF_MAD2_SECTOR, MF_KEY_A, (uint8_t *)g_mifare_mad_key, sector10)) {
            PrintAndLogEx(ERR, "error, read sector 0x10. card don't have MAD or don't have MAD on default keys");
            PrintAndLogEx(HINT, "Try " _YELLOW_("`hf mf ndef -k `") " with your custom key");
            return PM3_ESOFT;
        }
    }

    uint16_t mad[7 + 8 + 8 + 8 + 8] = {0};
    size_t madlen = 0;
    res = MADDecode(sector0, (haveMAD2 ? sector10 : NULL), mad, &madlen, false);
    if (res != PM3_SUCCESS) {
        PrintAndLogEx(ERR, "can't decode MAD");
        return res;
    }

    PrintAndLogEx(INFO, "reading data from tag");
    for (int i = 0; i < madlen; i++) {
        if (ndefAID == mad[i]) {
            uint8_t vsector[16 * 4] = {0};
            if (mfReadSector(i + 1, keyB ? MF_KEY_B : MF_KEY_A, ndefkey, vsector)) {
                PrintAndLogEx(ERR, "error, reading sector %d ", i + 1);
                return PM3_ESOFT;
            }

            memcpy(&data[datalen], vsector, 16 * 3);
            datalen += 16 * 3;

            PrintAndLogEx(INPLACE, "%d", i);
        }
    }
    PrintAndLogEx(NORMAL, "");

    if (!datalen) {
        PrintAndLogEx(WARNING, "no NDEF data");
        return PM3_SUCCESS;
    }

    if (verbose2) {
        PrintAndLogEx(NORMAL, "");
        PrintAndLogEx(INFO, "--- " _CYAN_("MFC NDEF raw") " ----------------");
        print_buffer(data, datalen, 1);
    }

    NDEFDecodeAndPrint(data, datalen, verbose);

    PrintAndLogEx(HINT, "Try " _YELLOW_("`hf mf ndef -vv`") " for more details");
    return PM3_SUCCESS;
}

static int CmdHFMFPersonalize(const char *cmd) {

    CLIParserContext *ctx;
    CLIParserInit(&ctx, "hf mf personalize",
                  "Personalize the UID of a MIFARE Classic EV1 card. This is only possible if it is a 7Byte UID card and if it is not already personalized.",
                  "hf mf personalize UIDF0 -> double size UID according to ISO/IEC14443-3\n"
                  "hf mf personalize UIDF1 -> double size UID according to ISO/IEC14443-3, optional usage of selection process shortcut\n"
                  "hf mf personalize UIDF2 -> single size random ID according to ISO/IEC14443-3\n"
                  "hf mf personalize UIDF3 -> single size NUID according to ISO/IEC14443-3\n"
                  "hf mf personalize -t B -k B0B1B2B3B4B5 UIDF3 -> use key B = 0xB0B1B2B3B4B5 instead of default key A");

    void *argtable[] = {
        arg_param_begin,
        arg_str0("t",  "keytype", "<A|B>",                     "key type (A or B) to authenticate sector 0 (default: A)"),
        arg_str0("k",  "key",     "<key (hex 6 Bytes)>",       "key to authenticate sector 0 (default: FFFFFFFFFFFF)"),
        arg_str1(NULL,  NULL,      "<UIDF0|UIDF1|UIDF2|UIDF3>", "Personalization Option"),
        arg_param_end
    };
    CLIExecWithReturn(ctx, cmd, argtable, true);

    char keytypestr[2] = "a";
    uint8_t keytype = 0x00;
    int keytypestr_len;
    int res = CLIParamStrToBuf(arg_get_str(ctx, 1), (uint8_t *)keytypestr, 1, &keytypestr_len);
    str_lower(keytypestr);

    if (res || (keytypestr[0] != 'a' && keytypestr[0] != 'b')) {
        PrintAndLogEx(ERR, "ERROR: not a valid key type. Key type must be A or B");
        CLIParserFree(ctx);
        return PM3_EINVARG;
    }
    if (keytypestr[0] == 'b') {
        keytype = 0x01;
    }

    uint8_t key[6] = {0xff, 0xff, 0xff, 0xff, 0xff, 0xff};
    int key_len;
    res = CLIParamHexToBuf(arg_get_str(ctx, 2), key, 6, &key_len);
    if (res || (!res && key_len > 0 && key_len != 6)) {
        PrintAndLogEx(ERR, "ERROR: not a valid key. Key must be 12 hex digits");
        CLIParserFree(ctx);
        return PM3_EINVARG;
    }

    char pers_optionstr[6];
    int opt_len;
    uint8_t pers_option;
    res = CLIParamStrToBuf(arg_get_str(ctx, 3), (uint8_t *)pers_optionstr, 5, &opt_len);
    str_lower(pers_optionstr);

    if (res || (!res && opt_len > 0 && opt_len != 5)
            || (strncmp(pers_optionstr, "uidf0", 5) && strncmp(pers_optionstr, "uidf1", 5) && strncmp(pers_optionstr, "uidf2", 5) && strncmp(pers_optionstr, "uidf3", 5))) {
        PrintAndLogEx(ERR, "ERROR: invalid personalization option. Must be one of UIDF0, UIDF1, UIDF2, or UIDF3");
        CLIParserFree(ctx);
        return PM3_EINVARG;
    }
    if (!strncmp(pers_optionstr, "uidf0", 5)) {
        pers_option = MIFARE_EV1_UIDF0;
    } else if (!strncmp(pers_optionstr, "uidf1", 5)) {
        pers_option = MIFARE_EV1_UIDF1;
    } else if (!strncmp(pers_optionstr, "uidf2", 5)) {
        pers_option = MIFARE_EV1_UIDF2;
    } else {
        pers_option = MIFARE_EV1_UIDF3;
    }

    CLIParserFree(ctx);

    clearCommandBuffer();

    struct {
        uint8_t keytype;
        uint8_t pers_option;
        uint8_t key[6];
    } PACKED payload;
    payload.keytype = keytype;
    payload.pers_option = pers_option;

    memcpy(payload.key, key, 6);

    SendCommandNG(CMD_HF_MIFARE_PERSONALIZE_UID, (uint8_t *)&payload, sizeof(payload));

    PacketResponseNG resp;
    if (!WaitForResponseTimeout(CMD_HF_MIFARE_PERSONALIZE_UID, &resp, 2500)) return PM3_ETIMEOUT;

    PrintAndLogEx(SUCCESS, "Personalization %s", resp.status == PM3_SUCCESS ? "SUCCEEDED" : "FAILED");

    return PM3_SUCCESS;
}

static int CmdHF14AMfList(const char *Cmd) {
    char args[128] = {0};
    if (strlen(Cmd) == 0) {
        snprintf(args, sizeof(args), "-t mf");
    } else {
        strncpy(args, Cmd, sizeof(args) - 1);
    }
    return CmdTraceList(args);
}

static int CmdHf14AGen3UID(const char *Cmd) {
    uint8_t uid[7] = {0x00};
    uint8_t oldUid[10] = {0x00};
    uint8_t uidlen;

    char ctmp = tolower(param_getchar(Cmd, 0));
    if (ctmp == 'h') return usage_hf14_gen3uid();

    if (param_gethex(Cmd, 0, uid, 8))
        if (param_gethex(Cmd, 0, uid, 14))
            return usage_hf14_gen3uid();
        else
            uidlen = 7;
    else
        uidlen = 4;

    int res = mfGen3UID(uid, uidlen, oldUid);
    if (res) {
        PrintAndLogEx(ERR, "Can't set UID. Error=%d", res);
        return PM3_ESOFT;
    }

    PrintAndLogEx(SUCCESS, "Old UID : %s", sprint_hex(oldUid, uidlen));
    PrintAndLogEx(SUCCESS, "New UID : %s", sprint_hex(uid, uidlen));
    return PM3_SUCCESS;
}

static int CmdHf14AGen3Block(const char *Cmd) {
    uint8_t block[16] = {0x00};
    int blocklen = 0;
    uint8_t newBlock[16] = {0x00};

    char ctmp = tolower(param_getchar(Cmd, 0));
    if (ctmp == 'h') return usage_hf14_gen3block();

    if (ctmp != '\0' && param_gethex_to_eol(Cmd, 0, block, sizeof(block), &blocklen))
        return usage_hf14_gen3block();

    int res = mfGen3Block(block, blocklen, newBlock);
    if (res) {
        PrintAndLogEx(ERR, "Can't change manufacturer block data. Error=%d", res);
        return PM3_ESOFT;
    }

    PrintAndLogEx(SUCCESS, "Current Block : %s", sprint_hex(newBlock, 16));
    return PM3_SUCCESS;
}

static int CmdHf14AGen3Freeze(const char *Cmd) {
    char ctmp = tolower(param_getchar(Cmd, 0));
    if (ctmp == 'h') return usage_hf14_gen3freeze();
    if (ctmp != 'y') return usage_hf14_gen3freeze();

    int res = mfGen3Freeze();
    if (res) {
        PrintAndLogEx(ERR, "Can't lock UID changes. Error=%d", res);
        return PM3_ESOFT;
    }
    PrintAndLogEx(SUCCESS, "MFC Gen3 UID permalocked");
    return PM3_SUCCESS;
}


static void des_decrypt(void *out, const void *in, const void *key) {
    mbedtls_des_context ctx;
    mbedtls_des_setkey_dec(&ctx, key);
    mbedtls_des_crypt_ecb(&ctx, in, out);
}

static int CmdHf14AMfSuperCard(const char *Cmd) {

    CLIParserContext *ctx;
    CLIParserInit(&ctx, "hf mf supercard",
                  "Extract info from a `super card`",
                  "hf mf supercard");

    void *argtable[] = {
        arg_param_begin,
        arg_lit0("r",  "reset",  "reset card"),
        arg_param_end
    };
    CLIExecWithReturn(ctx, Cmd, argtable, true);
    bool reset_card = arg_get_lit(ctx, 1);
    CLIParserFree(ctx);

    bool activate_field = true;
    bool keep_field_on = true;
    int res = 0;

    if (reset_card)  {

        keep_field_on = false;
        uint8_t response[6];
        int resplen = 0;

        // --------------- RESET CARD ----------------
        uint8_t aRESET[] = { 0x00, 0xa6, 0xc0,  0x00 };
        res = ExchangeAPDU14a(aRESET, sizeof(aRESET), activate_field, keep_field_on, response, sizeof(response), &resplen);
        if (res) {
            PrintAndLogEx(FAILED, "Super card reset [ " _RED_("fail") " ]");
            DropField();
            return res;
        }
        PrintAndLogEx(SUCCESS, "Super card reset [ " _GREEN_("ok") " ]");
        return PM3_SUCCESS;
    }


    uint8_t responseA[22];
    uint8_t responseB[22];
    int respAlen = 0;
    int respBlen = 0;

    // --------------- First ----------------
    uint8_t aFIRST[] = { 0x00, 0xa6, 0xb0,  0x00,  0x10 };
    res = ExchangeAPDU14a(aFIRST, sizeof(aFIRST), activate_field, keep_field_on, responseA, sizeof(responseA), &respAlen);
    if (res) {
        DropField();
        return res;
    }

    // --------------- Second ----------------
    activate_field = false;
    keep_field_on = false;

    uint8_t aSECOND[] = { 0x00, 0xa6, 0xb0,  0x01,  0x10 };
    res = ExchangeAPDU14a(aSECOND, sizeof(aSECOND), activate_field, keep_field_on, responseB, sizeof(responseB), &respBlen);
    if (res) {
        DropField();
        return res;
    }

// uint8_t inA[] = { 0x72, 0xD7, 0xF4, 0x3E, 0xFD, 0xAB, 0xF2, 0x35, 0xFD, 0x49, 0xEE, 0xDC, 0x44, 0x95, 0x43, 0xC4};
// uint8_t inB[] = { 0xF0, 0xA2, 0x67, 0x6A, 0x04, 0x6A, 0x72, 0x12, 0x76, 0xA4, 0x1D, 0x02, 0x1F, 0xEA, 0x20, 0x85};

    uint8_t outA[16] = {0};
    uint8_t outB[16] = {0};

    uint8_t key[] = {0x11, 0x22, 0x33, 0x44, 0x55, 0x66, 0x77, 0x88};
    for (uint8_t i = 0; i < 16; i += 8) {
        des_decrypt(outA + i, responseA + i, key);
        des_decrypt(outB + i, responseB + i, key);
    }

    PrintAndLogEx(DEBUG, " in : %s", sprint_hex_inrow(responseA, respAlen));
    PrintAndLogEx(DEBUG, "out : %s", sprint_hex_inrow(outA, sizeof(outA)));
    PrintAndLogEx(DEBUG, " in : %s", sprint_hex_inrow(responseB, respAlen));
    PrintAndLogEx(DEBUG, "out : %s", sprint_hex_inrow(outB, sizeof(outB)));

    if (memcmp(outA, "\x01\x01\x01\x01\x01\x01\x01\x01", 8) == 0) {
        PrintAndLogEx(INFO, "No trace recorded");
        return PM3_SUCCESS;
    }

    // second trace?
    if (memcmp(outB, "\x01\x01\x01\x01\x01\x01\x01\x01", 8) == 0) {
        PrintAndLogEx(INFO, "Only one trace recorded");
        return PM3_SUCCESS;
    }

    nonces_t data;

    // first
    uint16_t NT0 = (outA[6] << 8) | outA[7];
    data.cuid = bytes_to_num(outA, 4);
    data.nonce = prng_successor(NT0, 31);
    data.nr = bytes_to_num(outA + 8, 4);
    data.ar = bytes_to_num(outA + 12, 4);
    data.at = 0;

    // second
    NT0 = (outB[6] << 8) | outB[7];
    data.nonce2 =  prng_successor(NT0, 31);;
    data.nr2 = bytes_to_num(outB + 8, 4);
    data.ar2 = bytes_to_num(outB + 12, 4);
    data.sector = GetSectorFromBlockNo(outA[5]);
    data.keytype = outA[4];
    data.state = FIRST;

    PrintAndLogEx(DEBUG, "A Sector %02x", data.sector);
    PrintAndLogEx(DEBUG, "A NT  %08x", data.nonce);
    PrintAndLogEx(DEBUG, "A NR  %08x", data.nr);
    PrintAndLogEx(DEBUG, "A AR  %08x", data.ar);
    PrintAndLogEx(DEBUG, "");
    PrintAndLogEx(DEBUG, "B NT  %08x", data.nonce2);
    PrintAndLogEx(DEBUG, "B NR  %08x", data.nr2);
    PrintAndLogEx(DEBUG, "B AR  %08x", data.ar2);

    uint64_t key64 = -1;
    res = mfkey32_moebius(&data, &key64);

    if (res) {
        PrintAndLogEx(SUCCESS, "UID: %s Sector %02x key %c [ " _GREEN_("%12" PRIX64) " ]"
                      , sprint_hex_inrow(outA, 4)
                      , data.sector
                      , (data.keytype == 0x60) ? 'A' : 'B'
                      , key64);
    } else {
        PrintAndLogEx(FAILED, "failed to recover any key");
    }
    return PM3_SUCCESS;
}

static command_t CommandTable[] = {
    {"help",        CmdHelp,                AlwaysAvailable, "This help"},
    {"list",        CmdHF14AMfList,         AlwaysAvailable,  "List MIFARE history"},
    {"-----------", CmdHelp,                IfPm3Iso14443a,  "----------------------- " _CYAN_("recovery") " -----------------------"},
    {"darkside",    CmdHF14AMfDarkside,     IfPm3Iso14443a,  "Darkside attack"},
    {"nested",      CmdHF14AMfNested,       IfPm3Iso14443a,  "Nested attack"},
    {"hardnested",  CmdHF14AMfNestedHard,   AlwaysAvailable, "Nested attack for hardened MIFARE Classic cards"},
    {"staticnested", CmdHF14AMfNestedStatic, IfPm3Iso14443a,  "Nested attack against static nonce MIFARE Classic cards"},
    {"autopwn",     CmdHF14AMfAutoPWN,      IfPm3Iso14443a,  "Automatic key recovery tool for MIFARE Classic"},
//    {"keybrute",    CmdHF14AMfKeyBrute,     IfPm3Iso14443a,  "J_Run's 2nd phase of multiple sector nested authentication key recovery"},
    {"nack",        CmdHf14AMfNack,         IfPm3Iso14443a,  "Test for MIFARE NACK bug"},
    {"chk",         CmdHF14AMfChk,          IfPm3Iso14443a,  "Check keys"},
    {"fchk",        CmdHF14AMfChk_fast,     IfPm3Iso14443a,  "Check keys fast, targets all keys on card"},
    {"decrypt",     CmdHf14AMfDecryptBytes, AlwaysAvailable, "[nt] [ar_enc] [at_enc] [data] - to decrypt sniff or trace"},
    {"supercard",   CmdHf14AMfSuperCard,    IfPm3Iso14443a,  "Extract info from a `super card`"},
    {"-----------", CmdHelp,                IfPm3Iso14443a,  "----------------------- " _CYAN_("operations") " -----------------------"},
    {"auth4",       CmdHF14AMfAuth4,        IfPm3Iso14443a,  "ISO14443-4 AES authentication"},
    {"dump",        CmdHF14AMfDump,         IfPm3Iso14443a,  "Dump MIFARE Classic tag to binary file"},
    {"mad",         CmdHF14AMfMAD,          IfPm3Iso14443a,  "Checks and prints MAD"},
    {"ndef",        CmdHFMFNDEF,            IfPm3Iso14443a,  "Prints NDEF records from card"},
    {"personalize", CmdHFMFPersonalize,     IfPm3Iso14443a,  "Personalize UID (MIFARE Classic EV1 only)"},
    {"rdbl",        CmdHF14AMfRdBl,         IfPm3Iso14443a,  "Read MIFARE Classic block"},
    {"rdsc",        CmdHF14AMfRdSc,         IfPm3Iso14443a,  "Read MIFARE Classic sector"},
    {"restore",     CmdHF14AMfRestore,      IfPm3Iso14443a,  "Restore MIFARE Classic binary file to BLANK tag"},
    {"setmod",      CmdHf14AMfSetMod,       IfPm3Iso14443a,  "Set MIFARE Classic EV1 load modulation strength"},
    {"wrbl",        CmdHF14AMfWrBl,         IfPm3Iso14443a,  "Write MIFARE Classic block"},
//    {"sniff",       CmdHF14AMfSniff,        0, "Sniff card-reader communication"},
    {"-----------", CmdHelp,                IfPm3Iso14443a,  "----------------------- " _CYAN_("simulation") " -----------------------"},
    {"sim",         CmdHF14AMfSim,          IfPm3Iso14443a,  "Simulate MIFARE card"},
    {"ecfill",      CmdHF14AMfECFill,       IfPm3Iso14443a,  "Fill simulator memory with help of keys from simulator"},
    {"eclr",        CmdHF14AMfEClear,       IfPm3Iso14443a,  "Clear simulator memory"},
    {"egetblk",     CmdHF14AMfEGetBlk,      IfPm3Iso14443a,  "Get simulator memory block"},
    {"egetsc",      CmdHF14AMfEGetSc,       IfPm3Iso14443a,  "Get simulator memory sector"},
    {"ekeyprn",     CmdHF14AMfEKeyPrn,      IfPm3Iso14443a,  "Print keys from simulator memory"},
    {"eload",       CmdHF14AMfELoad,        IfPm3Iso14443a,  "Load from file emul dump"},
    {"esave",       CmdHF14AMfESave,        IfPm3Iso14443a,  "Save to file emul dump"},
    {"eset",        CmdHF14AMfESet,         IfPm3Iso14443a,  "Set simulator memory block"},
    {"eview",       CmdHF14AMfEView,        IfPm3Iso14443a,  "View emul memory"},
    {"-----------", CmdHelp,                IfPm3Iso14443a,  "----------------------- " _CYAN_("magic gen1") " -----------------------"},
    {"cgetblk",     CmdHF14AMfCGetBlk,      IfPm3Iso14443a,  "Read block"},
    {"cgetsc",      CmdHF14AMfCGetSc,       IfPm3Iso14443a,  "Read sector"},
    {"cload",       CmdHF14AMfCLoad,        IfPm3Iso14443a,  "Load dump"},
    {"csave",       CmdHF14AMfCSave,        IfPm3Iso14443a,  "Save dump from card into file or emulator"},
    {"csetblk",     CmdHF14AMfCSetBlk,      IfPm3Iso14443a,  "Write block"},
    {"csetuid",     CmdHF14AMfCSetUID,      IfPm3Iso14443a,  "Set UID"},
    {"cview",       CmdHF14AMfCView,        IfPm3Iso14443a,  "view card"},
    {"cwipe",       CmdHF14AMfCWipe,        IfPm3Iso14443a,  "Wipe card to default UID/Sectors/Keys"},
    {"-----------", CmdHelp,                IfPm3Iso14443a,  "----------------------- " _CYAN_("magic gen3") " -----------------------"},
    {"gen3uid",     CmdHf14AGen3UID,        IfPm3Iso14443a,  "Set UID without manufacturer block"},
    {"gen3blk",     CmdHf14AGen3Block,      IfPm3Iso14443a,  "Overwrite full manufacturer block"},
    {"gen3freeze",  CmdHf14AGen3Freeze,     IfPm3Iso14443a,  "Perma lock further UID changes"},

    {"-----------", CmdHelp,                IfPm3Iso14443a,  "----------------------- " _CYAN_("i") " -----------------------"},
    {"ice",         CmdHF14AMfice,          IfPm3Iso14443a,  "collect MIFARE Classic nonces to file"},
    {NULL, NULL, NULL, NULL}
};

static int CmdHelp(const char *Cmd) {
    (void)Cmd; // Cmd is not used so far
    CmdsHelp(CommandTable);
    return PM3_SUCCESS;
}

int CmdHFMF(const char *Cmd) {
    clearCommandBuffer();
    return CmdsParse(CommandTable, Cmd);
}<|MERGE_RESOLUTION|>--- conflicted
+++ resolved
@@ -910,11 +910,7 @@
     uint8_t keyB[40][6];
     uint8_t rights[40][4];
     uint8_t carddata[256][16];
-<<<<<<< HEAD
-
-=======
-    
->>>>>>> 9da310bb
+
     FILE *f;
     PacketResponseNG resp;
 
@@ -1278,19 +1274,11 @@
     int keylen = 0;
     uint8_t key[6] = {0};
     CLIGetHexWithReturn(ctx, 1, key, &keylen);
-<<<<<<< HEAD
 
     uint8_t SectorsCnt = NewNumOfSectors(arg_get_u32_def(ctx, 2, 1));
 
     uint8_t blockNo = arg_get_u32_def(ctx, 3, 0);
 
-=======
-
-    uint8_t SectorsCnt = NewNumOfSectors(arg_get_u32_def(ctx, 2, 1));
-
-    uint8_t blockNo = arg_get_u32_def(ctx, 3, 0);
-
->>>>>>> 9da310bb
     uint8_t keyType = 0;
 
     if (arg_get_lit(ctx, 4) && arg_get_lit(ctx, 5)) {
@@ -1302,15 +1290,9 @@
     }
 
     uint8_t trgBlockNo = arg_get_u32_def(ctx, 6, 0);
-<<<<<<< HEAD
 
     uint8_t trgKeyType = 0;
 
-=======
-
-    uint8_t trgKeyType = 0;
-
->>>>>>> 9da310bb
     if (arg_get_lit(ctx, 7) && arg_get_lit(ctx, 8)) {
         CLIParserFree(ctx);
         PrintAndLogEx(WARNING, "Target key type must be A or B");
@@ -1328,11 +1310,7 @@
     //validations
     if (singleSector == false) {
         if (SectorsCnt == 0) {
-<<<<<<< HEAD
             PrintAndLogEx(WARNING, "Invalid MIFARE Type");
-=======
-            PrintAndLogEx(WARNING, "Invalid MIFARE Type");    
->>>>>>> 9da310bb
             return PM3_EINVARG;
         }
     }
@@ -1579,7 +1557,6 @@
     int keylen = 0;
     uint8_t key[6] = {0};
     CLIGetHexWithReturn(ctx, 1, key, &keylen);
-<<<<<<< HEAD
 
     uint8_t SectorsCnt = NewNumOfSectors(arg_get_u32_def(ctx, 2, 1));
 
@@ -1603,24 +1580,9 @@
     //validations
     if (SectorsCnt == 0) {
         PrintAndLogEx(WARNING, "Invalid MIFARE Type");
-=======
-
-    uint8_t SectorsCnt = NewNumOfSectors(arg_get_u32_def(ctx, 2, 1));
-
-    uint8_t blockNo = arg_get_u32_def(ctx, 3, 0);
-
-    uint8_t keyType = 0;
-
-    if (arg_get_lit(ctx, 4) && arg_get_lit(ctx, 5)) {
-        CLIParserFree(ctx);
-        PrintAndLogEx(WARNING, "Input key type must be A or B");
->>>>>>> 9da310bb
         return PM3_EINVARG;
-    } else if (arg_get_lit(ctx, 5)) {
-        keyType = 1;
-    }
-
-<<<<<<< HEAD
+    } 
+
     if (keylen != 6) {
         PrintAndLogEx(WARNING, "Input key must include 12 HEX symbols");
         return PM3_EINVARG;
@@ -1630,30 +1592,6 @@
 
     uint8_t trgKeyType = 0;
 
-    uint8_t keyBlock[(ARRAYLEN(g_mifare_default_keys) + 1) * 6];
-    uint64_t key64 = 0;
-=======
-    bool transferToEml = arg_get_lit(ctx, 6);
-    bool createDumpFile = arg_get_lit(ctx, 7);
-
-    CLIParserFree(ctx);
-
-    //validations
-    if (SectorsCnt == 0) {
-        PrintAndLogEx(WARNING, "Invalid MIFARE Type");    
-        return PM3_EINVARG;
-    }
-
-    if (keylen != 6) {
-        PrintAndLogEx(WARNING, "Input key must include 12 HEX symbols");
-        return PM3_EINVARG;
-    }
->>>>>>> 9da310bb
-
-    sector_t *e_sector = NULL;
-    
-    uint8_t trgKeyType = 0;
-    
     uint8_t keyBlock[(ARRAYLEN(g_mifare_default_keys) + 1) * 6];
     uint64_t key64 = 0;
 
@@ -3499,11 +3437,7 @@
 
     uint8_t k_sectorsCount = 40;
     char csize[13] = { 0 };
-<<<<<<< HEAD
-
-=======
-    
->>>>>>> 9da310bb
+
     switch (arg_get_u32_def(ctx, 2, 1)) {
         case 0:
             flags |= FLAG_MF_MINI;
@@ -3552,15 +3486,9 @@
     bool verbose = arg_get_lit(ctx, 9);
 
     CLIParserFree(ctx);
-<<<<<<< HEAD
 
     nonces_t data[1];
 
-=======
-    
-    nonces_t data[1];
- 
->>>>>>> 9da310bb
     sector_t *k_sector = NULL;
 
     //Validations
@@ -4837,11 +4765,7 @@
     PacketResponseNG resp;
 
     uint32_t part_limit = 3000;
-<<<<<<< HEAD
-
-=======
-    
->>>>>>> 9da310bb
+
     PrintAndLogEx(NORMAL, "Collecting "_YELLOW_("%u")" nonces \n", limit);
 
     if ((fnonces = fopen(filename, "wb")) == NULL) {
