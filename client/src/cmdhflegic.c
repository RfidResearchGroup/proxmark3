--- conflicted
+++ resolved
@@ -10,11 +10,7 @@
 #include "cmdhflegic.h"
 
 #include <stdio.h> // for Mingw readline
-<<<<<<< HEAD
-#include <ctype.h>
-=======
 #include <ctype.h> // tolower
->>>>>>> 59453aea
 
 #ifndef ANDROID
 #include <readline/readline.h>
@@ -46,33 +42,24 @@
     PrintAndLogEx(NORMAL, _YELLOW_("      hf legic crc d deadbeef1122 u 9A c 16"));
     return PM3_SUCCESS;
 }
-
 static int usage_legic_rdbl(void) {
     PrintAndLogEx(NORMAL, "Read data from a LEGIC Prime tag\n");
     PrintAndLogEx(NORMAL, "Usage:  hf legic rdbl [h] [o <offset>] [l <length>] [iv <IV>]\n");
     PrintAndLogEx(NORMAL, "Options:");
     PrintAndLogEx(NORMAL, "      h             : this help");
-    PrintAndLogEx(NORMAL,
-                  "      o <offset>    : (hex) offset in data array to start download from");
+    PrintAndLogEx(NORMAL, "      o <offset>    : (hex) offset in data array to start download from");
     PrintAndLogEx(NORMAL, "      l <length>    : (hex) number of bytes to read");
-    PrintAndLogEx(NORMAL,
-                  "      i <IV>        : (hex) (optional) Initialization vector to use. Must be odd and 7bits max");
+    PrintAndLogEx(NORMAL, "      i <IV>        : (hex) (optional) Initialization vector to use. Must be odd and 7bits max");
     PrintAndLogEx(NORMAL, "");
     PrintAndLogEx(NORMAL, "Examples:");
-    PrintAndLogEx(NORMAL, _YELLOW_(
-                                  "      hf legic rdbl o 0 l 16        - reads from byte[0] 0x16 bytes(system header)"));
-    PrintAndLogEx(NORMAL, _YELLOW_(
-                                  "      hf legic rdbl o 0 l 4 iv 55      - reads from byte[0] 0x4 bytes with IV 0x55"));
-    PrintAndLogEx(NORMAL, _YELLOW_(
-                                  "      hf legic rdbl o 0 l 100 iv 55    - reads 0x100 bytes with IV 0x55"));
-    return PM3_SUCCESS;
-}
-
+    PrintAndLogEx(NORMAL, _YELLOW_("      hf legic rdbl o 0 l 16        - reads from byte[0] 0x16 bytes(system header)"));
+    PrintAndLogEx(NORMAL, _YELLOW_("      hf legic rdbl o 0 l 4 iv 55      - reads from byte[0] 0x4 bytes with IV 0x55"));
+    PrintAndLogEx(NORMAL, _YELLOW_("      hf legic rdbl o 0 l 100 iv 55    - reads 0x100 bytes with IV 0x55"));
+    return PM3_SUCCESS;
+}
 static int usage_legic_sim(void) {
-    PrintAndLogEx(NORMAL,
-                  "Simulates a LEGIC Prime tag. MIM22, MIM256, MIM1024 types can be emulated");
-    PrintAndLogEx(NORMAL,
-                  "Use " _YELLOW_("`hf legic eload`") " to upload a dump into emulator memory\n");
+    PrintAndLogEx(NORMAL, "Simulates a LEGIC Prime tag. MIM22, MIM256, MIM1024 types can be emulated");
+    PrintAndLogEx(NORMAL, "Use " _YELLOW_("`hf legic eload`") " to upload a dump into emulator memory\n");
     PrintAndLogEx(NORMAL, "Usage:  hf legic sim [h] <tagtype>\n");
     PrintAndLogEx(NORMAL, "Options:");
     PrintAndLogEx(NORMAL, "      h             : this help");
@@ -84,10 +71,8 @@
     PrintAndLogEx(NORMAL, _YELLOW_("      hf legic sim 2"));
     return PM3_SUCCESS;
 }
-
 static int usage_legic_wrbl(void) {
-    PrintAndLogEx(NORMAL,
-                  "Write data to a LEGIC Prime tag. It autodetects tagsize to make sure size\n");
+    PrintAndLogEx(NORMAL, "Write data to a LEGIC Prime tag. It autodetects tagsize to make sure size\n");
     PrintAndLogEx(NORMAL, "Usage:  hf legic wrbl [h] [o <offset>] [d <data (hex symbols)>]\n");
     PrintAndLogEx(NORMAL, "Options:");
     PrintAndLogEx(NORMAL, "      h             : this help");
@@ -96,11 +81,9 @@
     PrintAndLogEx(NORMAL, "      d <data>      : (hex symbols) bytes to write ");
     PrintAndLogEx(NORMAL, "");
     PrintAndLogEx(NORMAL, "Examples:");
-    PrintAndLogEx(NORMAL, _YELLOW_(
-                                  "      hf legic wrbl o 10 d 11223344    - Write 0x11223344 starting from offset 0x10"));
-    return PM3_SUCCESS;
-}
-
+    PrintAndLogEx(NORMAL, _YELLOW_("      hf legic wrbl o 10 d 11223344    - Write 0x11223344 starting from offset 0x10"));
+    return PM3_SUCCESS;
+}
 static int usage_legic_reader(void) {
     PrintAndLogEx(NORMAL, "Read UID and type information from a LEGIC Prime tag\n");
     PrintAndLogEx(NORMAL, "Usage:  hf legic reader [h]\n");
@@ -111,10 +94,8 @@
     PrintAndLogEx(NORMAL, _YELLOW_("      hf legic reader"));
     return PM3_SUCCESS;
 }
-
 static int usage_legic_info(void) {
-    PrintAndLogEx(NORMAL,
-                  "Reads information from a LEGIC Prime tag like systemarea, user areas etc\n");
+    PrintAndLogEx(NORMAL, "Reads information from a LEGIC Prime tag like systemarea, user areas etc\n");
     PrintAndLogEx(NORMAL, "Usage:  hf legic info [h]\n");
     PrintAndLogEx(NORMAL, "Options:");
     PrintAndLogEx(NORMAL, "      h             : this help");
@@ -123,7 +104,6 @@
     PrintAndLogEx(NORMAL, _YELLOW_("      hf legic info"));
     return PM3_SUCCESS;
 }
-
 static int usage_legic_dump(void) {
     PrintAndLogEx(NORMAL, "Read all memory from LEGIC Prime MIM22, MIM256, MIM1024");
     PrintAndLogEx(NORMAL, "and saves bin/eml/json dump file");
@@ -140,24 +120,19 @@
     PrintAndLogEx(NORMAL, _YELLOW_("      hf legic dump x"));
     return PM3_SUCCESS;
 }
-
 static int usage_legic_restore(void) {
-    PrintAndLogEx(NORMAL,
-                  "Reads binary file and it autodetects card type and verifies that the file has the same size");
-    PrintAndLogEx(NORMAL,
-                  "Then write the data back to card. All bytes except the first 7bytes [UID(4) MCC(1) DCF(2)]\n");
+    PrintAndLogEx(NORMAL, "Reads binary file and it autodetects card type and verifies that the file has the same size");
+    PrintAndLogEx(NORMAL, "Then write the data back to card. All bytes except the first 7bytes [UID(4) MCC(1) DCF(2)]\n");
     PrintAndLogEx(NORMAL, "Usage:   hf legic restore [h] [x] [f <filename w/o .bin>]\n");
     PrintAndLogEx(NORMAL, "Options:");
     PrintAndLogEx(NORMAL, "      h             : this help");
-    PrintAndLogEx(NORMAL,
-                  "      f <filename>  : filename w/o '.bin' to restore bytes on to card from");
+    PrintAndLogEx(NORMAL, "      f <filename>  : filename w/o '.bin' to restore bytes on to card from");
     PrintAndLogEx(NORMAL, "      x             : obfuscate dump data (xor with MCC)");
     PrintAndLogEx(NORMAL, "");
     PrintAndLogEx(NORMAL, "Examples:");
     PrintAndLogEx(NORMAL, _YELLOW_("      hf legic restore f myfile"));
     return PM3_SUCCESS;
 }
-
 static int usage_legic_eload(void) {
     PrintAndLogEx(NORMAL, "It loads a binary dump into emulator memory\n");
     PrintAndLogEx(NORMAL, "Usage:  hf legic eload [h] [card memory] [f <file name w/o `.bin`>]\n");
@@ -172,7 +147,6 @@
     PrintAndLogEx(NORMAL, _YELLOW_("      hf legic eload 2 myfile"));
     return PM3_SUCCESS;
 }
-
 static int usage_legic_esave(void) {
     PrintAndLogEx(NORMAL, "It saves bin/eml/json dump file of emulator memory\n");
     PrintAndLogEx(NORMAL, "Usage:  hf legic esave [h] [card memory] f <file name w/o `.bin`>\n");
@@ -188,7 +162,6 @@
     PrintAndLogEx(NORMAL, _YELLOW_("      hf legic esave 2 f myfile"));
     return PM3_SUCCESS;
 }
-
 static int usage_legic_wipe(void) {
     PrintAndLogEx(NORMAL, "Fills a LEGIC Prime tags memory with zeros. From byte7 and to the end");
     PrintAndLogEx(NORMAL, "It autodetects card type\n");
@@ -270,18 +243,17 @@
 
     PrintAndLogEx(SUCCESS, " " _CYAN_("CDF: System Area"));
     PrintAndLogEx(NORMAL, "------------------------------------------------------");
-    PrintAndLogEx(SUCCESS,
-                  "MCD: " _GREEN_("%02X") " MSN: " _GREEN_("%s") " MCC: " _GREEN_("%02X") " (%s)",
+    PrintAndLogEx(SUCCESS, "MCD: " _GREEN_("%02X") " MSN: " _GREEN_("%s") " MCC: " _GREEN_("%02X") " (%s)",
                   data[0],
                   sprint_hex(data + 1, 3),
                   data[4],
                   (calc_crc == crc) ? _GREEN_("OK") : _RED_("Fail")
-    );
+                 );
 
     // MCD = Manufacturer ID (should be list meaning something?)
 
     token_type[0] = 0;
-    dcf = ((int) data[6] << 8) | (int) data[5];
+    dcf = ((int)data[6] << 8) | (int)data[5];
 
     // New unwritten media?
     if (dcf == 0xFFFF) {
@@ -290,7 +262,7 @@
                       dcf,
                       data[5],
                       data[6]
-        );
+                     );
 
     } else if (dcf > 60000) { // Master token?
 
@@ -319,8 +291,7 @@
             stamp_len = 0xfc - data[6];
         }
 
-        PrintAndLogEx(SUCCESS, "DCF: %d (%02x %02x), Token Type=" _YELLOW_(
-                              "%s") " (OLE=%01u), OL=%02u, FL=%02u",
+        PrintAndLogEx(SUCCESS, "DCF: %d (%02x %02x), Token Type=" _YELLOW_("%s") " (OLE=%01u), OL=%02u, FL=%02u",
                       dcf,
                       data[5],
                       data[6],
@@ -328,7 +299,7 @@
                       (data[5] & 0x80) >> 7,
                       stamp_len,
                       fl
-        );
+                     );
 
     } else { // Is IM(-S) type of card...
 
@@ -345,7 +316,7 @@
                       data[6],
                       token_type,
                       (data[5] & 0x80) >> 7
-        );
+                     );
     }
 
     // Makes no sence to show this on blank media...
@@ -357,7 +328,7 @@
                           (data[7] & 0x70) >> 4,
                           (data[7] & 0x80) >> 7,
                           data[8]
-            );
+                         );
         }
 
         // Header area is only available on IM-S cards, on master tokens this data is the master token data itself
@@ -420,20 +391,20 @@
                           data[i + 1] ^ crc,
                           data[i + 2] ^ crc,
                           data[i + 3] ^ crc
-            );
+                         );
             PrintAndLogEx(SUCCESS, "Segment len | %u,  Flag: 0x%X (valid:%01u, last:%01u)",
                           segment_len,
                           segment_flag,
                           (segment_flag & 0x4) >> 2,
                           (segment_flag & 0x8) >> 3
-            );
+                         );
             PrintAndLogEx(SUCCESS, "            | WRP: %02u, WRC: %02u, RD: %01u, CRC: 0x%02X (%s)",
                           wrp,
                           wrc,
                           ((data[i + 3] ^ crc) & 0x80) >> 7,
                           segCRC,
                           (segCRC == segCalcCRC) ? _GREEN_("OK") : _RED_("Fail")
-            );
+                         );
 
             i += 5;
 
@@ -451,9 +422,7 @@
             }
 
             if (hasWRP) {
-                PrintAndLogEx(SUCCESS,
-                              "Remaining write protected area:  (I %d | K %d | WRC %d | WRP %d  WRP_LEN %d)",
-                              i, k, wrc, wrp, wrp_len);
+                PrintAndLogEx(SUCCESS, "Remaining write protected area:  (I %d | K %d | WRC %d | WRP %d  WRP_LEN %d)", i, k, wrc, wrp, wrp_len);
                 PrintAndLogEx(NORMAL, "\nrow  | data");
                 PrintAndLogEx(NORMAL, "-----+------------------------------------------------");
 
@@ -470,12 +439,11 @@
                                   data[i - 4] ^ crc,
                                   data[i - 3] ^ crc,
                                   data[i - 2] ^ crc
-                    );
+                                 );
                 }
             }
             if (remain_seg_payload_len > 0) {
-                PrintAndLogEx(SUCCESS, "Remaining segment payload:  (I %d | K %d | Remain LEN %d)",
-                              i, k, remain_seg_payload_len);
+                PrintAndLogEx(SUCCESS, "Remaining segment payload:  (I %d | K %d | Remain LEN %d)", i, k, remain_seg_payload_len);
                 PrintAndLogEx(NORMAL, "\nrow  | data");
                 PrintAndLogEx(NORMAL, "-----+------------------------------------------------");
 
@@ -509,7 +477,7 @@
                       wrp,
                       wrc,
                       (data[7] & 0x80) >> 7
-        );
+                     );
 
         if (hasWRC) {
             PrintAndLogEx(SUCCESS, "WRC protected area:   (I %d | WRC %d)", i, wrc);
@@ -521,9 +489,7 @@
         }
 
         if (hasWRP) {
-            PrintAndLogEx(SUCCESS,
-                          "Remaining write protected area:  (I %d | WRC %d | WRP %d | WRP_LEN %d)",
-                          i, wrc, wrp, wrp_len);
+            PrintAndLogEx(SUCCESS, "Remaining write protected area:  (I %d | WRC %d | WRP %d | WRP_LEN %d)", i, wrc, wrp, wrp_len);
             PrintAndLogEx(NORMAL, "\nrow  | data");
             PrintAndLogEx(NORMAL, "-----+------------------------------------------------");
             print_hex_break(data + i, wrp_len, 16);
@@ -537,13 +503,12 @@
                               data[i - 4],
                               data[i - 3],
                               data[i - 2]
-                );
+                             );
             }
         }
 
         if (remain_seg_payload_len > 0) {
-            PrintAndLogEx(SUCCESS, "Remaining segment payload:  (I %d | Remain LEN %d)", i,
-                          remain_seg_payload_len);
+            PrintAndLogEx(SUCCESS, "Remaining segment payload:  (I %d | Remain LEN %d)", i, remain_seg_payload_len);
             PrintAndLogEx(NORMAL, "\nrow  | data");
             PrintAndLogEx(NORMAL, "-----+------------------------------------------------");
             print_hex_break(data + i, remain_seg_payload_len, 16);
@@ -551,7 +516,7 @@
         }
     }
 
-    out:
+out:
     free(data);
     return PM3_SUCCESS;
 }
@@ -591,8 +556,7 @@
 
     // sanity checks
     if (len + offset >= MAX_LENGTH) {
-        PrintAndLogEx(WARNING, "Out-of-bounds, Cardsize = %d, [offset+len = %d ]", MAX_LENGTH,
-                      len + offset);
+        PrintAndLogEx(WARNING, "Out-of-bounds, Cardsize = %d, [offset+len = %d ]", MAX_LENGTH, len + offset);
         return PM3_EOUTOFBOUND;
     }
 
@@ -608,10 +572,8 @@
     uint16_t datalen = 0;
     int status = legic_read_mem(offset, len, iv, data, &datalen);
     if (status == PM3_SUCCESS) {
-        PrintAndLogEx(NORMAL,
-                      "\n ##  |  0  1  2  3  4  5  6  7  8  9  A  B  C  D  E  F 10 11 12 13 14 15 16 17 18 19 1A 1B 1C 1D 1E 1F");
-        PrintAndLogEx(NORMAL,
-                      "-----+------------------------------------------------------------------------------------------------");
+        PrintAndLogEx(NORMAL, "\n ##  |  0  1  2  3  4  5  6  7  8  9  A  B  C  D  E  F 10 11 12 13 14 15 16 17 18 19 1A 1B 1C 1D 1E 1F");
+        PrintAndLogEx(NORMAL, "-----+------------------------------------------------------------------------------------------------");
         print_hex_break(data, datalen, 32);
     }
     free(data);
@@ -659,8 +621,7 @@
                 // limit number of bytes to write. This is not a 'restore' command.
                 if ((len >> 1) > 100) {
                     PrintAndLogEx(WARNING, "Max bound on 100bytes to write a one time.");
-                    PrintAndLogEx(WARNING,
-                                  "Use the 'hf legic restore' command if you want to write the whole tag at once");
+                    PrintAndLogEx(WARNING, "Use the 'hf legic restore' command if you want to write the whole tag at once");
                     errors = true;
                 }
 
@@ -707,8 +668,7 @@
     if (offset < 5) {
         if (data)
             free(data);
-        PrintAndLogEx(WARNING, "Out-of-bounds, bytes 0-1-2-3-4 can't be written to. Offset = %d",
-                      offset);
+        PrintAndLogEx(WARNING, "Out-of-bounds, bytes 0-1-2-3-4 can't be written to. Offset = %d", offset);
         return PM3_EOUTOFBOUND;
     }
 
@@ -729,8 +689,7 @@
     legic_print_type(card.cardsize, 0);
 
     if (len + offset > card.cardsize) {
-        PrintAndLogEx(WARNING, "Out-of-bounds, Cardsize = %d, [offset+len = %d ]", card.cardsize,
-                      len + offset);
+        PrintAndLogEx(WARNING, "Out-of-bounds, Cardsize = %d, [offset+len = %d ]", card.cardsize, len + offset);
         return PM3_EOUTOFBOUND;
     }
 
@@ -747,25 +706,419 @@
             return PM3_EOPABORTED;
         }
 #else
-<<<<<<< HEAD
-        PrintAndLogEx(NORMAL, "\n  The android unsupported interactive.   ");
-        PrintAndLogEx(NORMAL, "    So default action is write :(   ");
-=======
         PrintAndLogEx(NORMAL, "\n  No interactive support on Android.   ");
         PrintAndLogEx(NORMAL, "    So no confirmation asked, beware!   ");
->>>>>>> 59453aea
 #endif
 
     }
 
-        legic_chk_iv(&IV);
-
-        PrintAndLogEx(SUCCESS, "Writing to tag");
-
-        PacketResponseNG resp;
+    legic_chk_iv(&IV);
+
+    PrintAndLogEx(SUCCESS, "Writing to tag");
+
+    PacketResponseNG resp;
+    clearCommandBuffer();
+    SendCommandOLD(CMD_HF_LEGIC_WRITER, offset, len, IV, data, len);
+
+
+    uint8_t timeout = 0;
+    while (!WaitForResponseTimeout(CMD_ACK, &resp, 2000)) {
+        ++timeout;
+        printf(".");
+        fflush(stdout);
+        if (timeout > 7) {
+            PrintAndLogEx(WARNING, "\ncommand execution time out");
+            return PM3_ETIMEOUT;
+        }
+    }
+    PrintAndLogEx(NORMAL, "\n");
+
+    uint8_t isOK = resp.oldarg[0] & 0xFF;
+    if (!isOK) {
+        PrintAndLogEx(WARNING, "Failed writing tag");
+        return PM3_ERFTRANS;
+    }
+
+    return PM3_SUCCESS;
+}
+
+static int CmdLegicCalcCrc(const char *Cmd) {
+
+    uint8_t *data = NULL;
+    uint8_t cmdp = 0, uidcrc = 0, type = 0;
+    bool errors = false;
+    int len = 0;
+    int bg, en;
+
+    while (param_getchar(Cmd, cmdp) != 0x00 && !errors) {
+        switch (tolower(param_getchar(Cmd, cmdp))) {
+            case 'd':
+                // peek at length of the input string so we can
+                // figure out how many elements to malloc in "data"
+                bg = en = 0;
+                if (param_getptr(Cmd, &bg, &en, cmdp + 1)) {
+                    errors = true;
+                    break;
+                }
+                len = (en - bg + 1);
+
+                // check that user entered even number of characters
+                // for hex data string
+                if (len & 1) {
+                    errors = true;
+                    break;
+                }
+
+                // it's possible for user to accidentally enter "b" parameter
+                // more than once - we have to clean previous malloc
+                if (data) free(data);
+                data = calloc(len >> 1,  sizeof(uint8_t));
+                if (data == NULL) {
+                    PrintAndLogEx(WARNING, "Can't allocate memory. exiting");
+                    errors = true;
+                    break;
+                }
+
+                if (param_gethex(Cmd, cmdp + 1, data, len)) {
+                    errors = true;
+                    break;
+                }
+
+                len >>= 1;
+                cmdp += 2;
+                break;
+            case 'u':
+                uidcrc = param_get8ex(Cmd, cmdp + 1, 0, 16);
+                cmdp += 2;
+                break;
+            case 'c':
+                type = param_get8ex(Cmd, cmdp + 1, 0, 10);
+                cmdp += 2;
+                break;
+            case 'h':
+                errors = true;
+                break;
+            default:
+                PrintAndLogEx(WARNING, "Unknown parameter '%c'", param_getchar(Cmd, cmdp));
+                errors = true;
+                break;
+        }
+    }
+    //Validations
+    if (errors || cmdp == 0) {
+        if (data) free(data);
+        return usage_legic_calccrc();
+    }
+
+    switch (type) {
+        case 16:
+            init_table(CRC_LEGIC);
+            PrintAndLogEx(SUCCESS, "Legic crc16: %X", crc16_legic(data, len, uidcrc));
+            break;
+        default:
+            PrintAndLogEx(SUCCESS, "Legic crc8: %X",  CRC8Legic(data, len));
+            break;
+    }
+
+    if (data) free(data);
+    return PM3_SUCCESS;
+}
+
+int legic_read_mem(uint32_t offset, uint32_t len, uint32_t iv, uint8_t *out, uint16_t *outlen) {
+
+    legic_chk_iv(&iv);
+
+    clearCommandBuffer();
+    SendCommandMIX(CMD_HF_LEGIC_READER, offset, len, iv, NULL, 0);
+    PacketResponseNG resp;
+
+    uint8_t timeout = 0;
+    while (!WaitForResponseTimeout(CMD_ACK, &resp, 1000)) {
+        ++timeout;
+        printf(".");
+        fflush(stdout);
+        if (timeout > 14) {
+            PrintAndLogEx(WARNING, "\ncommand execution time out");
+            return PM3_ETIMEOUT;
+        }
+    }
+    PrintAndLogEx(NORMAL, "");
+
+    uint8_t isOK = resp.oldarg[0] & 0xFF;
+    *outlen = resp.oldarg[1];
+    if (!isOK) {
+        PrintAndLogEx(WARNING, "Failed reading tag");
+        return PM3_ESOFT;
+    }
+
+    if (*outlen != len)
+        PrintAndLogEx(WARNING, "Fail, only managed to read %u bytes", *outlen);
+
+    // copy data from device
+    if (!GetFromDevice(BIG_BUF_EML, out, *outlen, 0, NULL, 0, NULL, 2500, false)) {
+        PrintAndLogEx(WARNING, "Fail, transfer from device time-out");
+        return PM3_ETIMEOUT;
+    }
+    return PM3_SUCCESS;
+}
+
+int legic_print_type(uint32_t tagtype, uint8_t spaces) {
+    char spc[11] = "          ";
+    spc[10] = 0x00;
+    char *spacer = spc + (10 - spaces);
+
+    if (tagtype == 22)
+        PrintAndLogEx(SUCCESS, "%sTYPE: " _YELLOW_("MIM%d card (outdated)"), spacer, tagtype);
+    else if (tagtype == 256)
+        PrintAndLogEx(SUCCESS, "%sTYPE: " _YELLOW_("MIM%d card (234 bytes)"), spacer, tagtype);
+    else if (tagtype == 1024)
+        PrintAndLogEx(SUCCESS, "%sTYPE: " _YELLOW_("MIM%d card (1002 bytes)"), spacer, tagtype);
+    else
+        PrintAndLogEx(INFO, "%sTYPE: " _YELLOW_("Unknown %06x"), spacer, tagtype);
+    return PM3_SUCCESS;
+}
+int legic_get_type(legic_card_select_t *card) {
+
+    if (card == NULL) return PM3_EINVARG;
+
+    clearCommandBuffer();
+    SendCommandNG(CMD_HF_LEGIC_INFO, NULL, 0);
+    PacketResponseNG resp;
+    if (!WaitForResponseTimeout(CMD_ACK, &resp, 1500))
+        return PM3_ETIMEOUT;
+
+    uint8_t isOK = resp.oldarg[0] & 0xFF;
+    if (!isOK)
+        return PM3_ESOFT;
+
+    memcpy(card, resp.data.asBytes, sizeof(legic_card_select_t));
+    return PM3_SUCCESS;
+}
+void legic_chk_iv(uint32_t *iv) {
+    if ((*iv & 0x7F) != *iv) {
+        *iv &= 0x7F;
+        PrintAndLogEx(INFO, "Truncating IV to 7bits, %u", *iv);
+    }
+    // IV must be odd
+    if ((*iv & 1) == 0) {
+        *iv |= 0x01;
+        PrintAndLogEx(INFO, "LSB of IV must be SET %u", *iv);
+    }
+}
+void legic_seteml(uint8_t *src, uint32_t offset, uint32_t numofbytes) {
+    // fast push mode
+    conn.block_after_ACK = true;
+    for (size_t i = offset; i < numofbytes; i += PM3_CMD_DATA_SIZE) {
+
+        size_t len = MIN((numofbytes - i), PM3_CMD_DATA_SIZE);
+        if (len == numofbytes - i) {
+            // Disable fast mode on last packet
+            conn.block_after_ACK = false;
+        }
         clearCommandBuffer();
-        SendCommandOLD(CMD_HF_LEGIC_WRITER, offset, len, IV, data, len);
-
+        SendCommandOLD(CMD_HF_LEGIC_ESET, i, len, 0, src + i, len);
+    }
+}
+
+static int CmdLegicReader(const char *Cmd) {
+    char cmdp = tolower(param_getchar(Cmd, 0));
+    if (cmdp == 'h') return usage_legic_reader();
+
+    return readLegicUid(true);
+}
+
+static int CmdLegicDump(const char *Cmd) {
+
+    int fileNameLen = 0;
+    char filename[FILE_PATH_SIZE] = {0x00};
+    char *fptr = filename;
+    bool errors = false, shall_deobsfuscate = false;
+    uint16_t dumplen;
+    uint8_t cmdp = 0;
+
+    while (param_getchar(Cmd, cmdp) != 0x00 && !errors) {
+        switch (tolower(param_getchar(Cmd, cmdp))) {
+            case 'h':
+                return usage_legic_dump();
+            case 'f':
+                fileNameLen = param_getstr(Cmd, cmdp + 1, filename, FILE_PATH_SIZE);
+                if (!fileNameLen)
+                    errors = true;
+                if (fileNameLen > FILE_PATH_SIZE - 5)
+                    fileNameLen = FILE_PATH_SIZE - 5;
+                cmdp += 2;
+                break;
+            case 'x':
+                shall_deobsfuscate = true;
+                cmdp++;
+                break;
+            default:
+                PrintAndLogEx(WARNING, "Unknown parameter '%c'", param_getchar(Cmd, cmdp));
+                errors = true;
+                break;
+        }
+    }
+    //Validations
+    if (errors) return usage_legic_dump();
+
+    // tagtype
+    legic_card_select_t card;
+    if (legic_get_type(&card) != PM3_SUCCESS) {
+        PrintAndLogEx(WARNING, "Failed to identify tagtype");
+        return PM3_ESOFT;
+    }
+    dumplen = card.cardsize;
+
+    legic_print_type(dumplen, 0);
+    PrintAndLogEx(SUCCESS, "Reading tag memory %d b...", dumplen);
+
+    clearCommandBuffer();
+    SendCommandMIX(CMD_HF_LEGIC_READER, 0x00, dumplen, 0x55, NULL, 0);
+    PacketResponseNG resp;
+
+    uint8_t timeout = 0;
+    while (!WaitForResponseTimeout(CMD_ACK, &resp, 2000)) {
+        ++timeout;
+        printf(".");
+        fflush(stdout);
+        if (timeout > 7) {
+            PrintAndLogEx(WARNING, "\ncommand execution time out");
+            return PM3_ETIMEOUT;
+        }
+    }
+    PrintAndLogEx(NORMAL, "\n");
+
+    uint8_t isOK = resp.oldarg[0] & 0xFF;
+    if (!isOK) {
+        PrintAndLogEx(WARNING, "Failed dumping tag data");
+        return PM3_ERFTRANS;
+    }
+
+    uint16_t readlen = resp.oldarg[1];
+    uint8_t *data = calloc(readlen, sizeof(uint8_t));
+    if (!data) {
+        PrintAndLogEx(WARNING, "Fail, cannot allocate memory");
+        return PM3_EMALLOC;
+    }
+
+    if (readlen != dumplen)
+        PrintAndLogEx(WARNING, "Fail, only managed to read 0x%02X bytes of 0x%02X", readlen, dumplen);
+
+    // copy data from device
+    if (!GetFromDevice(BIG_BUF_EML, data, readlen, 0, NULL, 0, NULL, 2500, false)) {
+        PrintAndLogEx(WARNING, "Fail, transfer from device time-out");
+        free(data);
+        return PM3_ETIMEOUT;
+    }
+
+    // user supplied filename?
+    if (fileNameLen < 1) {
+        PrintAndLogEx(INFO, "Using UID as filename");
+        fptr += sprintf(fptr, "hf-legic-");
+        FillFileNameByUID(fptr, data, "-dump", 4);
+    }
+
+    if (shall_deobsfuscate) {
+        // Deobfuscate the whole dump. Unused data (after the last sector) will be MCC since
+        // 0x00 ^ MCC = MCC. Finding the end of used data is not part of this function.
+        legic_xor(data, dumplen);
+    }
+
+    saveFile(filename, ".bin", data, readlen);
+    saveFileEML(filename, data, readlen, 8);
+    saveFileJSON(filename, jsfLegic, data, readlen);
+    free(data);
+    return PM3_SUCCESS;
+}
+
+static int CmdLegicRestore(const char *Cmd) {
+
+    char filename[FILE_PATH_SIZE] = {0x00};
+    bool errors = false, shall_obsfuscate = false, have_filename = false;
+    size_t numofbytes;
+    uint8_t cmdp = 0;
+
+    while (param_getchar(Cmd, cmdp) != 0x00 && !errors) {
+        switch (tolower(param_getchar(Cmd, cmdp))) {
+            case 'h': {
+                errors = true;
+                break;
+            }
+            case 'f': {
+                if (param_getstr(Cmd, cmdp + 1, filename, FILE_PATH_SIZE) >= FILE_PATH_SIZE) {
+                    PrintAndLogEx(FAILED, "Filename too long");
+                    break;
+                }
+                have_filename = true;
+                cmdp += 2;
+                break;
+            }
+            case 'x': {
+                shall_obsfuscate = true;
+                cmdp++;
+                break;
+            }
+            default: {
+                PrintAndLogEx(WARNING, "Unknown parameter '%c'", param_getchar(Cmd, cmdp));
+                errors = true;
+                break;
+            }
+        }
+    }
+    if (have_filename == false)
+        errors = true;
+
+    //Validations
+    if (errors || cmdp == 0) return usage_legic_restore();
+
+    // tagtype
+    legic_card_select_t card;
+    if (legic_get_type(&card) != PM3_SUCCESS) {
+        PrintAndLogEx(WARNING, "Failed to identify tagtype");
+        return PM3_ESOFT;
+    }
+
+    legic_print_type(card.cardsize, 0);
+
+    // set up buffer
+    uint8_t *data = calloc(card.cardsize, sizeof(uint8_t));
+    if (!data) {
+        PrintAndLogEx(WARNING, "Fail, cannot allocate memory");
+        return PM3_EMALLOC;
+    }
+
+    if (loadFile_safe(filename, ".bin", (void **)&data, &numofbytes) != PM3_SUCCESS) {
+        free(data);
+        PrintAndLogEx(WARNING, "Error, reading file");
+        return PM3_EFILE;
+    }
+
+    if (card.cardsize != numofbytes) {
+        PrintAndLogEx(WARNING, "Fail, filesize and cardsize is not equal. [%u != %zu]", card.cardsize, numofbytes);
+        free(data);
+        return PM3_EFILE;
+    }
+
+    if (shall_obsfuscate) {
+        legic_xor(data, card.cardsize);
+    }
+
+    PrintAndLogEx(SUCCESS, "Restoring to card");
+
+    // fast push mode
+    conn.block_after_ACK = true;
+
+    // transfer to device
+    PacketResponseNG resp;
+    for (size_t i = 7; i < numofbytes; i += PM3_CMD_DATA_SIZE) {
+
+        size_t len = MIN((numofbytes - i), PM3_CMD_DATA_SIZE);
+        if (len == numofbytes - i) {
+            // Disable fast mode on last packet
+            conn.block_after_ACK = false;
+        }
+        clearCommandBuffer();
+        SendCommandOLD(CMD_HF_LEGIC_WRITER, i, len, 0x55, data + i, len);
 
         uint8_t timeout = 0;
         while (!WaitForResponseTimeout(CMD_ACK, &resp, 2000)) {
@@ -774,6 +1127,7 @@
             fflush(stdout);
             if (timeout > 7) {
                 PrintAndLogEx(WARNING, "\ncommand execution time out");
+                free(data);
                 return PM3_ETIMEOUT;
             }
         }
@@ -781,246 +1135,213 @@
 
         uint8_t isOK = resp.oldarg[0] & 0xFF;
         if (!isOK) {
-            PrintAndLogEx(WARNING, "Failed writing tag");
+            PrintAndLogEx(WARNING, "Failed writing tag [msg = %u]", (uint8_t)(resp.oldarg[1] & 0xFF));
+            free(data);
             return PM3_ERFTRANS;
         }
-
-        return PM3_SUCCESS;
-    }
-
-    static int CmdLegicCalcCrc(const char *Cmd) {
-
-        uint8_t *data = NULL;
-        uint8_t cmdp = 0, uidcrc = 0, type = 0;
-        bool errors = false;
-        int len = 0;
-        int bg, en;
-
-        while (param_getchar(Cmd, cmdp) != 0x00 && !errors) {
-            switch (tolower(param_getchar(Cmd, cmdp))) {
-                case 'd':
-                    // peek at length of the input string so we can
-                    // figure out how many elements to malloc in "data"
-                    bg = en = 0;
-                    if (param_getptr(Cmd, &bg, &en, cmdp + 1)) {
-                        errors = true;
-                        break;
-                    }
-                    len = (en - bg + 1);
-
-                    // check that user entered even number of characters
-                    // for hex data string
-                    if (len & 1) {
-                        errors = true;
-                        break;
-                    }
-
-                    // it's possible for user to accidentally enter "b" parameter
-                    // more than once - we have to clean previous malloc
-                    if (data) free(data);
-                    data = calloc(len >> 1, sizeof(uint8_t));
-                    if (data == NULL) {
-                        PrintAndLogEx(WARNING, "Can't allocate memory. exiting");
-                        errors = true;
-                        break;
-                    }
-
-                    if (param_gethex(Cmd, cmdp + 1, data, len)) {
-                        errors = true;
-                        break;
-                    }
-
-                    len >>= 1;
-                    cmdp += 2;
+        PrintAndLogEx(SUCCESS, "Wrote chunk [offset %zu | len %zu | total %zu", i, len, i + len);
+    }
+
+    free(data);
+    PrintAndLogEx(SUCCESS, "Done");
+    return PM3_SUCCESS;
+}
+
+static int CmdLegicELoad(const char *Cmd) {
+
+    size_t numofbytes = 256;
+    char filename[FILE_PATH_SIZE] = {0x00};
+    bool errors = false, shall_obsfuscate = false, have_filename = false;
+    uint8_t cmdp = 0;
+
+    while (param_getchar(Cmd, cmdp) != 0x00 && !errors) {
+        switch (tolower(param_getchar(Cmd, cmdp))) {
+            case 'h' : {
+                return usage_legic_eload();
+            }
+            case 'f' : {
+                if (param_getstr(Cmd, cmdp + 1, filename, FILE_PATH_SIZE) >= FILE_PATH_SIZE) {
+                    PrintAndLogEx(FAILED, "Filename too long");
                     break;
-                case 'u':
-                    uidcrc = param_get8ex(Cmd, cmdp + 1, 0, 16);
-                    cmdp += 2;
-                    break;
-                case 'c':
-                    type = param_get8ex(Cmd, cmdp + 1, 0, 10);
-                    cmdp += 2;
-                    break;
-                case 'h':
+                }
+                have_filename = true;
+                cmdp += 2;
+                break;
+            }
+            case 'x': {
+                shall_obsfuscate = true;
+                cmdp++;
+                break;
+            }
+            case '0' : {
+                numofbytes = 22;
+                cmdp++;
+                break;
+            }
+            case '1' : {
+                numofbytes = 256;
+                cmdp++;
+                break;
+            }
+            case '2' : {
+                numofbytes = 1024;
+                cmdp++;
+                break;
+            }
+            default : {
+                PrintAndLogEx(WARNING, "Unknown parameter '%c'", param_getchar(Cmd, cmdp));
+                errors = true;
+                break;
+            }
+        }
+    }
+    if (have_filename == false)
+        errors = true;
+
+    //Validations
+    if (errors || strlen(Cmd) == 0) return usage_legic_eload();
+
+    // set up buffer
+    uint8_t *data = calloc(numofbytes, sizeof(uint8_t));
+    if (!data) {
+        PrintAndLogEx(WARNING, "Fail, cannot allocate memory");
+        return PM3_EMALLOC;
+    }
+
+    if (loadFile_safe(filename, ".bin", (void **)&data, &numofbytes) != PM3_SUCCESS) {
+        free(data);
+        PrintAndLogEx(WARNING, "Error, reading file");
+        return PM3_EFILE;
+    }
+
+    if (shall_obsfuscate) {
+        legic_xor(data, numofbytes);
+    }
+
+    PrintAndLogEx(SUCCESS, "Uploading to emulator memory");
+    legic_seteml(data, 0, numofbytes);
+
+    free(data);
+    PrintAndLogEx(SUCCESS, "Done");
+    return PM3_SUCCESS;
+}
+
+static int CmdLegicESave(const char *Cmd) {
+
+    char filename[FILE_PATH_SIZE] = {0};
+    char *fptr = filename;
+    int fileNameLen = 0;
+    size_t numofbytes = 256;
+    bool errors = false, shall_deobsfuscate = false;
+    uint8_t cmdp = 0;
+    while (param_getchar(Cmd, cmdp) != 0x00 && !errors) {
+        switch (tolower(param_getchar(Cmd, cmdp))) {
+            case 'h' :
+                return usage_legic_esave();
+            case 'f' :
+                fileNameLen = param_getstr(Cmd, cmdp + 1, filename, FILE_PATH_SIZE);
+                if (!fileNameLen)
                     errors = true;
-                    break;
-                default:
-                    PrintAndLogEx(WARNING, "Unknown parameter '%c'", param_getchar(Cmd, cmdp));
-                    errors = true;
-                    break;
-            }
-        }
-        //Validations
-        if (errors || cmdp == 0) {
-            if (data) free(data);
-            return usage_legic_calccrc();
-        }
-
-        switch (type) {
-            case 16:
-                init_table(CRC_LEGIC);
-                PrintAndLogEx(SUCCESS, "Legic crc16: %X", crc16_legic(data, len, uidcrc));
-                break;
-            default:
-                PrintAndLogEx(SUCCESS, "Legic crc8: %X", CRC8Legic(data, len));
-                break;
-        }
-
-        if (data) free(data);
-        return PM3_SUCCESS;
-    }
-
-    int legic_read_mem(uint32_t offset, uint32_t len, uint32_t iv, uint8_t *out, uint16_t *outlen) {
-
-        legic_chk_iv(&iv);
-
+                if (fileNameLen > FILE_PATH_SIZE - 5)
+                    fileNameLen = FILE_PATH_SIZE - 5;
+                cmdp += 2;
+                break;
+            case 'x':
+                shall_deobsfuscate = true;
+                cmdp++;
+                break;
+            case '0' :
+                numofbytes = 22;
+                cmdp++;
+                break;
+            case '1' :
+                numofbytes = 256;
+                cmdp++;
+                break;
+            case '2' :
+                numofbytes = 1024;
+                cmdp++;
+                break;
+            default :
+                PrintAndLogEx(WARNING, "Unknown parameter '%c'", param_getchar(Cmd, cmdp));
+                errors = true;
+                break;
+        }
+    }
+    //Validations
+    if (errors || strlen(Cmd) == 0) return usage_legic_esave();
+
+    // set up buffer
+    uint8_t *data = calloc(numofbytes, sizeof(uint8_t));
+    if (!data) {
+        PrintAndLogEx(WARNING, "Fail, cannot allocate memory");
+        return PM3_EMALLOC;
+    }
+
+    // download emulator memory
+    PrintAndLogEx(SUCCESS, "Reading emulator memory...");
+    if (!GetFromDevice(BIG_BUF_EML, data, numofbytes, 0, NULL, 0, NULL, 2500, false)) {
+        PrintAndLogEx(WARNING, "Fail, transfer from device time-out");
+        free(data);
+        return PM3_ETIMEOUT;
+    }
+
+    // user supplied filename?
+    if (fileNameLen < 1) {
+        PrintAndLogEx(INFO, "Using UID as filename");
+        fptr += sprintf(fptr, "hf-legic-");
+        FillFileNameByUID(fptr, data, "-dump", 4);
+    }
+
+    if (shall_deobsfuscate) {
+        legic_xor(data, numofbytes);
+    }
+
+    saveFile(filename, ".bin", data, numofbytes);
+    saveFileEML(filename, data, numofbytes, 8);
+    saveFileJSON(filename, jsfLegic, data, numofbytes);
+    return PM3_SUCCESS;
+}
+
+static int CmdLegicWipe(const char *Cmd) {
+
+    char cmdp = tolower(param_getchar(Cmd, 0));
+
+    if (cmdp == 'h') return usage_legic_wipe();
+
+    // tagtype
+    legic_card_select_t card;
+    if (legic_get_type(&card) != PM3_SUCCESS) {
+        PrintAndLogEx(WARNING, "Failed to identify tagtype");
+        return PM3_ESOFT;
+    }
+
+    // set up buffer
+    uint8_t *data = calloc(card.cardsize, sizeof(uint8_t));
+    if (!data) {
+        PrintAndLogEx(WARNING, "Fail, cannot allocate memory");
+        return PM3_EMALLOC;
+    }
+
+    legic_print_type(card.cardsize, 0);
+
+    PrintAndLogEx(SUCCESS, "Erasing");
+    // fast push mode
+    conn.block_after_ACK = true;
+
+    // transfer to device
+    PacketResponseNG resp;
+    for (size_t i = 7; i < card.cardsize; i += PM3_CMD_DATA_SIZE) {
+
+        printf(".");
+        fflush(stdout);
+        size_t len = MIN((card.cardsize - i), PM3_CMD_DATA_SIZE);
+        if (len == card.cardsize - i) {
+            // Disable fast mode on last packet
+            conn.block_after_ACK = false;
+        }
         clearCommandBuffer();
-        SendCommandMIX(CMD_HF_LEGIC_READER, offset, len, iv, NULL, 0);
-        PacketResponseNG resp;
-
-        uint8_t timeout = 0;
-        while (!WaitForResponseTimeout(CMD_ACK, &resp, 1000)) {
-            ++timeout;
-            printf(".");
-            fflush(stdout);
-            if (timeout > 14) {
-                PrintAndLogEx(WARNING, "\ncommand execution time out");
-                return PM3_ETIMEOUT;
-            }
-        }
-        PrintAndLogEx(NORMAL, "");
-
-        uint8_t isOK = resp.oldarg[0] & 0xFF;
-        *outlen = resp.oldarg[1];
-        if (!isOK) {
-            PrintAndLogEx(WARNING, "Failed reading tag");
-            return PM3_ESOFT;
-        }
-
-        if (*outlen != len)
-            PrintAndLogEx(WARNING, "Fail, only managed to read %u bytes", *outlen);
-
-        // copy data from device
-        if (!GetFromDevice(BIG_BUF_EML, out, *outlen, 0, NULL, 0, NULL, 2500, false)) {
-            PrintAndLogEx(WARNING, "Fail, transfer from device time-out");
-            return PM3_ETIMEOUT;
-        }
-        return PM3_SUCCESS;
-    }
-
-    int legic_print_type(uint32_t tagtype, uint8_t spaces) {
-        char spc[11] = "          ";
-        spc[10] = 0x00;
-        char *spacer = spc + (10 - spaces);
-
-        if (tagtype == 22)
-            PrintAndLogEx(SUCCESS, "%sTYPE: " _YELLOW_("MIM%d card (outdated)"), spacer, tagtype);
-        else if (tagtype == 256)
-            PrintAndLogEx(SUCCESS, "%sTYPE: " _YELLOW_("MIM%d card (234 bytes)"), spacer, tagtype);
-        else if (tagtype == 1024)
-            PrintAndLogEx(SUCCESS, "%sTYPE: " _YELLOW_("MIM%d card (1002 bytes)"), spacer, tagtype);
-        else
-            PrintAndLogEx(INFO, "%sTYPE: " _YELLOW_("Unknown %06x"), spacer, tagtype);
-        return PM3_SUCCESS;
-    }
-    int legic_get_type(legic_card_select_t *card) {
-
-        if (card == NULL) return PM3_EINVARG;
-
-        clearCommandBuffer();
-        SendCommandNG(CMD_HF_LEGIC_INFO, NULL, 0);
-        PacketResponseNG resp;
-        if (!WaitForResponseTimeout(CMD_ACK, &resp, 1500))
-            return PM3_ETIMEOUT;
-
-        uint8_t isOK = resp.oldarg[0] & 0xFF;
-        if (!isOK)
-            return PM3_ESOFT;
-
-        memcpy(card, resp.data.asBytes, sizeof(legic_card_select_t));
-        return PM3_SUCCESS;
-    }
-    void legic_chk_iv(uint32_t *iv) {
-        if ((*iv & 0x7F) != *iv) {
-            *iv &= 0x7F;
-            PrintAndLogEx(INFO, "Truncating IV to 7bits, %u", *iv);
-        }
-        // IV must be odd
-        if ((*iv & 1) == 0) {
-            *iv |= 0x01;
-            PrintAndLogEx(INFO, "LSB of IV must be SET %u", *iv);
-        }
-    }
-    void legic_seteml(uint8_t *src, uint32_t offset, uint32_t numofbytes) {
-        // fast push mode
-        conn.block_after_ACK = true;
-        for (size_t i = offset; i < numofbytes; i += PM3_CMD_DATA_SIZE) {
-
-            size_t len = MIN((numofbytes - i), PM3_CMD_DATA_SIZE);
-            if (len == numofbytes - i) {
-                // Disable fast mode on last packet
-                conn.block_after_ACK = false;
-            }
-            clearCommandBuffer();
-            SendCommandOLD(CMD_HF_LEGIC_ESET, i, len, 0, src + i, len);
-        }
-    }
-
-    static int CmdLegicReader(const char *Cmd) {
-        char cmdp = tolower(param_getchar(Cmd, 0));
-        if (cmdp == 'h') return usage_legic_reader();
-
-        return readLegicUid(true);
-    }
-
-    static int CmdLegicDump(const char *Cmd) {
-
-        int fileNameLen = 0;
-        char filename[FILE_PATH_SIZE] = {0x00};
-        char *fptr = filename;
-        bool errors = false, shall_deobsfuscate = false;
-        uint16_t dumplen;
-        uint8_t cmdp = 0;
-
-        while (param_getchar(Cmd, cmdp) != 0x00 && !errors) {
-            switch (tolower(param_getchar(Cmd, cmdp))) {
-                case 'h':
-                    return usage_legic_dump();
-                case 'f':
-                    fileNameLen = param_getstr(Cmd, cmdp + 1, filename, FILE_PATH_SIZE);
-                    if (!fileNameLen)
-                        errors = true;
-                    if (fileNameLen > FILE_PATH_SIZE - 5)
-                        fileNameLen = FILE_PATH_SIZE - 5;
-                    cmdp += 2;
-                    break;
-                case 'x':
-                    shall_deobsfuscate = true;
-                    cmdp++;
-                    break;
-                default:
-                    PrintAndLogEx(WARNING, "Unknown parameter '%c'", param_getchar(Cmd, cmdp));
-                    errors = true;
-                    break;
-            }
-        }
-        //Validations
-        if (errors) return usage_legic_dump();
-
-        // tagtype
-        legic_card_select_t card;
-        if (legic_get_type(&card) != PM3_SUCCESS) {
-            PrintAndLogEx(WARNING, "Failed to identify tagtype");
-            return PM3_ESOFT;
-        }
-        dumplen = card.cardsize;
-
-        legic_print_type(dumplen, 0);
-        PrintAndLogEx(SUCCESS, "Reading tag memory %d b...", dumplen);
-
-        clearCommandBuffer();
-        SendCommandMIX(CMD_HF_LEGIC_READER, 0x00, dumplen, 0x55, NULL, 0);
-        PacketResponseNG resp;
+        SendCommandOLD(CMD_HF_LEGIC_WRITER, i, len, 0x55, data + i, len);
 
         uint8_t timeout = 0;
         while (!WaitForResponseTimeout(CMD_ACK, &resp, 2000)) {
@@ -1029,6 +1350,7 @@
             fflush(stdout);
             if (timeout > 7) {
                 PrintAndLogEx(WARNING, "\ncommand execution time out");
+                free(data);
                 return PM3_ETIMEOUT;
             }
         }
@@ -1036,442 +1358,68 @@
 
         uint8_t isOK = resp.oldarg[0] & 0xFF;
         if (!isOK) {
-            PrintAndLogEx(WARNING, "Failed dumping tag data");
+            PrintAndLogEx(WARNING, "Failed writing tag [msg = %u]", (uint8_t)(resp.oldarg[1] & 0xFF));
+            free(data);
             return PM3_ERFTRANS;
         }
-
-        uint16_t readlen = resp.oldarg[1];
-        uint8_t *data = calloc(readlen, sizeof(uint8_t));
-        if (!data) {
-            PrintAndLogEx(WARNING, "Fail, cannot allocate memory");
-            return PM3_EMALLOC;
-        }
-
-        if (readlen != dumplen)
-            PrintAndLogEx(WARNING, "Fail, only managed to read 0x%02X bytes of 0x%02X", readlen,
-                          dumplen);
-
-        // copy data from device
-        if (!GetFromDevice(BIG_BUF_EML, data, readlen, 0, NULL, 0, NULL, 2500, false)) {
-            PrintAndLogEx(WARNING, "Fail, transfer from device time-out");
-            free(data);
+    }
+    PrintAndLogEx(SUCCESS, "ok\n");
+    free(data);
+    return PM3_SUCCESS;
+}
+
+static int CmdLegicList(const char *Cmd) {
+    (void)Cmd; // Cmd is not used so far
+    CmdTraceList("legic");
+    return PM3_SUCCESS;
+}
+
+static command_t CommandTable[] =  {
+    {"help",    CmdHelp,          AlwaysAvailable, "This help"},
+    {"list",    CmdLegicList,     AlwaysAvailable,    "List LEGIC history"},
+    {"reader",  CmdLegicReader,   IfPm3Legicrf,    "LEGIC Prime Reader UID and tag info"},
+    {"info",    CmdLegicInfo,     IfPm3Legicrf,    "Display deobfuscated and decoded LEGIC Prime tag data"},
+    {"dump",    CmdLegicDump,     IfPm3Legicrf,    "Dump LEGIC Prime tag to binary file"},
+    {"restore", CmdLegicRestore,  IfPm3Legicrf,    "Restore a dump file onto a LEGIC Prime tag"},
+    {"rdbl",    CmdLegicRdbl,     IfPm3Legicrf,    "Read bytes from a LEGIC Prime tag"},
+    {"sim",     CmdLegicSim,      IfPm3Legicrf,    "Start tag simulator"},
+    {"wrbl",    CmdLegicWrbl,     IfPm3Legicrf,    "Write data to a LEGIC Prime tag"},
+    {"crc",     CmdLegicCalcCrc,  AlwaysAvailable, "Calculate Legic CRC over given bytes"},
+    {"eload",   CmdLegicELoad,    AlwaysAvailable,    "Load binary dump to emulator memory"},
+    {"esave",   CmdLegicESave,    AlwaysAvailable,    "Save emulator memory to binary file"},
+    {"wipe",    CmdLegicWipe,     IfPm3Legicrf,    "Wipe a LEGIC Prime tag"},
+    {NULL, NULL, NULL, NULL}
+};
+
+static int CmdHelp(const char *Cmd) {
+    (void)Cmd; // Cmd is not used so far
+    CmdsHelp(CommandTable);
+    return PM3_SUCCESS;
+}
+
+int CmdHFLegic(const char *Cmd) {
+    clearCommandBuffer();
+    return CmdsParse(CommandTable, Cmd);
+}
+
+int readLegicUid(bool verbose) {
+
+    legic_card_select_t card;
+    switch (legic_get_type(&card)) {
+        case PM3_EINVARG:
+            return PM3_EINVARG;
+        case PM3_ETIMEOUT:
+            if (verbose) PrintAndLogEx(WARNING, "command execution time out");
             return PM3_ETIMEOUT;
-        }
-
-        // user supplied filename?
-        if (fileNameLen < 1) {
-            PrintAndLogEx(INFO, "Using UID as filename");
-            fptr += sprintf(fptr, "hf-legic-");
-            FillFileNameByUID(fptr, data, "-dump", 4);
-        }
-
-        if (shall_deobsfuscate) {
-            // Deobfuscate the whole dump. Unused data (after the last sector) will be MCC since
-            // 0x00 ^ MCC = MCC. Finding the end of used data is not part of this function.
-            legic_xor(data, dumplen);
-        }
-
-        saveFile(filename, ".bin", data, readlen);
-        saveFileEML(filename, data, readlen, 8);
-        saveFileJSON(filename, jsfLegic, data, readlen);
-        free(data);
-        return PM3_SUCCESS;
-    }
-
-    static int CmdLegicRestore(const char *Cmd) {
-
-        char filename[FILE_PATH_SIZE] = {0x00};
-        bool errors = false, shall_obsfuscate = false, have_filename = false;
-        size_t numofbytes;
-        uint8_t cmdp = 0;
-
-        while (param_getchar(Cmd, cmdp) != 0x00 && !errors) {
-            switch (tolower(param_getchar(Cmd, cmdp))) {
-                case 'h': {
-                    errors = true;
-                    break;
-                }
-                case 'f': {
-                    if (param_getstr(Cmd, cmdp + 1, filename, FILE_PATH_SIZE) >= FILE_PATH_SIZE) {
-                        PrintAndLogEx(FAILED, "Filename too long");
-                        break;
-                    }
-                    have_filename = true;
-                    cmdp += 2;
-                    break;
-                }
-                case 'x': {
-                    shall_obsfuscate = true;
-                    cmdp++;
-                    break;
-                }
-                default: {
-                    PrintAndLogEx(WARNING, "Unknown parameter '%c'", param_getchar(Cmd, cmdp));
-                    errors = true;
-                    break;
-                }
-            }
-        }
-        if (have_filename == false)
-            errors = true;
-
-        //Validations
-        if (errors || cmdp == 0) return usage_legic_restore();
-
-        // tagtype
-        legic_card_select_t card;
-        if (legic_get_type(&card) != PM3_SUCCESS) {
-            PrintAndLogEx(WARNING, "Failed to identify tagtype");
+        case PM3_ESOFT:
+            if (verbose) PrintAndLogEx(WARNING, "legic card select failed");
             return PM3_ESOFT;
-        }
-
-        legic_print_type(card.cardsize, 0);
-
-        // set up buffer
-        uint8_t *data = calloc(card.cardsize, sizeof(uint8_t));
-        if (!data) {
-            PrintAndLogEx(WARNING, "Fail, cannot allocate memory");
-            return PM3_EMALLOC;
-        }
-
-        if (loadFile_safe(filename, ".bin", (void **) &data, &numofbytes) != PM3_SUCCESS) {
-            free(data);
-            PrintAndLogEx(WARNING, "Error, reading file");
-            return PM3_EFILE;
-        }
-
-        if (card.cardsize != numofbytes) {
-            PrintAndLogEx(WARNING, "Fail, filesize and cardsize is not equal. [%u != %zu]",
-                          card.cardsize, numofbytes);
-            free(data);
-            return PM3_EFILE;
-        }
-
-        if (shall_obsfuscate) {
-            legic_xor(data, card.cardsize);
-        }
-
-        PrintAndLogEx(SUCCESS, "Restoring to card");
-
-        // fast push mode
-        conn.block_after_ACK = true;
-
-        // transfer to device
-        PacketResponseNG resp;
-        for (size_t i = 7; i < numofbytes; i += PM3_CMD_DATA_SIZE) {
-
-            size_t len = MIN((numofbytes - i), PM3_CMD_DATA_SIZE);
-            if (len == numofbytes - i) {
-                // Disable fast mode on last packet
-                conn.block_after_ACK = false;
-            }
-            clearCommandBuffer();
-            SendCommandOLD(CMD_HF_LEGIC_WRITER, i, len, 0x55, data + i, len);
-
-            uint8_t timeout = 0;
-            while (!WaitForResponseTimeout(CMD_ACK, &resp, 2000)) {
-                ++timeout;
-                printf(".");
-                fflush(stdout);
-                if (timeout > 7) {
-                    PrintAndLogEx(WARNING, "\ncommand execution time out");
-                    free(data);
-                    return PM3_ETIMEOUT;
-                }
-            }
-            PrintAndLogEx(NORMAL, "\n");
-
-            uint8_t isOK = resp.oldarg[0] & 0xFF;
-            if (!isOK) {
-                PrintAndLogEx(WARNING, "Failed writing tag [msg = %u]",
-                              (uint8_t) (resp.oldarg[1] & 0xFF));
-                free(data);
-                return PM3_ERFTRANS;
-            }
-            PrintAndLogEx(SUCCESS, "Wrote chunk [offset %zu | len %zu | total %zu", i, len,
-                          i + len);
-        }
-
-        free(data);
-        PrintAndLogEx(SUCCESS, "Done");
-        return PM3_SUCCESS;
-    }
-
-    static int CmdLegicELoad(const char *Cmd) {
-
-        size_t numofbytes = 256;
-        char filename[FILE_PATH_SIZE] = {0x00};
-        bool errors = false, shall_obsfuscate = false, have_filename = false;
-        uint8_t cmdp = 0;
-
-        while (param_getchar(Cmd, cmdp) != 0x00 && !errors) {
-            switch (tolower(param_getchar(Cmd, cmdp))) {
-                case 'h' : {
-                    return usage_legic_eload();
-                }
-                case 'f' : {
-                    if (param_getstr(Cmd, cmdp + 1, filename, FILE_PATH_SIZE) >= FILE_PATH_SIZE) {
-                        PrintAndLogEx(FAILED, "Filename too long");
-                        break;
-                    }
-                    have_filename = true;
-                    cmdp += 2;
-                    break;
-                }
-                case 'x': {
-                    shall_obsfuscate = true;
-                    cmdp++;
-                    break;
-                }
-                case '0' : {
-                    numofbytes = 22;
-                    cmdp++;
-                    break;
-                }
-                case '1' : {
-                    numofbytes = 256;
-                    cmdp++;
-                    break;
-                }
-                case '2' : {
-                    numofbytes = 1024;
-                    cmdp++;
-                    break;
-                }
-                default : {
-                    PrintAndLogEx(WARNING, "Unknown parameter '%c'", param_getchar(Cmd, cmdp));
-                    errors = true;
-                    break;
-                }
-            }
-        }
-        if (have_filename == false)
-            errors = true;
-
-        //Validations
-        if (errors || strlen(Cmd) == 0) return usage_legic_eload();
-
-        // set up buffer
-        uint8_t *data = calloc(numofbytes, sizeof(uint8_t));
-        if (!data) {
-            PrintAndLogEx(WARNING, "Fail, cannot allocate memory");
-            return PM3_EMALLOC;
-        }
-
-        if (loadFile_safe(filename, ".bin", (void **) &data, &numofbytes) != PM3_SUCCESS) {
-            free(data);
-            PrintAndLogEx(WARNING, "Error, reading file");
-            return PM3_EFILE;
-        }
-
-        if (shall_obsfuscate) {
-            legic_xor(data, numofbytes);
-        }
-
-        PrintAndLogEx(SUCCESS, "Uploading to emulator memory");
-        legic_seteml(data, 0, numofbytes);
-
-        free(data);
-        PrintAndLogEx(SUCCESS, "Done");
-        return PM3_SUCCESS;
-    }
-
-    static int CmdLegicESave(const char *Cmd) {
-
-        char filename[FILE_PATH_SIZE] = {0};
-        char *fptr = filename;
-        int fileNameLen = 0;
-        size_t numofbytes = 256;
-        bool errors = false, shall_deobsfuscate = false;
-        uint8_t cmdp = 0;
-        while (param_getchar(Cmd, cmdp) != 0x00 && !errors) {
-            switch (tolower(param_getchar(Cmd, cmdp))) {
-                case 'h' :
-                    return usage_legic_esave();
-                case 'f' :
-                    fileNameLen = param_getstr(Cmd, cmdp + 1, filename, FILE_PATH_SIZE);
-                    if (!fileNameLen)
-                        errors = true;
-                    if (fileNameLen > FILE_PATH_SIZE - 5)
-                        fileNameLen = FILE_PATH_SIZE - 5;
-                    cmdp += 2;
-                    break;
-                case 'x':
-                    shall_deobsfuscate = true;
-                    cmdp++;
-                    break;
-                case '0' :
-                    numofbytes = 22;
-                    cmdp++;
-                    break;
-                case '1' :
-                    numofbytes = 256;
-                    cmdp++;
-                    break;
-                case '2' :
-                    numofbytes = 1024;
-                    cmdp++;
-                    break;
-                default :
-                    PrintAndLogEx(WARNING, "Unknown parameter '%c'", param_getchar(Cmd, cmdp));
-                    errors = true;
-                    break;
-            }
-        }
-        //Validations
-        if (errors || strlen(Cmd) == 0) return usage_legic_esave();
-
-        // set up buffer
-        uint8_t *data = calloc(numofbytes, sizeof(uint8_t));
-        if (!data) {
-            PrintAndLogEx(WARNING, "Fail, cannot allocate memory");
-            return PM3_EMALLOC;
-        }
-
-        // download emulator memory
-        PrintAndLogEx(SUCCESS, "Reading emulator memory...");
-        if (!GetFromDevice(BIG_BUF_EML, data, numofbytes, 0, NULL, 0, NULL, 2500, false)) {
-            PrintAndLogEx(WARNING, "Fail, transfer from device time-out");
-            free(data);
-            return PM3_ETIMEOUT;
-        }
-
-        // user supplied filename?
-        if (fileNameLen < 1) {
-            PrintAndLogEx(INFO, "Using UID as filename");
-            fptr += sprintf(fptr, "hf-legic-");
-            FillFileNameByUID(fptr, data, "-dump", 4);
-        }
-
-        if (shall_deobsfuscate) {
-            legic_xor(data, numofbytes);
-        }
-
-        saveFile(filename, ".bin", data, numofbytes);
-        saveFileEML(filename, data, numofbytes, 8);
-        saveFileJSON(filename, jsfLegic, data, numofbytes);
-        return PM3_SUCCESS;
-    }
-
-    static int CmdLegicWipe(const char *Cmd) {
-
-        char cmdp = tolower(param_getchar(Cmd, 0));
-
-        if (cmdp == 'h') return usage_legic_wipe();
-
-        // tagtype
-        legic_card_select_t card;
-        if (legic_get_type(&card) != PM3_SUCCESS) {
-            PrintAndLogEx(WARNING, "Failed to identify tagtype");
-            return PM3_ESOFT;
-        }
-
-        // set up buffer
-        uint8_t *data = calloc(card.cardsize, sizeof(uint8_t));
-        if (!data) {
-            PrintAndLogEx(WARNING, "Fail, cannot allocate memory");
-            return PM3_EMALLOC;
-        }
-
-        legic_print_type(card.cardsize, 0);
-
-        PrintAndLogEx(SUCCESS, "Erasing");
-        // fast push mode
-        conn.block_after_ACK = true;
-
-        // transfer to device
-        PacketResponseNG resp;
-        for (size_t i = 7; i < card.cardsize; i += PM3_CMD_DATA_SIZE) {
-
-            printf(".");
-            fflush(stdout);
-            size_t len = MIN((card.cardsize - i), PM3_CMD_DATA_SIZE);
-            if (len == card.cardsize - i) {
-                // Disable fast mode on last packet
-                conn.block_after_ACK = false;
-            }
-            clearCommandBuffer();
-            SendCommandOLD(CMD_HF_LEGIC_WRITER, i, len, 0x55, data + i, len);
-
-            uint8_t timeout = 0;
-            while (!WaitForResponseTimeout(CMD_ACK, &resp, 2000)) {
-                ++timeout;
-                printf(".");
-                fflush(stdout);
-                if (timeout > 7) {
-                    PrintAndLogEx(WARNING, "\ncommand execution time out");
-                    free(data);
-                    return PM3_ETIMEOUT;
-                }
-            }
-            PrintAndLogEx(NORMAL, "\n");
-
-            uint8_t isOK = resp.oldarg[0] & 0xFF;
-            if (!isOK) {
-                PrintAndLogEx(WARNING, "Failed writing tag [msg = %u]",
-                              (uint8_t) (resp.oldarg[1] & 0xFF));
-                free(data);
-                return PM3_ERFTRANS;
-            }
-        }
-        PrintAndLogEx(SUCCESS, "ok\n");
-        free(data);
-        return PM3_SUCCESS;
-    }
-
-    static int CmdLegicList(const char *Cmd) {
-        (void) Cmd; // Cmd is not used so far
-        CmdTraceList("legic");
-        return PM3_SUCCESS;
-    }
-
-    static command_t CommandTable[] = {
-            {"help",    CmdHelp,         AlwaysAvailable, "This help"},
-            {"list",    CmdLegicList,    AlwaysAvailable, "List LEGIC history"},
-            {"reader",  CmdLegicReader,  IfPm3Legicrf,    "LEGIC Prime Reader UID and tag info"},
-            {"info",    CmdLegicInfo,    IfPm3Legicrf,    "Display deobfuscated and decoded LEGIC Prime tag data"},
-            {"dump",    CmdLegicDump,    IfPm3Legicrf,    "Dump LEGIC Prime tag to binary file"},
-            {"restore", CmdLegicRestore, IfPm3Legicrf,    "Restore a dump file onto a LEGIC Prime tag"},
-            {"rdbl",    CmdLegicRdbl,    IfPm3Legicrf,    "Read bytes from a LEGIC Prime tag"},
-            {"sim",     CmdLegicSim,     IfPm3Legicrf,    "Start tag simulator"},
-            {"wrbl",    CmdLegicWrbl,    IfPm3Legicrf,    "Write data to a LEGIC Prime tag"},
-            {"crc",     CmdLegicCalcCrc, AlwaysAvailable, "Calculate Legic CRC over given bytes"},
-            {"eload",   CmdLegicELoad,   AlwaysAvailable, "Load binary dump to emulator memory"},
-            {"esave",   CmdLegicESave,   AlwaysAvailable, "Save emulator memory to binary file"},
-            {"wipe",    CmdLegicWipe,    IfPm3Legicrf,    "Wipe a LEGIC Prime tag"},
-            {NULL, NULL, NULL, NULL}
-    };
-
-    static int CmdHelp(const char *Cmd) {
-        (void) Cmd; // Cmd is not used so far
-        CmdsHelp(CommandTable);
-        return PM3_SUCCESS;
-    }
-
-    int CmdHFLegic(const char *Cmd) {
-        clearCommandBuffer();
-        return CmdsParse(CommandTable, Cmd);
-    }
-
-    int readLegicUid(bool verbose) {
-
-        legic_card_select_t card;
-        switch (legic_get_type(&card)) {
-            case PM3_EINVARG:
-                return PM3_EINVARG;
-            case PM3_ETIMEOUT:
-                if (verbose) PrintAndLogEx(WARNING, "command execution time out");
-                return PM3_ETIMEOUT;
-            case PM3_ESOFT:
-                if (verbose) PrintAndLogEx(WARNING, "legic card select failed");
-                return PM3_ESOFT;
-            default:
-                break;
-        }
-        PrintAndLogEx(NORMAL, "");
-        PrintAndLogEx(SUCCESS, " MCD: " _GREEN_("%02X"), card.uid[0]);
-        PrintAndLogEx(SUCCESS, " MSN: " _GREEN_("%s"),
-                      sprint_hex(card.uid + 1, sizeof(card.uid) - 1));
-        legic_print_type(card.cardsize, 0);
-        return PM3_SUCCESS;
-    }+        default:
+            break;
+    }
+    PrintAndLogEx(NORMAL, "");
+    PrintAndLogEx(SUCCESS, " MCD: " _GREEN_("%02X"), card.uid[0]);
+    PrintAndLogEx(SUCCESS, " MSN: " _GREEN_("%s"), sprint_hex(card.uid + 1, sizeof(card.uid) - 1));
+    legic_print_type(card.cardsize, 0);
+    return PM3_SUCCESS;
+}