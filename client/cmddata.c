//-----------------------------------------------------------------------------
// Copyright (C) 2010 iZsh <izsh at fail0verflow.com>
//
// This code is licensed to you under the terms of the GNU GPL, version 2 or,
// at your option, any later version. See the LICENSE.txt file for the text of
// the license.
//-----------------------------------------------------------------------------
// Data and Graph commands
//-----------------------------------------------------------------------------

#include <stdio.h>
#include <stdlib.h>
#include <string.h>
#include <limits.h>
#include "proxmark3.h"
#include "data.h"
#include "ui.h"
#include "graph.h"
#include "cmdparser.h"
#include "util.h"
#include "cmdmain.h"
#include "cmddata.h"
#include "lfdemod.h"
#include "usb_cmd.h"

uint8_t DemodBuffer[MAX_DEMOD_BUF_LEN];
uint8_t g_debugMode;
int DemodBufferLen;
static int CmdHelp(const char *Cmd);

//set the demod buffer with given array of binary (one bit per byte)
//by marshmellow
void setDemodBuf(uint8_t *buff, size_t size, size_t startIdx)
{
	if (buff == NULL) 
		return;
	
	if ( size >= MAX_DEMOD_BUF_LEN)
		size = MAX_DEMOD_BUF_LEN;
	
	size_t i = 0;
	for (; i < size; i++){
		DemodBuffer[i]=buff[startIdx++];
	}
	DemodBufferLen=size;
	return;
}

int CmdSetDebugMode(const char *Cmd)
{
  int demod=0;
  sscanf(Cmd, "%i", &demod);
  g_debugMode=(uint8_t)demod;
  return 1;
}

//by marshmellow
void printDemodBuff(void)
{
	uint32_t i = 0;
	int bitLen = DemodBufferLen;
	if (bitLen<16) {
		PrintAndLog("no bits found in demod buffer");
		return;
	}
	if (bitLen>512) bitLen=512; //max output to 512 bits if we have more - should be plenty
		
	// ensure equally divided by 16
	bitLen &= 0xfff0;
	
	for (i = 0; i <= (bitLen-16); i+=16) {
		PrintAndLog("%i%i%i%i%i%i%i%i%i%i%i%i%i%i%i%i",
			DemodBuffer[i],
			DemodBuffer[i+1],
			DemodBuffer[i+2],
			DemodBuffer[i+3],
			DemodBuffer[i+4],
			DemodBuffer[i+5],
			DemodBuffer[i+6],
			DemodBuffer[i+7],
			DemodBuffer[i+8],
			DemodBuffer[i+9],
			DemodBuffer[i+10],
			DemodBuffer[i+11],
			DemodBuffer[i+12],
			DemodBuffer[i+13],
			DemodBuffer[i+14],
			DemodBuffer[i+15]);
	}
	return;
}

int CmdPrintDemodBuff(const char *Cmd)
{
  char hex;
  char printBuff[512]={0x00};
  uint8_t numBits = DemodBufferLen & 0xFFF0;
  sscanf(Cmd, "%c", &hex);
  if (hex == 'h'){
    PrintAndLog("Usage: data printdemodbuffer [x]");
    PrintAndLog("Options:        ");
    PrintAndLog("       h       This help");
    PrintAndLog("       x       output in hex (omit for binary output)");
    return 0;
  }
  if (hex == 'x'){
    numBits = binarraytohex(printBuff, (char *)DemodBuffer, numBits);
    if (numBits==0) return 0;
    PrintAndLog("DemodBuffer: %s",printBuff);
  } else {
    printDemodBuff();
  }
  return 1;
}
int CmdAmp(const char *Cmd)
{
  int i, rising, falling;
  int max = INT_MIN, min = INT_MAX;

  for (i = 10; i < GraphTraceLen; ++i) {
    if (GraphBuffer[i] > max)
      max = GraphBuffer[i];
    if (GraphBuffer[i] < min)
      min = GraphBuffer[i];
  }

  if (max != min) {
    rising = falling= 0;
    for (i = 0; i < GraphTraceLen; ++i) {
      if (GraphBuffer[i + 1] < GraphBuffer[i]) {
        if (rising) {
          GraphBuffer[i] = max;
          rising = 0;
        }
        falling = 1;
      }
      if (GraphBuffer[i + 1] > GraphBuffer[i]) {
        if (falling) {
          GraphBuffer[i] = min;
          falling = 0;
        }
        rising= 1;
      }
    }
  }
  RepaintGraphWindow();
  return 0;
}

/*
 * Generic command to demodulate ASK.
 *
 * Argument is convention: positive or negative (High mod means zero
 * or high mod means one)
 *
 * Updates the Graph trace with 0/1 values
 *
 * Arguments:
 * c : 0 or 1  (or invert)
 */
 //this method ignores the clock

 //this function strictly converts highs and lows to 1s and 0s for each sample in the graphbuffer
int Cmdaskdemod(const char *Cmd)
{
  int i;
  int c, high = 0, low = 0;

  sscanf(Cmd, "%i", &c);

  /* Detect high and lows */
  for (i = 0; i < GraphTraceLen; ++i)
  {
    if (GraphBuffer[i] > high)
      high = GraphBuffer[i];
    else if (GraphBuffer[i] < low)
      low = GraphBuffer[i];
  }
  high=abs(high*.75);
  low=abs(low*.75);
  if (c != 0 && c != 1) {
    PrintAndLog("Invalid argument: %s", Cmd);
    return 0;
  }
  //prime loop
  if (GraphBuffer[0] > 0) {
    GraphBuffer[0] = 1-c;
  } else {
    GraphBuffer[0] = c;
  }
  for (i = 1; i < GraphTraceLen; ++i) {
    /* Transitions are detected at each peak
     * Transitions are either:
     * - we're low: transition if we hit a high
     * - we're high: transition if we hit a low
     * (we need to do it this way because some tags keep high or
     * low for long periods, others just reach the peak and go
     * down)
     */
    //[marhsmellow] change == to >= for high and <= for low for fuzz
    if ((GraphBuffer[i] >= high) && (GraphBuffer[i - 1] == c)) {
      GraphBuffer[i] = 1 - c;
    } else if ((GraphBuffer[i] <= low) && (GraphBuffer[i - 1] == (1 - c))){
      GraphBuffer[i] = c;
    } else {
      /* No transition */
      GraphBuffer[i] = GraphBuffer[i - 1];
    }
  }
  RepaintGraphWindow();
  return 0;
}

//this function strictly converts >1 to 1 and <1 to 0 for each sample in the graphbuffer
int CmdGetBitStream(const char *Cmd)
{
  int i;
  CmdHpf(Cmd);
  for (i = 0; i < GraphTraceLen; i++) {
    if (GraphBuffer[i] >= 1) {
      GraphBuffer[i] = 1;
    } else {
      GraphBuffer[i] = 0;
    }
  }
  RepaintGraphWindow();
  return 0;
}


//by marshmellow
void printBitStream(uint8_t BitStream[], uint32_t bitLen)
{
	uint32_t i = 0;
	if (bitLen<16) {
		PrintAndLog("Too few bits found: %d",bitLen);
		return;
	}
	if (bitLen>512) bitLen=512;

	  // ensure equally divided by 16
	bitLen &= 0xfff0;


	for (i = 0; i <= (bitLen-16); i+=16) {
		PrintAndLog("%i%i%i%i%i%i%i%i%i%i%i%i%i%i%i%i",
		  BitStream[i],
		  BitStream[i+1],
		  BitStream[i+2],
		  BitStream[i+3],
		  BitStream[i+4],
		  BitStream[i+5],
		  BitStream[i+6],
		  BitStream[i+7],
		  BitStream[i+8],
		  BitStream[i+9],
		  BitStream[i+10],
		  BitStream[i+11],
		  BitStream[i+12],
		  BitStream[i+13],
		  BitStream[i+14],
		  BitStream[i+15]);
	}
	return;
}
//by marshmellow
//print 64 bit EM410x ID in multiple formats
void printEM410x(uint64_t id)
{
  if (id !=0){
    uint64_t iii=1;
    uint64_t id2lo=0;
    uint32_t ii=0;
    uint32_t i=0;
    for (ii=5; ii>0;ii--){
      for (i=0;i<8;i++){
        id2lo=(id2lo<<1LL) | ((id & (iii << (i+((ii-1)*8)))) >> (i+((ii-1)*8)));
      }
    }
    //output em id
    PrintAndLog("EM TAG ID    : %010llx", id);
    PrintAndLog("Unique TAG ID: %010llx",  id2lo);
    PrintAndLog("DEZ 8        : %08lld",id & 0xFFFFFF);
    PrintAndLog("DEZ 10       : %010lld",id & 0xFFFFFF);
    PrintAndLog("DEZ 5.5      : %05lld.%05lld",(id>>16LL) & 0xFFFF,(id & 0xFFFF));
    PrintAndLog("DEZ 3.5A     : %03lld.%05lld",(id>>32ll),(id & 0xFFFF));
    PrintAndLog("DEZ 14/IK2   : %014lld",id);
    PrintAndLog("DEZ 15/IK3   : %015lld",id2lo);
    PrintAndLog("Other        : %05lld_%03lld_%08lld",(id&0xFFFF),((id>>16LL) & 0xFF),(id & 0xFFFFFF));
  }
  return;
}

//by marshmellow
//takes 3 arguments - clock, invert and maxErr as integers
//attempts to demodulate ask while decoding manchester
//prints binary found and saves in graphbuffer for further commands
int CmdAskEM410xDemod(const char *Cmd)
{
  int invert=0;
  int clk=0;
  int maxErr=100;
  char cmdp = param_getchar(Cmd, 0);
  if (strlen(Cmd) > 10 || cmdp == 'h' || cmdp == 'H') {
    PrintAndLog("Usage:  data askem410xdemod [clock] <0|1> [maxError]");
    PrintAndLog("     [set clock as integer] optional, if not set, autodetect.");
    PrintAndLog("     <invert>, 1 for invert output");
    PrintAndLog("     [set maximum allowed errors], default = 100.");
    PrintAndLog("");
    PrintAndLog("    sample: data askem410xdemod        = demod an EM410x Tag ID from GraphBuffer");
    PrintAndLog("          : data askem410xdemod 32     = demod an EM410x Tag ID from GraphBuffer using a clock of RF/32");
    PrintAndLog("          : data askem410xdemod 32 1   = demod an EM410x Tag ID from GraphBuffer using a clock of RF/32 and inverting data");
    PrintAndLog("          : data askem410xdemod 1      = demod an EM410x Tag ID from GraphBuffer while inverting data");
    PrintAndLog("          : data askem410xdemod 64 1 0 = demod an EM410x Tag ID from GraphBuffer using a clock of RF/64 and inverting data and allowing 0 demod errors");

    return 0;
  }


  uint8_t BitStream[MAX_GRAPH_TRACE_LEN]={0};
  sscanf(Cmd, "%i %i %i", &clk, &invert, &maxErr);
  if (invert != 0 && invert != 1) {
    PrintAndLog("Invalid argument: %s", Cmd);
    return 0;
  }
  size_t BitLen = getFromGraphBuf(BitStream);

  if (g_debugMode==1) PrintAndLog("DEBUG: Bitlen from grphbuff: %d",BitLen);
  if (BitLen==0) return 0;
  int errCnt=0;
  errCnt = askmandemod(BitStream, &BitLen, &clk, &invert, maxErr);
  if (errCnt<0||BitLen<16){  //if fatal error (or -1)
    if (g_debugMode==1) PrintAndLog("no data found %d, errors:%d, bitlen:%d, clock:%d",errCnt,invert,BitLen,clk);
    return 0;
  }
  PrintAndLog("\nUsing Clock: %d - Invert: %d - Bits Found: %d",clk,invert,BitLen);

  //output
  if (errCnt>0){
    PrintAndLog("# Errors during Demoding (shown as 77 in bit stream): %d",errCnt);
  }
  //PrintAndLog("ASK/Manchester decoded bitstream:");
  // Now output the bitstream to the scrollback by line of 16 bits
  setDemodBuf(BitStream,BitLen,0);
  //printDemodBuff();
  uint64_t lo =0;
  size_t idx=0;
  lo = Em410xDecode(BitStream, &BitLen, &idx);
  if (lo>0){
    //set GraphBuffer for clone or sim command
    setDemodBuf(BitStream, BitLen, idx);
    if (g_debugMode){
      PrintAndLog("DEBUG: idx: %d, Len: %d, Printing Demod Buffer:", idx, BitLen);
      printDemodBuff();
    }
    PrintAndLog("EM410x pattern found: ");
    if (BitLen > 64) PrintAndLog("\nWarning! Length not what is expected - Length: %d bits\n",BitLen);
    printEM410x(lo);
    return 1;
  }
  return 0;
}

int ASKmanDemod(const char *Cmd, bool verbose, bool emSearch)
{
  int invert=0;
  int clk=0;
  int maxErr=100;
  
  uint8_t BitStream[MAX_GRAPH_TRACE_LEN]={0};
  sscanf(Cmd, "%i %i %i", &clk, &invert, &maxErr);
  if (invert != 0 && invert != 1) {
    PrintAndLog("Invalid argument: %s", Cmd);
    return 0;
  }
  if (clk==1){
    invert=1;
    clk=0;
  }
  size_t BitLen = getFromGraphBuf(BitStream);
  if (g_debugMode==1) PrintAndLog("DEBUG: Bitlen from grphbuff: %d",BitLen);
  if (BitLen==0) return 0;
  int errCnt=0;
  errCnt = askmandemod(BitStream, &BitLen, &clk, &invert, maxErr);
  if (errCnt<0||BitLen<16){  //if fatal error (or -1)
    if (g_debugMode==1) PrintAndLog("no data found %d, errors:%d, bitlen:%d, clock:%d",errCnt,invert,BitLen,clk);
    return 0;
  }
  if (verbose) PrintAndLog("\nUsing Clock: %d - Invert: %d - Bits Found: %d",clk,invert,BitLen);

  //output
  if (errCnt>0){
    if (verbose) PrintAndLog("# Errors during Demoding (shown as 77 in bit stream): %d",errCnt);
  }
  if (verbose) PrintAndLog("ASK/Manchester decoded bitstream:");
  // Now output the bitstream to the scrollback by line of 16 bits
  setDemodBuf(BitStream,BitLen,0);
  if (verbose) printDemodBuff();
  uint64_t lo =0;
  size_t idx=0;
  if (emSearch){
    lo = Em410xDecode(BitStream, &BitLen, &idx);
    if (lo>0){
      //set GraphBuffer for clone or sim command
      setDemodBuf(BitStream, BitLen, idx);
      if (g_debugMode){
        PrintAndLog("DEBUG: idx: %d, Len: %d, Printing Demod Buffer:", idx, BitLen);
        printDemodBuff();
      }
      if (verbose) PrintAndLog("EM410x pattern found: ");
      if (verbose) printEM410x(lo);
      return 1;
    }
  }
  return 1;
}

//by marshmellow
//takes 3 arguments - clock, invert, maxErr as integers
//attempts to demodulate ask while decoding manchester
//prints binary found and saves in graphbuffer for further commands
int Cmdaskmandemod(const char *Cmd)
{
  char cmdp = param_getchar(Cmd, 0);
  if (strlen(Cmd) > 10 || cmdp == 'h' || cmdp == 'H') {
    PrintAndLog("Usage:  data rawdemod am [clock] <0|1> [maxError]");
    PrintAndLog("     [set clock as integer] optional, if not set, autodetect.");
    PrintAndLog("     <invert>, 1 for invert output");
    PrintAndLog("     [set maximum allowed errors], default = 100.");
    PrintAndLog("");
    PrintAndLog("    sample: data rawdemod am        = demod an ask/manchester tag from GraphBuffer");
    PrintAndLog("          : data rawdemod am 32     = demod an ask/manchester tag from GraphBuffer using a clock of RF/32");
    PrintAndLog("          : data rawdemod am 32 1   = demod an ask/manchester tag from GraphBuffer using a clock of RF/32 and inverting data");
    PrintAndLog("          : data rawdemod am 1      = demod an ask/manchester tag from GraphBuffer while inverting data");
    PrintAndLog("          : data rawdemod am 64 1 0 = demod an ask/manchester tag from GraphBuffer using a clock of RF/64, inverting data and allowing 0 demod errors");
    return 0;
  }
  return ASKmanDemod(Cmd, TRUE, TRUE);
}

//by marshmellow
//manchester decode
//stricktly take 10 and 01 and convert to 0 and 1
int Cmdmandecoderaw(const char *Cmd)
{
  int i =0;
  int errCnt=0;
  size_t size=0;
  size_t maxErr = 20;
  char cmdp = param_getchar(Cmd, 0);
  if (strlen(Cmd) > 1 || cmdp == 'h' || cmdp == 'H') {
    PrintAndLog("Usage:  data manrawdecode");
    PrintAndLog("     Takes 10 and 01 and converts to 0 and 1 respectively");
    PrintAndLog("     --must have binary sequence in demodbuffer (run data askrawdemod first)");
    PrintAndLog("");
    PrintAndLog("    sample: data manrawdecode   = decode manchester bitstream from the demodbuffer");
    return 0;
  }
  if (DemodBufferLen==0) return 0;
  uint8_t BitStream[MAX_GRAPH_TRACE_LEN]={0};
  int high=0,low=0;
  for (;i<DemodBufferLen;++i){
    if (DemodBuffer[i]>high) high=DemodBuffer[i];
    else if(DemodBuffer[i]<low) low=DemodBuffer[i];
    BitStream[i]=DemodBuffer[i];
  }
  if (high>1 || low <0 ){
    PrintAndLog("Error: please raw demod the wave first then mancheseter raw decode");
    return 0;
  }
  size=i;
  errCnt=manrawdecode(BitStream, &size);
  if (errCnt>=maxErr){
    PrintAndLog("Too many errors: %d",errCnt);
    return 0;
  }
  PrintAndLog("Manchester Decoded - # errors:%d - data:",errCnt);
  printBitStream(BitStream, size);
  if (errCnt==0){
    uint64_t id = 0;
    size_t idx=0;
    id = Em410xDecode(BitStream, &size, &idx);
    if (id>0){
      //need to adjust to set bitstream back to manchester encoded data
      //setDemodBuf(BitStream, size, idx);

      printEM410x(id);
    }
  }
  return 1;
}

//by marshmellow
//biphase decode
//take 01 or 10 = 0 and 11 or 00 = 1
//takes 2 arguments "offset" default = 0 if 1 it will shift the decode by one bit
// and "invert" default = 0 if 1 it will invert output
//  since it is not like manchester and doesn't have an incorrect bit pattern we
//  cannot determine if our decode is correct or if it should be shifted by one bit
//  the argument offset allows us to manually shift if the output is incorrect
//  (better would be to demod and decode at the same time so we can distinguish large
//    width waves vs small width waves to help the decode positioning) or askbiphdemod
int CmdBiphaseDecodeRaw(const char *Cmd)
{
	int i = 0;
	int errCnt=0;
	size_t size=0;
	int offset=0;
	int invert=0;
	int high=0, low=0;
	char cmdp = param_getchar(Cmd, 0);
	if (strlen(Cmd) > 3 || cmdp == 'h' || cmdp == 'H') {
		PrintAndLog("Usage:  data biphaserawdecode [offset] <invert>");
		PrintAndLog("     Converts 10 or 01 to 0 and 11 or 00 to 1");
		PrintAndLog("     --must have binary sequence in demodbuffer (run data askrawdemod first)");
		PrintAndLog("");
		PrintAndLog("     [offset <0|1>], set to 0 not to adjust start position or to 1 to adjust decode start position");
		PrintAndLog("     [invert <0|1>], set to 1 to invert output");
		PrintAndLog("");
		PrintAndLog("    sample: data biphaserawdecode     = decode biphase bitstream from the demodbuffer");
		PrintAndLog("    sample: data biphaserawdecode 1 1 = decode biphase bitstream from the demodbuffer, set offset, and invert output");
		return 0;
	}
	sscanf(Cmd, "%i %i", &offset, &invert);
	if (DemodBufferLen==0) return 0;
	uint8_t BitStream[MAX_GRAPH_TRACE_LEN]={0};
	//get graphbuffer & high and low
	for (;i<DemodBufferLen;++i){
		if(DemodBuffer[i]>high)high=DemodBuffer[i];
		else if(DemodBuffer[i]<low)low=DemodBuffer[i];
		BitStream[i]=DemodBuffer[i];
	}
	if (high>1 || low <0){
		PrintAndLog("Error: please raw demod the wave first then decode");
		return 0;
	}
	size=i;
	errCnt=BiphaseRawDecode(BitStream, &size, offset, invert);
	if (errCnt>=20){
		PrintAndLog("Too many errors attempting to decode: %d",errCnt);
		return 0;
	}
	PrintAndLog("Biphase Decoded using offset: %d - # errors:%d - data:",offset,errCnt);
	printBitStream(BitStream, size);
	PrintAndLog("\nif bitstream does not look right try offset=1");
  if (offset == 1) setDemodBuf(DemodBuffer,DemodBufferLen-1,1);  //remove first bit from raw demod
	return 1;
}

// set demod buffer back to raw after biphase demod
void setBiphaseDemodBuf(uint8_t *BitStream, size_t size)
{
  uint8_t rawStream[512]={0x00};
  size_t i=0;
  uint8_t curPhase=0;
  if (size > 256) {
    PrintAndLog("ERROR - Biphase Demod Buffer overrun");
    return;
  }
  for (size_t idx=0; idx<size; idx++){
    if(!BitStream[idx]){
      rawStream[i++] = curPhase;
      rawStream[i++] = curPhase;
      curPhase ^= 1; 
    } else {
      rawStream[i++] = curPhase;
      rawStream[i++] = curPhase ^ 1;
    }
  }
  setDemodBuf(rawStream,i,0);
  return;
}
//by marshmellow
//takes 4 arguments - clock, invert, maxErr as integers and amplify as char
//attempts to demodulate ask only
//prints binary found and saves in graphbuffer for further commands
int ASKrawDemod(const char *Cmd, bool verbose)
{
  int invert=0;
  int clk=0;
  int maxErr=100;
  uint8_t askAmp = 0;
  char amp = param_getchar(Cmd, 0);
  uint8_t BitStream[MAX_GRAPH_TRACE_LEN]={0};
  sscanf(Cmd, "%i %i %i %c", &clk, &invert, &maxErr, &amp);
  if (invert != 0 && invert != 1) {
    if (verbose) PrintAndLog("Invalid argument: %s", Cmd);
    return 0;
  }
  if (clk==1){
    invert=1;
    clk=0;
  }
  if (amp == 'a' || amp == 'A') askAmp=1; 
  size_t BitLen = getFromGraphBuf(BitStream);
  if (BitLen==0) return 0;
  int errCnt=0;
  errCnt = askrawdemod(BitStream, &BitLen, &clk, &invert, maxErr, askAmp);
  if (errCnt==-1||BitLen<16){  //throw away static - allow 1 and -1 (in case of threshold command first)
    if (verbose) PrintAndLog("no data found");
    if (g_debugMode==1 && verbose) PrintAndLog("errCnt: %d, BitLen: %d, clk: %d, invert: %d", errCnt, BitLen, clk, invert);
    return 0;
  }
  if (verbose) PrintAndLog("Using Clock: %d - invert: %d - Bits Found: %d", clk, invert, BitLen);
  
  //move BitStream back to DemodBuffer
  setDemodBuf(BitStream,BitLen,0);

  //output
  if (errCnt>0 && verbose){
    PrintAndLog("# Errors during Demoding (shown as 77 in bit stream): %d", errCnt);
  }
  if (verbose){
    PrintAndLog("ASK demoded bitstream:");
    // Now output the bitstream to the scrollback by line of 16 bits
    printBitStream(BitStream,BitLen);
  } 
<<<<<<< HEAD
=======
  return 1;
}

//by marshmellow
//attempts to demodulate and identify a G_Prox_II verex/chubb card
//WARNING: if it fails during some points it will destroy the DemodBuffer data
// but will leave the GraphBuffer intact.
//if successful it will push askraw data back to demod buffer ready for emulation
int CmdG_Prox_II_Demod(const char *Cmd)
{
  int ans = ASKrawDemod(Cmd, FALSE);
  if (ans <= 0) {
    if (g_debugMode) PrintAndLog("Error AskrawDemod: %d",ans);
    return ans;
  }
  size_t size = DemodBufferLen;
  ans = BiphaseRawDecode(DemodBuffer, &size, 0, 0); 
  if (ans !=0) {
    if (g_debugMode) PrintAndLog("Error BiphaseRawDecode: %d",ans);
    return ans;
  }
  //call lfdemod.c demod for gProxII
  ans = gProxII_Demod(DemodBuffer, &size);
  if (ans < 0){
    if (g_debugMode) PrintAndLog("Error gProxII_Demod 1st Try: %d",ans);
    //try biphase again
    ans = BiphaseRawDecode(DemodBuffer, &size, 1, 0); 
    if (ans != 0) {
      if (g_debugMode) PrintAndLog("Error BiphaseRawDecode: %d",ans);
      return ans;
    }
    ans = gProxII_Demod(DemodBuffer, &size);
    if (ans < 0) {
      if (g_debugMode) PrintAndLog("Error gProxII_Demod 1st Try: %d",ans);
      return ans;
    }
  }
  //got a good demod
  uint32_t ByteStream[65] = {0x00};
  uint8_t xorKey=0;
  uint8_t keyCnt=0;
  uint8_t bitCnt=0;
  uint8_t ByteCnt=0;
  size_t startIdx = ans + 6; //start after preamble
  for (size_t idx = 0; idx<size-6; idx++){
    if ((idx+1) % 5 == 0){
      //spacer bit - should be 0
      if (DemodBuffer[startIdx+idx] != 0) {
        if (g_debugMode) PrintAndLog("Error spacer not 0: %d, pos: %d",DemodBuffer[startIdx+idx],startIdx+idx);
        return -1;
      }
      continue;
    } 
    if (keyCnt<8){ //lsb first
      xorKey = xorKey | (DemodBuffer[startIdx+idx]<<keyCnt);
      keyCnt++;
      if (keyCnt==8 && g_debugMode) PrintAndLog("xorKey Found: %02x", xorKey);
      continue;
    }
    //lsb first
    ByteStream[ByteCnt] = ByteStream[ByteCnt] | (DemodBuffer[startIdx+idx]<<bitCnt);
    bitCnt++;
    if (bitCnt % 8 == 0){
      if (g_debugMode) PrintAndLog("byte %d: %02x",ByteCnt,ByteStream[ByteCnt]);
      bitCnt=0;
      ByteCnt++;
    }
  }
  for (uint8_t i = 0; i < ByteCnt; i++){
    ByteStream[i] ^= xorKey; //xor
    if (g_debugMode) PrintAndLog("byte %d after xor: %02x", i, ByteStream[i]);
  }
  //now ByteStream contains 64 bytes of decrypted raw tag data
  // 
  uint8_t fmtLen = ByteStream[0]>>2;
  uint32_t FC = 0;
  uint32_t Card = 0;
  uint32_t raw1 = bytebits_to_byte(DemodBuffer+ans,32);
  uint32_t raw2 = bytebits_to_byte(DemodBuffer+ans+32, 32);
  uint32_t raw3 = bytebits_to_byte(DemodBuffer+ans+64, 32);

  if (fmtLen==36){
    FC = ((ByteStream[3] & 0x7F)<<7) | (ByteStream[4]>>1);
    Card = ((ByteStream[4]&1)<<19) | (ByteStream[5]<<11) | (ByteStream[6]<<3) | (ByteStream[7]>>5);
    PrintAndLog("G-Prox-II Found: FmtLen %d, FC %d, Card %d",fmtLen,FC,Card);
  } else if(fmtLen==26){
    FC = ((ByteStream[3] & 0x7F)<<1) | (ByteStream[4]>>7);
    Card = ((ByteStream[4]&0x7F)<<9) | (ByteStream[5]<<1) | (ByteStream[6]>>7);
    PrintAndLog("G-Prox-II Found: FmtLen %d, FC %d, Card %d",fmtLen,FC,Card);    
  } else {
    PrintAndLog("Unknown G-Prox-II Fmt Found: FmtLen %d",fmtLen);
  }
  PrintAndLog("Raw: %08x%08x%08x", raw1,raw2,raw3);
  setBiphaseDemodBuf(DemodBuffer+ans, 96);
>>>>>>> 58e93ff5
  return 1;
}

//by marshmellow - see ASKrawDemod
int Cmdaskrawdemod(const char *Cmd)
{
  char cmdp = param_getchar(Cmd, 0);
  if (strlen(Cmd) > 12 || cmdp == 'h' || cmdp == 'H') {
    PrintAndLog("Usage:  data rawdemod ar [clock] <invert> [maxError] [amplify]");
    PrintAndLog("     [set clock as integer] optional, if not set, autodetect");
    PrintAndLog("     <invert>, 1 to invert output");
    PrintAndLog("     [set maximum allowed errors], default = 100");
    PrintAndLog("     <amplify>, 'a' to attempt demod with ask amplification, default = no amp");
    PrintAndLog("");
    PrintAndLog("    sample: data rawdemod ar          = demod an ask tag from GraphBuffer");
    PrintAndLog("          : data rawdemod ar a        = demod an ask tag from GraphBuffer, amplified");
    PrintAndLog("          : data rawdemod ar 32       = demod an ask tag from GraphBuffer using a clock of RF/32");
    PrintAndLog("          : data rawdemod ar 32 1     = demod an ask tag from GraphBuffer using a clock of RF/32 and inverting data");
    PrintAndLog("          : data rawdemod ar 1        = demod an ask tag from GraphBuffer while inverting data");
    PrintAndLog("          : data rawdemod ar 64 1 0   = demod an ask tag from GraphBuffer using a clock of RF/64, inverting data and allowing 0 demod errors");
    PrintAndLog("          : data rawdemod ar 64 1 0 a = demod an ask tag from GraphBuffer using a clock of RF/64, inverting data and allowing 0 demod errors, and amp");
    return 0;
  }
  return ASKrawDemod(Cmd, TRUE);
}

int CmdAutoCorr(const char *Cmd)
{
  static int CorrelBuffer[MAX_GRAPH_TRACE_LEN];

  int window = atoi(Cmd);

  if (window == 0) {
    PrintAndLog("needs a window");
    return 0;
  }
  if (window >= GraphTraceLen) {
    PrintAndLog("window must be smaller than trace (%d samples)",
      GraphTraceLen);
    return 0;
  }

  PrintAndLog("performing %d correlations", GraphTraceLen - window);

  for (int i = 0; i < GraphTraceLen - window; ++i) {
    int sum = 0;
    for (int j = 0; j < window; ++j) {
      sum += (GraphBuffer[j]*GraphBuffer[i + j]) / 256;
    }
    CorrelBuffer[i] = sum;
  }
  GraphTraceLen = GraphTraceLen - window;
  memcpy(GraphBuffer, CorrelBuffer, GraphTraceLen * sizeof (int));

  RepaintGraphWindow();
  return 0;
}

int CmdBitsamples(const char *Cmd)
{
  int cnt = 0;
  uint8_t got[12288];

  GetFromBigBuf(got,sizeof(got),0);
  WaitForResponse(CMD_ACK,NULL);

    for (int j = 0; j < sizeof(got); j++) {
      for (int k = 0; k < 8; k++) {
        if(got[j] & (1 << (7 - k))) {
          GraphBuffer[cnt++] = 1;
        } else {
          GraphBuffer[cnt++] = 0;
        }
      }
  }
  GraphTraceLen = cnt;
  RepaintGraphWindow();
  return 0;
}

/*
 * Convert to a bitstream
 */
int CmdBitstream(const char *Cmd)
{
  int i, j;
  int bit;
  int gtl;
  int clock;
  int low = 0;
  int high = 0;
  int hithigh, hitlow, first;

  /* Detect high and lows and clock */
  for (i = 0; i < GraphTraceLen; ++i)
  {
    if (GraphBuffer[i] > high)
      high = GraphBuffer[i];
    else if (GraphBuffer[i] < low)
      low = GraphBuffer[i];
  }

  /* Get our clock */
  clock = GetAskClock(Cmd, high, 1);
  gtl = ClearGraph(0);

  bit = 0;
  for (i = 0; i < (int)(gtl / clock); ++i)
  {
    hithigh = 0;
    hitlow = 0;
    first = 1;
    /* Find out if we hit both high and low peaks */
    for (j = 0; j < clock; ++j)
    {
      if (GraphBuffer[(i * clock) + j] == high)
        hithigh = 1;
      else if (GraphBuffer[(i * clock) + j] == low)
        hitlow = 1;
      /* it doesn't count if it's the first part of our read
         because it's really just trailing from the last sequence */
      if (first && (hithigh || hitlow))
        hithigh = hitlow = 0;
      else
        first = 0;

      if (hithigh && hitlow)
        break;
    }

    /* If we didn't hit both high and low peaks, we had a bit transition */
    if (!hithigh || !hitlow)
      bit ^= 1;

    AppendGraph(0, clock, bit);
  }

  RepaintGraphWindow();
  return 0;
}

int CmdBuffClear(const char *Cmd)
{
  UsbCommand c = {CMD_BUFF_CLEAR};
  SendCommand(&c);
  ClearGraph(true);
  return 0;
}

int CmdDec(const char *Cmd)
{
  for (int i = 0; i < (GraphTraceLen / 2); ++i)
    GraphBuffer[i] = GraphBuffer[i * 2];
  GraphTraceLen /= 2;
  PrintAndLog("decimated by 2");
  RepaintGraphWindow();
  return 0;
}
/**
 * Undecimate - I'd call it 'interpolate', but we'll save that
 * name until someone does an actual interpolation command, not just
 * blindly repeating samples
 * @param Cmd
 * @return
 */
int CmdUndec(const char *Cmd)
{
	if(param_getchar(Cmd, 0) == 'h')
	{
		PrintAndLog("Usage: data undec [factor]");
		PrintAndLog("This function performs un-decimation, by repeating each sample N times");
		PrintAndLog("Options:        ");
		PrintAndLog("       h            This help");
		PrintAndLog("       factor       The number of times to repeat each sample.[default:2]");
		PrintAndLog("Example: 'data undec 3'");
		return 0;
	}

	uint8_t factor = param_get8ex(Cmd, 0,2, 10);
	//We have memory, don't we?
	int swap[MAX_GRAPH_TRACE_LEN] = { 0 };
	uint32_t g_index = 0 ,s_index = 0;
	while(g_index < GraphTraceLen && s_index < MAX_GRAPH_TRACE_LEN)
	{
		int count = 0;
		for(count = 0; count < factor && s_index+count < MAX_GRAPH_TRACE_LEN; count ++)
			swap[s_index+count] = GraphBuffer[g_index];
		s_index+=count;
	}

	memcpy(GraphBuffer,swap, s_index * sizeof(int));
	GraphTraceLen = s_index;
	RepaintGraphWindow();
	return 0;
}

//by marshmellow
//shift graph zero up or down based on input + or -
int CmdGraphShiftZero(const char *Cmd)
{

  int shift=0;
  //set options from parameters entered with the command
  sscanf(Cmd, "%i", &shift);
  int shiftedVal=0;
  for(int i = 0; i<GraphTraceLen; i++){
    shiftedVal=GraphBuffer[i]+shift;
    if (shiftedVal>127) 
      shiftedVal=127;
    else if (shiftedVal<-127) 
      shiftedVal=-127;
    GraphBuffer[i]= shiftedVal;
  }
  CmdNorm("");
  return 0;
}

//by marshmellow
//use large jumps in read samples to identify edges of waves and then amplify that wave to max
//similar to dirtheshold, threshold, and askdemod commands 
//takes a threshold length which is the measured length between two samples then determines an edge
int CmdAskEdgeDetect(const char *Cmd)
{
  int thresLen = 25;
  sscanf(Cmd, "%i", &thresLen); 
  int shift = 127;
  int shiftedVal=0;
  for(int i = 1; i<GraphTraceLen; i++){
    if (GraphBuffer[i]-GraphBuffer[i-1]>=thresLen) //large jump up
      shift=127;
    else if(GraphBuffer[i]-GraphBuffer[i-1]<=-1*thresLen) //large jump down
      shift=-127;

    shiftedVal=GraphBuffer[i]+shift;

    if (shiftedVal>127) 
      shiftedVal=127;
    else if (shiftedVal<-127) 
      shiftedVal=-127;
    GraphBuffer[i-1] = shiftedVal;
  }
  RepaintGraphWindow();
  //CmdNorm("");
  return 0;
}

/* Print our clock rate */
// uses data from graphbuffer
// adjusted to take char parameter for type of modulation to find the clock - by marshmellow.
int CmdDetectClockRate(const char *Cmd)
{
	char cmdp = param_getchar(Cmd, 0);
	if (strlen(Cmd) > 3 || strlen(Cmd) == 0 || cmdp == 'h' || cmdp == 'H') {
		PrintAndLog("Usage:  data detectclock [modulation]");
		PrintAndLog("     [modulation as char], specify the modulation type you want to detect the clock of");
		PrintAndLog("       'a' = ask, 'f' = fsk, 'n' = nrz/direct, 'p' = psk");
		PrintAndLog("");
		PrintAndLog("    sample: data detectclock a    = detect the clock of an ask modulated wave in the GraphBuffer");
		PrintAndLog("            data detectclock f    = detect the clock of an fsk modulated wave in the GraphBuffer");
		PrintAndLog("            data detectclock p    = detect the clock of an psk modulated wave in the GraphBuffer");
		PrintAndLog("            data detectclock n    = detect the clock of an nrz/direct modulated wave in the GraphBuffer");
	}
	int ans=0;
	if (cmdp == 'a'){
		ans = GetAskClock("", true, false);
	} else if (cmdp == 'f'){
		ans = GetFskClock("", true, false);
	} else if (cmdp == 'n'){
		ans = GetNrzClock("", true, false);
	} else if (cmdp == 'p'){
		ans = GetPskClock("", true, false);
	} else {
		PrintAndLog ("Please specify a valid modulation to detect the clock of - see option h for help");
	}
	return ans;
}

//by marshmellow
//fsk raw demod and print binary
//takes 4 arguments - Clock, invert, fchigh, fclow
//defaults: clock = 50, invert=1, fchigh=10, fclow=8 (RF/10 RF/8 (fsk2a))
int FSKrawDemod(const char *Cmd, bool verbose)
{
  //raw fsk demod  no manchester decoding no start bit finding just get binary from wave
  //set defaults
  int rfLen = 0;
<<<<<<< HEAD
  int invert=0;
  int fchigh=0;
  int fclow=0;
=======
  int invert = 0;
  int fchigh = 0;
  int fclow = 0;
>>>>>>> 58e93ff5

  //set options from parameters entered with the command
  sscanf(Cmd, "%i %i %i %i", &rfLen, &invert, &fchigh, &fclow);

  if (strlen(Cmd)>0 && strlen(Cmd)<=2) {
     if (rfLen==1){
      invert=1;   //if invert option only is used
      rfLen = 0;
     }
  }

  uint8_t BitStream[MAX_GRAPH_TRACE_LEN]={0};
  size_t BitLen = getFromGraphBuf(BitStream);
  if (BitLen==0) return 0;
  //get field clock lengths
  uint16_t fcs=0;
  uint8_t dummy=0;
  if (fchigh==0 || fclow == 0){
    fcs = countFC(BitStream, BitLen, &dummy);
    if (fcs==0){
      fchigh=10;
      fclow=8;
    }else{
      fchigh = (fcs >> 8) & 0xFF;
      fclow = fcs & 0xFF;
    }
  }
  //get bit clock length
  if (rfLen==0){
    rfLen = detectFSKClk(BitStream, BitLen, fchigh, fclow);
    if (rfLen == 0) rfLen = 50;
  }
  if (verbose) PrintAndLog("Args invert: %d - Clock:%d - fchigh:%d - fclow: %d",invert,rfLen,fchigh, fclow);
  int size = fskdemod(BitStream,BitLen,(uint8_t)rfLen,(uint8_t)invert,(uint8_t)fchigh,(uint8_t)fclow);
  if (size>0){
    setDemodBuf(BitStream,size,0);

    // Now output the bitstream to the scrollback by line of 16 bits
    if(size > (8*32)+2) size = (8*32)+2; //only output a max of 8 blocks of 32 bits  most tags will have full bit stream inside that sample size
    if (verbose) {
      PrintAndLog("FSK decoded bitstream:");
<<<<<<< HEAD
    printBitStream(BitStream,size);
    }
=======
      printBitStream(BitStream,size);
    }

>>>>>>> 58e93ff5
    return 1;
  } else{
    if (verbose) PrintAndLog("no FSK data found");
  }
  return 0;
}

//by marshmellow
//fsk raw demod and print binary
//takes 4 arguments - Clock, invert, fchigh, fclow
//defaults: clock = 50, invert=1, fchigh=10, fclow=8 (RF/10 RF/8 (fsk2a))
int CmdFSKrawdemod(const char *Cmd)
{
  char cmdp = param_getchar(Cmd, 0);
  if (strlen(Cmd) > 10 || cmdp == 'h' || cmdp == 'H') {
    PrintAndLog("Usage:  data rawdemod fs [clock] <invert> [fchigh] [fclow]");
    PrintAndLog("     [set clock as integer] optional, omit for autodetect.");
    PrintAndLog("     <invert>, 1 for invert output, can be used even if the clock is omitted");
    PrintAndLog("     [fchigh], larger field clock length, omit for autodetect");
    PrintAndLog("     [fclow], small field clock length, omit for autodetect");
    PrintAndLog("");
    PrintAndLog("    sample: data rawdemod fs           = demod an fsk tag from GraphBuffer using autodetect");
    PrintAndLog("          : data rawdemod fs 32        = demod an fsk tag from GraphBuffer using a clock of RF/32, autodetect fc");
    PrintAndLog("          : data rawdemod fs 1         = demod an fsk tag from GraphBuffer using autodetect, invert output");   
    PrintAndLog("          : data rawdemod fs 32 1      = demod an fsk tag from GraphBuffer using a clock of RF/32, invert output, autodetect fc");
    PrintAndLog("          : data rawdemod fs 64 0 8 5  = demod an fsk1 RF/64 tag from GraphBuffer");
    PrintAndLog("          : data rawdemod fs 50 0 10 8 = demod an fsk2 RF/50 tag from GraphBuffer");
    PrintAndLog("          : data rawdemod fs 50 1 10 8 = demod an fsk2a RF/50 tag from GraphBuffer");
    return 0;
  }
  return FSKrawDemod(Cmd, TRUE);
}

//by marshmellow (based on existing demod + holiman's refactor)
//HID Prox demod - FSK RF/50 with preamble of 00011101 (then manchester encoded)
//print full HID Prox ID and some bit format details if found
int CmdFSKdemodHID(const char *Cmd)
{
  //raw fsk demod no manchester decoding no start bit finding just get binary from wave
  uint32_t hi2=0, hi=0, lo=0;

  uint8_t BitStream[MAX_GRAPH_TRACE_LEN]={0};
  size_t BitLen = getFromGraphBuf(BitStream);
  if (BitLen==0) return 0;
  //get binary from fsk wave
  int idx = HIDdemodFSK(BitStream,&BitLen,&hi2,&hi,&lo);
  if (idx<0){
    if (g_debugMode){
      if (idx==-1){
        PrintAndLog("DEBUG: Just Noise Detected");
      } else if (idx == -2) {
        PrintAndLog("DEBUG: Error demoding fsk");
      } else if (idx == -3) {
        PrintAndLog("DEBUG: Preamble not found");
      } else if (idx == -4) {
        PrintAndLog("DEBUG: Error in Manchester data, SIZE: %d", BitLen);
      } else {
        PrintAndLog("DEBUG: Error demoding fsk %d", idx);
      }   
    }
    return 0;
  }
  if (hi2==0 && hi==0 && lo==0) {
    if (g_debugMode) PrintAndLog("DEBUG: Error - no values found");
    return 0;
  }
  if (hi2 != 0){ //extra large HID tags
    PrintAndLog("HID Prox TAG ID: %x%08x%08x (%d)",
       (unsigned int) hi2, (unsigned int) hi, (unsigned int) lo, (unsigned int) (lo>>1) & 0xFFFF);
  }
  else {  //standard HID tags <38 bits
    uint8_t fmtLen = 0;
    uint32_t fc = 0;
    uint32_t cardnum = 0;
    if (((hi>>5)&1)==1){//if bit 38 is set then < 37 bit format is used
      uint32_t lo2=0;
      lo2=(((hi & 31) << 12) | (lo>>20)); //get bits 21-37 to check for format len bit
      uint8_t idx3 = 1;
      while(lo2>1){ //find last bit set to 1 (format len bit)
        lo2=lo2>>1;
        idx3++;
      }
      fmtLen =idx3+19;
      fc =0;
      cardnum=0;
      if(fmtLen==26){
        cardnum = (lo>>1)&0xFFFF;
        fc = (lo>>17)&0xFF;
      }
      if(fmtLen==34){
        cardnum = (lo>>1)&0xFFFF;
        fc= ((hi&1)<<15)|(lo>>17);
      }
      if(fmtLen==35){
        cardnum = (lo>>1)&0xFFFFF;
        fc = ((hi&1)<<11)|(lo>>21);
      }
    }
    else { //if bit 38 is not set then 37 bit format is used
      fmtLen = 37;
      fc = 0;
      cardnum = 0;
      if(fmtLen == 37){
        cardnum = (lo>>1)&0x7FFFF;
        fc = ((hi&0xF)<<12)|(lo>>20);
      }
    }
    PrintAndLog("HID Prox TAG ID: %x%08x (%d) - Format Len: %dbit - FC: %d - Card: %d",
      (unsigned int) hi, (unsigned int) lo, (unsigned int) (lo>>1) & 0xFFFF,
      (unsigned int) fmtLen, (unsigned int) fc, (unsigned int) cardnum);
  }
  setDemodBuf(BitStream,BitLen,idx);
  if (g_debugMode){ 
    PrintAndLog("DEBUG: idx: %d, Len: %d, Printing Demod Buffer:", idx, BitLen);
    printDemodBuff();
  }
  return 1;
}

//by marshmellow
//Paradox Prox demod - FSK RF/50 with preamble of 00001111 (then manchester encoded)
//print full Paradox Prox ID and some bit format details if found
int CmdFSKdemodParadox(const char *Cmd)
{
  //raw fsk demod no manchester decoding no start bit finding just get binary from wave
  uint32_t hi2=0, hi=0, lo=0;

  uint8_t BitStream[MAX_GRAPH_TRACE_LEN]={0};
  size_t BitLen = getFromGraphBuf(BitStream);
  if (BitLen==0) return 0;
  //get binary from fsk wave
  int idx = ParadoxdemodFSK(BitStream,&BitLen,&hi2,&hi,&lo);
  if (idx<0){
    if (g_debugMode){
      if (idx==-1){
        PrintAndLog("DEBUG: Just Noise Detected");     
      } else if (idx == -2) {
        PrintAndLog("DEBUG: Error demoding fsk");
      } else if (idx == -3) {
        PrintAndLog("DEBUG: Preamble not found");
      } else if (idx == -4) {
        PrintAndLog("DEBUG: Error in Manchester data");
      } else {
        PrintAndLog("DEBUG: Error demoding fsk %d", idx);
      }
    }
    return 0;
  }
  if (hi2==0 && hi==0 && lo==0){
    if (g_debugMode) PrintAndLog("DEBUG: Error - no value found");
    return 0;
  }
  uint32_t fc = ((hi & 0x3)<<6) | (lo>>26);
  uint32_t cardnum = (lo>>10)&0xFFFF;
  uint32_t rawLo = bytebits_to_byte(BitStream+idx+64,32);
  uint32_t rawHi = bytebits_to_byte(BitStream+idx+32,32);
  uint32_t rawHi2 = bytebits_to_byte(BitStream+idx,32);
<<<<<<< HEAD
  
=======

>>>>>>> 58e93ff5
  PrintAndLog("Paradox TAG ID: %x%08x - FC: %d - Card: %d - Checksum: %02x - RAW: %08x%08x%08x",
    hi>>10, (hi & 0x3)<<26 | (lo>>10), fc, cardnum, (lo>>2) & 0xFF, rawHi2, rawHi, rawLo);
  setDemodBuf(BitStream,BitLen,idx);
  if (g_debugMode){ 
    PrintAndLog("DEBUG: idx: %d, len: %d, Printing Demod Buffer:", idx, BitLen);
    printDemodBuff();
  }
  return 1;
}

//by marshmellow
//IO-Prox demod - FSK RF/64 with preamble of 000000001
//print ioprox ID and some format details
int CmdFSKdemodIO(const char *Cmd)
{
  //raw fsk demod no manchester decoding no start bit finding just get binary from wave
  //set defaults
  int idx=0;
  //something in graphbuffer?
  if (GraphTraceLen < 65) {
    if (g_debugMode)PrintAndLog("DEBUG: not enough samples in GraphBuffer");
    return 0;
  }
  uint8_t BitStream[MAX_GRAPH_TRACE_LEN]={0};
  size_t BitLen = getFromGraphBuf(BitStream);
  if (BitLen==0) return 0;

  //get binary from fsk wave
  idx = IOdemodFSK(BitStream,BitLen);
  if (idx<0){
    if (g_debugMode){
      if (idx==-1){
        PrintAndLog("DEBUG: Just Noise Detected");     
      } else if (idx == -2) {
        PrintAndLog("DEBUG: not enough samples");
      } else if (idx == -3) {
        PrintAndLog("DEBUG: error during fskdemod");        
      } else if (idx == -4) {
        PrintAndLog("DEBUG: Preamble not found");
      } else if (idx == -5) {
        PrintAndLog("DEBUG: Separator bits not found");
      } else {
        PrintAndLog("DEBUG: Error demoding fsk %d", idx);
      }
    }
    return 0;
  }
  if (idx==0){
    if (g_debugMode==1){
      PrintAndLog("DEBUG: IO Prox Data not found - FSK Bits: %d",BitLen);
      if (BitLen > 92) printBitStream(BitStream,92);
    } 
    return 0;
  }
    //Index map
    //0           10          20          30          40          50          60
    //|           |           |           |           |           |           |
    //01234567 8 90123456 7 89012345 6 78901234 5 67890123 4 56789012 3 45678901 23
    //-----------------------------------------------------------------------------
    //00000000 0 11110000 1 facility 1 version* 1 code*one 1 code*two 1 ???????? 11
    //
    //XSF(version)facility:codeone+codetwo (raw)
    //Handle the data
  if (idx+64>BitLen) {
    if (g_debugMode==1) PrintAndLog("not enough bits found - bitlen: %d",BitLen);
    return 0;
  }
  PrintAndLog("%d%d%d%d%d%d%d%d %d",BitStream[idx],    BitStream[idx+1],  BitStream[idx+2], BitStream[idx+3], BitStream[idx+4], BitStream[idx+5], BitStream[idx+6], BitStream[idx+7], BitStream[idx+8]);
  PrintAndLog("%d%d%d%d%d%d%d%d %d",BitStream[idx+9],  BitStream[idx+10], BitStream[idx+11],BitStream[idx+12],BitStream[idx+13],BitStream[idx+14],BitStream[idx+15],BitStream[idx+16],BitStream[idx+17]);
  PrintAndLog("%d%d%d%d%d%d%d%d %d facility",BitStream[idx+18], BitStream[idx+19], BitStream[idx+20],BitStream[idx+21],BitStream[idx+22],BitStream[idx+23],BitStream[idx+24],BitStream[idx+25],BitStream[idx+26]);
  PrintAndLog("%d%d%d%d%d%d%d%d %d version",BitStream[idx+27], BitStream[idx+28], BitStream[idx+29],BitStream[idx+30],BitStream[idx+31],BitStream[idx+32],BitStream[idx+33],BitStream[idx+34],BitStream[idx+35]);
  PrintAndLog("%d%d%d%d%d%d%d%d %d code1",BitStream[idx+36], BitStream[idx+37], BitStream[idx+38],BitStream[idx+39],BitStream[idx+40],BitStream[idx+41],BitStream[idx+42],BitStream[idx+43],BitStream[idx+44]);
  PrintAndLog("%d%d%d%d%d%d%d%d %d code2",BitStream[idx+45], BitStream[idx+46], BitStream[idx+47],BitStream[idx+48],BitStream[idx+49],BitStream[idx+50],BitStream[idx+51],BitStream[idx+52],BitStream[idx+53]);
  PrintAndLog("%d%d%d%d%d%d%d%d %d%d checksum",BitStream[idx+54],BitStream[idx+55],BitStream[idx+56],BitStream[idx+57],BitStream[idx+58],BitStream[idx+59],BitStream[idx+60],BitStream[idx+61],BitStream[idx+62],BitStream[idx+63]);

  uint32_t code = bytebits_to_byte(BitStream+idx,32);
  uint32_t code2 = bytebits_to_byte(BitStream+idx+32,32);
  uint8_t version = bytebits_to_byte(BitStream+idx+27,8); //14,4
  uint8_t facilitycode = bytebits_to_byte(BitStream+idx+18,8) ;
  uint16_t number = (bytebits_to_byte(BitStream+idx+36,8)<<8)|(bytebits_to_byte(BitStream+idx+45,8)); //36,9
  PrintAndLog("IO Prox XSF(%02d)%02x:%05d (%08x%08x)",version,facilitycode,number,code,code2);
  setDemodBuf(BitStream,64,idx);
  if (g_debugMode){
    PrintAndLog("DEBUG: idx: %d, Len: %d, Printing demod buffer:",idx,64);
    printDemodBuff();
  }
  return 1;
}

//by marshmellow
//AWID Prox demod - FSK RF/50 with preamble of 00000001  (always a 96 bit data stream)
//print full AWID Prox ID and some bit format details if found
int CmdFSKdemodAWID(const char *Cmd)
{

  //int verbose=1;
  //sscanf(Cmd, "%i", &verbose);

  //raw fsk demod no manchester decoding no start bit finding just get binary from wave
  uint8_t BitStream[MAX_GRAPH_TRACE_LEN]={0};
  size_t size = getFromGraphBuf(BitStream);
  if (size==0) return 0;

  //get binary from fsk wave
  int idx = AWIDdemodFSK(BitStream, &size);
  if (idx<=0){
    if (g_debugMode==1){
      if (idx == -1)
        PrintAndLog("DEBUG: Error - not enough samples");
      else if (idx == -2)
        PrintAndLog("DEBUG: Error - only noise found");
      else if (idx == -3)
        PrintAndLog("DEBUG: Error - problem during FSK demod");
      else if (idx == -4)
        PrintAndLog("DEBUG: Error - AWID preamble not found");
      else if (idx == -5)
        PrintAndLog("DEBUG: Error - Size not correct: %d", size);
      else
        PrintAndLog("DEBUG: Error %d",idx);
    }
    return 0;
  }

  // Index map
  // 0            10            20            30              40            50              60
  // |            |             |             |               |             |               |
  // 01234567 890 1 234 5 678 9 012 3 456 7 890 1 234 5 678 9 012 3 456 7 890 1 234 5 678 9 012 3 - to 96
  // -----------------------------------------------------------------------------
  // 00000001 000 1 110 1 101 1 011 1 101 1 010 0 000 1 000 1 010 0 001 0 110 1 100 0 000 1 000 1
  // premable bbb o bbb o bbw o fff o fff o ffc o ccc o ccc o ccc o ccc o ccc o wxx o xxx o xxx o - to 96
  //          |---26 bit---|    |-----117----||-------------142-------------|
  // b = format bit len, o = odd parity of last 3 bits
  // f = facility code, c = card number
  // w = wiegand parity
  // (26 bit format shown)
 
  //get raw ID before removing parities
  uint32_t rawLo = bytebits_to_byte(BitStream+idx+64,32);
  uint32_t rawHi = bytebits_to_byte(BitStream+idx+32,32);
  uint32_t rawHi2 = bytebits_to_byte(BitStream+idx,32);
  setDemodBuf(BitStream,96,idx);

  size = removeParity(BitStream, idx+8, 4, 1, 88);
  if (size != 66){
    if (g_debugMode==1) PrintAndLog("DEBUG: Error - at parity check-tag size does not match AWID format");
    return 0;
  }
  // ok valid card found!

  // Index map
  // 0           10         20        30          40        50        60
  // |           |          |         |           |         |         |
  // 01234567 8 90123456 7890123456789012 3 456789012345678901234567890123456
  // -----------------------------------------------------------------------------
  // 00011010 1 01110101 0000000010001110 1 000000000000000000000000000000000
  // bbbbbbbb w ffffffff cccccccccccccccc w xxxxxxxxxxxxxxxxxxxxxxxxxxxxxxxxx
  // |26 bit|   |-117--| |-----142------|
  // b = format bit len, o = odd parity of last 3 bits
  // f = facility code, c = card number
  // w = wiegand parity
  // (26 bit format shown)

  uint32_t fc = 0;
  uint32_t cardnum = 0;
  uint32_t code1 = 0;
  uint32_t code2 = 0;
  uint8_t fmtLen = bytebits_to_byte(BitStream,8);
  if (fmtLen==26){
    fc = bytebits_to_byte(BitStream+9, 8);
    cardnum = bytebits_to_byte(BitStream+17, 16);
    code1 = bytebits_to_byte(BitStream+8,fmtLen);
    PrintAndLog("AWID Found - BitLength: %d, FC: %d, Card: %d - Wiegand: %x, Raw: %08x%08x%08x", fmtLen, fc, cardnum, code1, rawHi2, rawHi, rawLo);
  } else {
    cardnum = bytebits_to_byte(BitStream+8+(fmtLen-17), 16);
    if (fmtLen>32){
      code1 = bytebits_to_byte(BitStream+8,fmtLen-32);
      code2 = bytebits_to_byte(BitStream+8+(fmtLen-32),32);
      PrintAndLog("AWID Found - BitLength: %d -unknown BitLength- (%d) - Wiegand: %x%08x, Raw: %08x%08x%08x", fmtLen, cardnum, code1, code2, rawHi2, rawHi, rawLo);
    } else{
      code1 = bytebits_to_byte(BitStream+8,fmtLen);
      PrintAndLog("AWID Found - BitLength: %d -unknown BitLength- (%d) - Wiegand: %x, Raw: %08x%08x%08x", fmtLen, cardnum, code1, rawHi2, rawHi, rawLo);
    }
  }
  if (g_debugMode){
    PrintAndLog("DEBUG: idx: %d, Len: %d Printing Demod Buffer:", idx, 96);
    printDemodBuff();
  }
  //todo - convert hi2, hi, lo to demodbuffer for future sim/clone commands
  return 1;
}

//by marshmellow
//Pyramid Prox demod - FSK RF/50 with preamble of 0000000000000001  (always a 128 bit data stream)
//print full Farpointe Data/Pyramid Prox ID and some bit format details if found
int CmdFSKdemodPyramid(const char *Cmd)
{
  //raw fsk demod no manchester decoding no start bit finding just get binary from wave
  uint8_t BitStream[MAX_GRAPH_TRACE_LEN]={0};
  size_t size = getFromGraphBuf(BitStream);
  if (size==0) return 0;

  //get binary from fsk wave
  int idx = PyramiddemodFSK(BitStream, &size);
  if (idx < 0){
    if (g_debugMode==1){
      if (idx == -5)
        PrintAndLog("DEBUG: Error - not enough samples");
      else if (idx == -1)
        PrintAndLog("DEBUG: Error - only noise found");
      else if (idx == -2)
        PrintAndLog("DEBUG: Error - problem during FSK demod");
      else if (idx == -3)
        PrintAndLog("DEBUG: Error - Size not correct: %d", size);
      else if (idx == -4)
        PrintAndLog("DEBUG: Error - Pyramid preamble not found");
      else
        PrintAndLog("DEBUG: Error - idx: %d",idx);
    }
    return 0;
  }
  // Index map
  // 0           10          20          30            40          50          60
  // |           |           |           |             |           |           |
  // 0123456 7 8901234 5 6789012 3 4567890 1 2345678 9 0123456 7 8901234 5 6789012 3
  // -----------------------------------------------------------------------------
  // 0000000 0 0000000 1 0000000 1 0000000 1 0000000 1 0000000 1 0000000 1 0000000 1
  // premable  xxxxxxx o xxxxxxx o xxxxxxx o xxxxxxx o xxxxxxx o xxxxxxx o xxxxxxx o

  // 64    70            80          90          100         110           120
  // |     |             |           |           |           |             |
  // 4567890 1 2345678 9 0123456 7 8901234 5 6789012 3 4567890 1 2345678 9 0123456 7
  // -----------------------------------------------------------------------------
  // 0000000 1 0000000 1 0000000 1 0110111 0 0011000 1 0000001 0 0001100 1 1001010 0
  // xxxxxxx o xxxxxxx o xxxxxxx o xswffff o ffffccc o ccccccc o ccccccw o ppppppp o
  //                                  |---115---||---------71---------|
  // s = format start bit, o = odd parity of last 7 bits
  // f = facility code, c = card number
  // w = wiegand parity, x = extra space for other formats
  // p = unknown checksum
  // (26 bit format shown)
  
  //get raw ID before removing parities
  uint32_t rawLo = bytebits_to_byte(BitStream+idx+96,32);
  uint32_t rawHi = bytebits_to_byte(BitStream+idx+64,32);
  uint32_t rawHi2 = bytebits_to_byte(BitStream+idx+32,32);
  uint32_t rawHi3 = bytebits_to_byte(BitStream+idx,32);
  setDemodBuf(BitStream,128,idx);

  size = removeParity(BitStream, idx+8, 8, 1, 120);
  if (size != 105){
    if (g_debugMode==1) PrintAndLog("DEBUG: Error at parity check-tag size does not match Pyramid format, SIZE: %d, IDX: %d, hi3: %x",size, idx, rawHi3);
    return 0;
  }

  // ok valid card found!

  // Index map
  // 0         10        20        30        40        50        60        70
  // |         |         |         |         |         |         |         |
  // 01234567890123456789012345678901234567890123456789012345678901234567890
  // -----------------------------------------------------------------------
  // 00000000000000000000000000000000000000000000000000000000000000000000000
  // xxxxxxxxxxxxxxxxxxxxxxxxxxxxxxxxxxxxxxxxxxxxxxxxxxxxxxxxxxxxxxxxxxxxxxx

  // 71         80         90          100
  // |          |          |           |
  // 1 2 34567890 1234567890123456 7 8901234
  // ---------------------------------------
  // 1 1 01110011 0000000001000110 0 1001010
  // s w ffffffff cccccccccccccccc w ppppppp
  //     |--115-| |------71------|
  // s = format start bit, o = odd parity of last 7 bits
  // f = facility code, c = card number
  // w = wiegand parity, x = extra space for other formats
  // p = unknown checksum
  // (26 bit format shown)

  //find start bit to get fmtLen
  int j;
  for (j=0; j<size; j++){
    if(BitStream[j]) break;
  }
  uint8_t fmtLen = size-j-8;
  uint32_t fc = 0;
  uint32_t cardnum = 0;
  uint32_t code1 = 0;
  //uint32_t code2 = 0;
  if (fmtLen==26){
    fc = bytebits_to_byte(BitStream+73, 8);
    cardnum = bytebits_to_byte(BitStream+81, 16);
    code1 = bytebits_to_byte(BitStream+72,fmtLen);
    PrintAndLog("Pyramid ID Found - BitLength: %d, FC: %d, Card: %d - Wiegand: %x, Raw: %08x%08x%08x%08x", fmtLen, fc, cardnum, code1, rawHi3, rawHi2, rawHi, rawLo);
  } else if (fmtLen==45){
    fmtLen=42; //end = 10 bits not 7 like 26 bit fmt
    fc = bytebits_to_byte(BitStream+53, 10);
    cardnum = bytebits_to_byte(BitStream+63, 32);
    PrintAndLog("Pyramid ID Found - BitLength: %d, FC: %d, Card: %d - Raw: %08x%08x%08x%08x", fmtLen, fc, cardnum, rawHi3, rawHi2, rawHi, rawLo);
  } else {
    cardnum = bytebits_to_byte(BitStream+81, 16);
    if (fmtLen>32){
      //code1 = bytebits_to_byte(BitStream+(size-fmtLen),fmtLen-32);
      //code2 = bytebits_to_byte(BitStream+(size-32),32);
      PrintAndLog("Pyramid ID Found - BitLength: %d -unknown BitLength- (%d), Raw: %08x%08x%08x%08x", fmtLen, cardnum, rawHi3, rawHi2, rawHi, rawLo);
    } else{
      //code1 = bytebits_to_byte(BitStream+(size-fmtLen),fmtLen);
      PrintAndLog("Pyramid ID Found - BitLength: %d -unknown BitLength- (%d), Raw: %08x%08x%08x%08x", fmtLen, cardnum, rawHi3, rawHi2, rawHi, rawLo);
    }
  }
  if (g_debugMode){
    PrintAndLog("DEBUG: idx: %d, Len: %d, Printing Demod Buffer:", idx, 128);
    printDemodBuff();
  }
  return 1;
}

int CmdFSKdemod(const char *Cmd) //old CmdFSKdemod needs updating
{
  static const int LowTone[]  = {
    1,  1,  1,  1,  1, -1, -1, -1, -1, -1,
    1,  1,  1,  1,  1, -1, -1, -1, -1, -1,
    1,  1,  1,  1,  1, -1, -1, -1, -1, -1,
    1,  1,  1,  1,  1, -1, -1, -1, -1, -1,
    1,  1,  1,  1,  1, -1, -1, -1, -1, -1
  };
  static const int HighTone[] = {
    1,  1,  1,  1,  1,     -1, -1, -1, -1,
    1,  1,  1,  1,         -1, -1, -1, -1,
    1,  1,  1,  1,         -1, -1, -1, -1,
    1,  1,  1,  1,         -1, -1, -1, -1,
    1,  1,  1,  1,         -1, -1, -1, -1,
    1,  1,  1,  1,     -1, -1, -1, -1, -1,
  };

  int lowLen = sizeof (LowTone) / sizeof (int);
  int highLen = sizeof (HighTone) / sizeof (int);
  int convLen = (highLen > lowLen) ? highLen : lowLen;
  uint32_t hi = 0, lo = 0;

  int i, j;
  int minMark = 0, maxMark = 0;

  for (i = 0; i < GraphTraceLen - convLen; ++i) {
    int lowSum = 0, highSum = 0;

    for (j = 0; j < lowLen; ++j) {
      lowSum += LowTone[j]*GraphBuffer[i+j];
    }
    for (j = 0; j < highLen; ++j) {
      highSum += HighTone[j] * GraphBuffer[i + j];
    }
    lowSum = abs(100 * lowSum / lowLen);
    highSum = abs(100 * highSum / highLen);
    GraphBuffer[i] = (highSum << 16) | lowSum;
  }

  for(i = 0; i < GraphTraceLen - convLen - 16; ++i) {
    int lowTot = 0, highTot = 0;
    // 10 and 8 are f_s divided by f_l and f_h, rounded
    for (j = 0; j < 10; ++j) {
      lowTot += (GraphBuffer[i+j] & 0xffff);
    }
    for (j = 0; j < 8; j++) {
      highTot += (GraphBuffer[i + j] >> 16);
    }
    GraphBuffer[i] = lowTot - highTot;
    if (GraphBuffer[i] > maxMark) maxMark = GraphBuffer[i];
    if (GraphBuffer[i] < minMark) minMark = GraphBuffer[i];
  }

  GraphTraceLen -= (convLen + 16);
  RepaintGraphWindow();

  // Find bit-sync (3 lo followed by 3 high) (HID ONLY)
  int max = 0, maxPos = 0;
  for (i = 0; i < 6000; ++i) {
    int dec = 0;
    for (j = 0; j < 3 * lowLen; ++j) {
      dec -= GraphBuffer[i + j];
    }
    for (; j < 3 * (lowLen + highLen ); ++j) {
      dec += GraphBuffer[i + j];
    }
    if (dec > max) {
      max = dec;
      maxPos = i;
    }
  }

  // place start of bit sync marker in graph
  GraphBuffer[maxPos] = maxMark;
  GraphBuffer[maxPos + 1] = minMark;

  maxPos += j;

  // place end of bit sync marker in graph
  GraphBuffer[maxPos] = maxMark;
  GraphBuffer[maxPos+1] = minMark;

  PrintAndLog("actual data bits start at sample %d", maxPos);
  PrintAndLog("length %d/%d", highLen, lowLen);

  uint8_t bits[46] = {0x00};

  // find bit pairs and manchester decode them
  for (i = 0; i < arraylen(bits) - 1; ++i) {
    int dec = 0;
    for (j = 0; j < lowLen; ++j) {
      dec -= GraphBuffer[maxPos + j];
    }
    for (; j < lowLen + highLen; ++j) {
      dec += GraphBuffer[maxPos + j];
    }
    maxPos += j;
    // place inter bit marker in graph
    GraphBuffer[maxPos] = maxMark;
    GraphBuffer[maxPos + 1] = minMark;

    // hi and lo form a 64 bit pair
    hi = (hi << 1) | (lo >> 31);
    lo = (lo << 1);
    // store decoded bit as binary (in hi/lo) and text (in bits[])
    if(dec < 0) {
      bits[i] = '1';
      lo |= 1;
    } else {
      bits[i] = '0';
    }
  }
  PrintAndLog("bits: '%s'", bits);
  PrintAndLog("hex: %08x %08x", hi, lo);
  return 0;
}

//by marshmellow
//attempt to psk1 demod graph buffer
int PSKDemod(const char *Cmd, bool verbose)
{
  int invert=0;
  int clk=0;
  int maxErr=100;
  sscanf(Cmd, "%i %i %i", &clk, &invert, &maxErr);
  if (clk==1){
    invert=1;
    clk=0;
  }
  if (invert != 0 && invert != 1) {
    if (verbose) PrintAndLog("Invalid argument: %s", Cmd);
    return -1;
  }
  uint8_t BitStream[MAX_GRAPH_TRACE_LEN]={0};
  size_t BitLen = getFromGraphBuf(BitStream);
  if (BitLen==0) return -1;
  uint8_t carrier=countPSK_FC(BitStream, BitLen);
  if (carrier!=2 && carrier!=4 && carrier!=8){
    //invalid carrier
    return -1;
  }
  int errCnt=0;
  errCnt = pskRawDemod(BitStream, &BitLen, &clk, &invert);
  if (errCnt > maxErr){
    if (g_debugMode==1 && verbose) PrintAndLog("Too many errors found, clk: %d, invert: %d, numbits: %d, errCnt: %d",clk,invert,BitLen,errCnt);
    return -1;
  } 
  if (errCnt<0|| BitLen<16){  //throw away static - allow 1 and -1 (in case of threshold command first)
    if (g_debugMode==1 && verbose) PrintAndLog("no data found, clk: %d, invert: %d, numbits: %d, errCnt: %d",clk,invert,BitLen,errCnt);
    return -1;
  }
  if (verbose) PrintAndLog("Tried PSK Demod using Clock: %d - invert: %d - Bits Found: %d",clk,invert,BitLen);
  //prime demod buffer for output
  setDemodBuf(BitStream,BitLen,0);
  return errCnt;
}

// Indala 26 bit decode
// by marshmellow
// optional arguments - same as CmdpskNRZrawDemod (clock & invert)
int CmdIndalaDecode(const char *Cmd)
{
	int ans;
	if (strlen(Cmd)>0){
		ans = PSKDemod(Cmd, 0);
	} else{ //default to RF/32
		ans = PSKDemod("32", 0);
	}

	if (ans < 0){
		if (g_debugMode==1) 
			PrintAndLog("Error1: %d",ans);
		return 0;
	}
	uint8_t invert=0;
	ans = indala26decode(DemodBuffer,(size_t *) &DemodBufferLen, &invert);
	if (ans < 1) {
		if (g_debugMode==1)
			PrintAndLog("Error2: %d",ans);
		return -1;
	}
	char showbits[251]={0x00};
	if (invert)
		if (g_debugMode==1)
 			PrintAndLog("Had to invert bits");

	//convert UID to HEX
	uint32_t uid1, uid2, uid3, uid4, uid5, uid6, uid7;
	int idx;
	uid1=0;
	uid2=0;
	PrintAndLog("BitLen: %d",DemodBufferLen);
	if (DemodBufferLen==64){
		for( idx=0; idx<64; idx++) {
			uid1=(uid1<<1)|(uid2>>31);
			if (DemodBuffer[idx] == 0) {
				uid2=(uid2<<1)|0;
				showbits[idx]='0';
			} else {
				uid2=(uid2<<1)|1;
				showbits[idx]='1';
			}
		}
		showbits[idx]='\0';
		PrintAndLog("Indala UID=%s (%x%08x)", showbits, uid1, uid2);
	}
	else {
		uid3=0;
		uid4=0;
		uid5=0;
		uid6=0;
		uid7=0;
		for( idx=0; idx<DemodBufferLen; idx++) {
			uid1=(uid1<<1)|(uid2>>31);
			uid2=(uid2<<1)|(uid3>>31);
			uid3=(uid3<<1)|(uid4>>31);
			uid4=(uid4<<1)|(uid5>>31);
			uid5=(uid5<<1)|(uid6>>31);
			uid6=(uid6<<1)|(uid7>>31);
			if (DemodBuffer[idx] == 0) {
				uid7=(uid7<<1)|0;
				showbits[idx]='0';
			}
			else {
				uid7=(uid7<<1)|1;
				showbits[idx]='1';
			}
		}
		showbits[idx]='\0';
		PrintAndLog("Indala UID=%s (%x%08x%08x%08x%08x%08x%08x)", showbits, uid1, uid2, uid3, uid4, uid5, uid6, uid7);
	}
	if (g_debugMode){
		PrintAndLog("DEBUG: printing demodbuffer:");
		printDemodBuff();
	}
	return 1;
}

// by marshmellow
// takes 3 arguments - clock, invert, maxErr as integers
// attempts to demodulate nrz only
// prints binary found and saves in demodbuffer for further commands

int NRZrawDemod(const char *Cmd, bool verbose)
{
  int invert=0;
  int clk=0;
  int maxErr=100;
  sscanf(Cmd, "%i %i %i", &clk, &invert, &maxErr);
  if (clk==1){
    invert=1;
    clk=0;
  }
  if (invert != 0 && invert != 1) {
    PrintAndLog("Invalid argument: %s", Cmd);
    return 0;
  }
  uint8_t BitStream[MAX_GRAPH_TRACE_LEN]={0};
  size_t BitLen = getFromGraphBuf(BitStream);
  if (BitLen==0) return 0;
  int errCnt=0;
  errCnt = nrzRawDemod(BitStream, &BitLen, &clk, &invert, maxErr);
  if (errCnt > maxErr){
    if (g_debugMode==1 && verbose) PrintAndLog("Too many errors found, clk: %d, invert: %d, numbits: %d, errCnt: %d",clk,invert,BitLen,errCnt);
    return 0;
  } 
  if (errCnt<0|| BitLen<16){  //throw away static - allow 1 and -1 (in case of threshold command first)
    if (g_debugMode==1 && verbose) PrintAndLog("no data found, clk: %d, invert: %d, numbits: %d, errCnt: %d",clk,invert,BitLen,errCnt);
    return 0;
  }
  if (verbose) 
	PrintAndLog("Tried NRZ Demod using Clock: %d - invert: %d - Bits Found: %d",clk,invert,BitLen);
  //prime demod buffer for output
  setDemodBuf(BitStream,BitLen,0);

  if (errCnt>0 && verbose){
    PrintAndLog("# Errors during Demoding (shown as 77 in bit stream): %d",errCnt);
  }
  if (verbose) {
<<<<<<< HEAD
  PrintAndLog("NRZ demoded bitstream:");
  // Now output the bitstream to the scrollback by line of 16 bits
  printDemodBuff();
  }
  return 1;
=======
    PrintAndLog("NRZ demoded bitstream:");
    // Now output the bitstream to the scrollback by line of 16 bits
    printDemodBuff();
  }
  return 1; 
}

int CmdNRZrawDemod(const char *Cmd)
{
  char cmdp = param_getchar(Cmd, 0);
  if (strlen(Cmd) > 10 || cmdp == 'h' || cmdp == 'H') {
    PrintAndLog("Usage:  data rawdemod nr [clock] <0|1> [maxError]");
    PrintAndLog("     [set clock as integer] optional, if not set, autodetect.");
    PrintAndLog("     <invert>, 1 for invert output");
    PrintAndLog("     [set maximum allowed errors], default = 100.");
    PrintAndLog("");
    PrintAndLog("    sample: data rawdemod nr        = demod a nrz/direct tag from GraphBuffer");
    PrintAndLog("          : data rawdemod nr 32     = demod a nrz/direct tag from GraphBuffer using a clock of RF/32");
    PrintAndLog("          : data rawdemod nr 32 1   = demod a nrz/direct tag from GraphBuffer using a clock of RF/32 and inverting data");
    PrintAndLog("          : data rawdemod nr 1      = demod a nrz/direct tag from GraphBuffer while inverting data");
    PrintAndLog("          : data rawdemod nr 64 1 0 = demod a nrz/direct tag from GraphBuffer using a clock of RF/64, inverting data and allowing 0 demod errors");
    return 0;
  }
  return NRZrawDemod(Cmd, TRUE);
>>>>>>> 58e93ff5
}

int CmdNRZrawDemod(const char *Cmd)
{
  char cmdp = param_getchar(Cmd, 0);
  if (strlen(Cmd) > 10 || cmdp == 'h' || cmdp == 'H') {
    PrintAndLog("Usage:  data rawdemod nr [clock] <0|1> [maxError]");
    PrintAndLog("     [set clock as integer] optional, if not set, autodetect.");
    PrintAndLog("     <invert>, 1 for invert output");
    PrintAndLog("     [set maximum allowed errors], default = 100.");
    PrintAndLog("");
    PrintAndLog("    sample: data nrzrawdemod        = demod a nrz/direct tag from GraphBuffer");
    PrintAndLog("          : data nrzrawdemod 32     = demod a nrz/direct tag from GraphBuffer using a clock of RF/32");
    PrintAndLog("          : data nrzrawdemod 32 1   = demod a nrz/direct tag from GraphBuffer using a clock of RF/32 and inverting data");
    PrintAndLog("          : data nrzrawdemod 1      = demod a nrz/direct tag from GraphBuffer while inverting data");
    PrintAndLog("          : data nrzrawdemod 64 1 0 = demod a nrz/direct tag from GraphBuffer using a clock of RF/64, inverting data and allowing 0 demod errors");
    return 0;
  }
  return NRZrawDemod(Cmd, TRUE);
}

// by marshmellow
// takes 3 arguments - clock, invert, maxErr as integers
// attempts to demodulate psk only
// prints binary found and saves in demodbuffer for further commands
int CmdPSK1rawDemod(const char *Cmd)
{
  int errCnt;
  char cmdp = param_getchar(Cmd, 0);
  if (strlen(Cmd) > 10 || cmdp == 'h' || cmdp == 'H') {
    PrintAndLog("Usage:  data rawdemod p1 [clock] <0|1> [maxError]");
    PrintAndLog("     [set clock as integer] optional, if not set, autodetect.");
    PrintAndLog("     <invert>, 1 for invert output");
    PrintAndLog("     [set maximum allowed errors], default = 100.");
    PrintAndLog("");
    PrintAndLog("    sample: data rawdemod p1        = demod a psk1 tag from GraphBuffer");
    PrintAndLog("          : data rawdemod p1 32     = demod a psk1 tag from GraphBuffer using a clock of RF/32");
    PrintAndLog("          : data rawdemod p1 32 1   = demod a psk1 tag from GraphBuffer using a clock of RF/32 and inverting data");
    PrintAndLog("          : data rawdemod p1 1      = demod a psk1 tag from GraphBuffer while inverting data");
    PrintAndLog("          : data rawdemod p1 64 1 0 = demod a psk1 tag from GraphBuffer using a clock of RF/64, inverting data and allowing 0 demod errors");
    return 0;
  }
  errCnt = PSKDemod(Cmd, TRUE);
  //output
  if (errCnt<0){
    if (g_debugMode) PrintAndLog("Error demoding: %d",errCnt); 
    return 0;
  }
  if (errCnt>0){
    PrintAndLog("# Errors during Demoding (shown as 77 in bit stream): %d",errCnt);
  }
  PrintAndLog("PSK demoded bitstream:");
  // Now output the bitstream to the scrollback by line of 16 bits
  printDemodBuff();
  return 1;
}

// by marshmellow
// takes same args as cmdpsk1rawdemod
int CmdPSK2rawDemod(const char *Cmd)
{
  int errCnt=0;
  char cmdp = param_getchar(Cmd, 0);
  if (strlen(Cmd) > 10 || cmdp == 'h' || cmdp == 'H') {
    PrintAndLog("Usage:  data rawdemod p2 [clock] <0|1> [maxError]");
    PrintAndLog("     [set clock as integer] optional, if not set, autodetect.");
    PrintAndLog("     <invert>, 1 for invert output");
    PrintAndLog("     [set maximum allowed errors], default = 100.");
    PrintAndLog("");
    PrintAndLog("    sample: data rawdemod p2         = demod a psk2 tag from GraphBuffer, autodetect clock");
    PrintAndLog("          : data rawdemod p2 32      = demod a psk2 tag from GraphBuffer using a clock of RF/32");
    PrintAndLog("          : data rawdemod p2 32 1    = demod a psk2 tag from GraphBuffer using a clock of RF/32 and inverting output");
    PrintAndLog("          : data rawdemod p2 1       = demod a psk2 tag from GraphBuffer, autodetect clock and invert output");
    PrintAndLog("          : data rawdemod p2 64 1 0  = demod a psk2 tag from GraphBuffer using a clock of RF/64, inverting output and allowing 0 demod errors");
    return 0;
  }
  errCnt=PSKDemod(Cmd, TRUE);
  if (errCnt<0){
    if (g_debugMode) PrintAndLog("Error demoding: %d",errCnt);  
    return 0;
  } 
  psk1TOpsk2(DemodBuffer, DemodBufferLen);
  if (errCnt>0){
    if (g_debugMode){
      PrintAndLog("# Errors during Demoding (shown as 77 in bit stream): %d",errCnt);
      PrintAndLog("PSK2 demoded bitstream:");
      // Now output the bitstream to the scrollback by line of 16 bits
      printDemodBuff();
    }
  }else{
    PrintAndLog("PSK2 demoded bitstream:");
    // Now output the bitstream to the scrollback by line of 16 bits
    printDemodBuff();  
  }
  return 1;
}

// by marshmellow - combines all raw demod functions into one menu command
int CmdRawDemod(const char *Cmd)
{
	char cmdp = Cmd[0]; //param_getchar(Cmd, 0);

	if (strlen(Cmd) > 14 || cmdp == 'h' || cmdp == 'H' || strlen(Cmd)<2) {
		PrintAndLog("Usage:  data rawdemod [modulation] <help>|<options>");
		PrintAndLog("   [modulation] as 2 char, 'am' for ask/manchester, 'ar' for ask/raw, 'fs' for fsk, 'nr' for nrz/direct, 'p1' for psk1, 'p2' for psk2");		
		PrintAndLog("   <help> as 'h', prints the help for the specific modulation");	
		PrintAndLog("   <options> see specific modulation help for optional parameters");				
		PrintAndLog("");
		PrintAndLog("    sample: data rawdemod fs h         = print help for ask/raw demod");
		PrintAndLog("          : data rawdemod fs           = demod GraphBuffer using: fsk - autodetect");
		PrintAndLog("          : data rawdemod am           = demod GraphBuffer using: ask/manchester - autodetect");
		PrintAndLog("          : data rawdemod ar           = demod GraphBuffer using: ask/raw - autodetect");
		PrintAndLog("          : data rawdemod nr           = demod GraphBuffer using: nrz/direct - autodetect");
		PrintAndLog("          : data rawdemod p1           = demod GraphBuffer using: psk1 - autodetect");
		PrintAndLog("          : data rawdemod p2           = demod GraphBuffer using: psk2 - autodetect");
		return 0;
	}
	char cmdp2 = Cmd[1];
	int ans = 0;
	if (cmdp == 'f' && cmdp2 == 's'){
		ans = CmdFSKrawdemod(Cmd+3);
	} else if(cmdp == 'a' && cmdp2 == 'm'){
		ans = Cmdaskmandemod(Cmd+3);
	} else if(cmdp == 'a' && cmdp2 == 'r'){
		ans = Cmdaskrawdemod(Cmd+3);
	} else if(cmdp == 'n' && cmdp2 == 'r'){
		ans = CmdNRZrawDemod(Cmd+3);
	} else if(cmdp == 'p' && cmdp2 == '1'){
		ans = CmdPSK1rawDemod(Cmd+3);
	} else if(cmdp == 'p' && cmdp2 == '2'){
		ans = CmdPSK2rawDemod(Cmd+3);
	} else { 
		PrintAndLog("unknown modulation entered - see help ('h') for parameter structure");
	}
	return ans;
}

int CmdGrid(const char *Cmd)
{
  sscanf(Cmd, "%i %i", &PlotGridX, &PlotGridY);
  PlotGridXdefault= PlotGridX;
  PlotGridYdefault= PlotGridY;
  RepaintGraphWindow();
  return 0;
}

int CmdHexsamples(const char *Cmd)
{
  int i, j;
  int requested = 0;
  int offset = 0;
  char string_buf[25];
  char* string_ptr = string_buf;
  uint8_t got[BIGBUF_SIZE];

  sscanf(Cmd, "%i %i", &requested, &offset);

  /* if no args send something */
  if (requested == 0) {
    requested = 8;
  }
  if (offset + requested > sizeof(got)) {
    PrintAndLog("Tried to read past end of buffer, <bytes> + <offset> > %d", BIGBUF_SIZE);
    return 0;
	}

  GetFromBigBuf(got,requested,offset);
  WaitForResponse(CMD_ACK,NULL);

  i = 0;
  for (j = 0; j < requested; j++) {
    i++;
    string_ptr += sprintf(string_ptr, "%02x ", got[j]);
    if (i == 8) {
      *(string_ptr - 1) = '\0';    // remove the trailing space
      PrintAndLog("%s", string_buf);
      string_buf[0] = '\0';
      string_ptr = string_buf;
      i = 0;
    }
    if (j == requested - 1 && string_buf[0] != '\0') { // print any remaining bytes
      *(string_ptr - 1) = '\0';
      PrintAndLog("%s", string_buf);
      string_buf[0] = '\0';
    }
  }
  return 0;
}

int CmdHide(const char *Cmd)
{
  HideGraphWindow();
  return 0;
}

//zero mean GraphBuffer
int CmdHpf(const char *Cmd)
{
  int i;
  int accum = 0;

  for (i = 10; i < GraphTraceLen; ++i)
    accum += GraphBuffer[i];
  accum /= (GraphTraceLen - 10);
  for (i = 0; i < GraphTraceLen; ++i)
    GraphBuffer[i] -= accum;

  RepaintGraphWindow();
  return 0;
}
typedef struct {
	uint8_t * buffer;
	uint32_t numbits;
	uint32_t position;
}BitstreamOut;

bool _headBit( BitstreamOut *stream)
{
	int bytepos = stream->position >> 3; // divide by 8
	int bitpos = (stream->position++) & 7; // mask out 00000111
	return (*(stream->buffer + bytepos) >> (7-bitpos)) & 1;
}

uint8_t getByte(uint8_t bits_per_sample, BitstreamOut* b)
{
	int i;
	uint8_t val = 0;
	for(i =0 ; i < bits_per_sample; i++)
	{
		val |= (_headBit(b) << (7-i));
	}
	return val;
}

int CmdSamples(const char *Cmd)
{
	//If we get all but the last byte in bigbuf,
	// we don't have to worry about remaining trash
	// in the last byte in case the bits-per-sample
	// does not line up on byte boundaries
	uint8_t got[BIGBUF_SIZE-1] = { 0 };

	int n = strtol(Cmd, NULL, 0);
	if (n == 0)
		n = sizeof(got);

	if (n > sizeof(got))
		n = sizeof(got);

	PrintAndLog("Reading %d bytes from device memory\n", n);
	GetFromBigBuf(got,n,0);
	PrintAndLog("Data fetched");
	UsbCommand response;
	WaitForResponse(CMD_ACK, &response);
	uint8_t bits_per_sample = 8;

	//Old devices without this feature would send 0 at arg[0]
	if(response.arg[0] > 0)
	{
		sample_config *sc = (sample_config *) response.d.asBytes;
		PrintAndLog("Samples @ %d bits/smpl, decimation 1:%d ", sc->bits_per_sample
					, sc->decimation);
		bits_per_sample = sc->bits_per_sample;
	}
	if(bits_per_sample < 8)
	{
		PrintAndLog("Unpacking...");
		BitstreamOut bout = { got, bits_per_sample * n,  0};
		int j =0;
		for (j = 0; j * bits_per_sample < n * 8 && j < sizeof(GraphBuffer); j++) {
			uint8_t sample = getByte(bits_per_sample, &bout);
			GraphBuffer[j] = ((int) sample )- 128;
		}
		GraphTraceLen = j;
		PrintAndLog("Unpacked %d samples" , j );
	}else
	{
		for (int j = 0; j < n; j++) {
			GraphBuffer[j] = ((int)got[j]) - 128;
		}
		GraphTraceLen = n;
	}

	RepaintGraphWindow();
	return 0;
}

int CmdTuneSamples(const char *Cmd)
{
	int timeout = 0;
	printf("\nMeasuring antenna characteristics, please wait...");

	UsbCommand c = {CMD_MEASURE_ANTENNA_TUNING};
	SendCommand(&c);

	UsbCommand resp;
	while(!WaitForResponseTimeout(CMD_MEASURED_ANTENNA_TUNING,&resp,1000)) {
		timeout++;
		printf(".");
		if (timeout > 7) {
			PrintAndLog("\nNo response from Proxmark. Aborting...");
			return 1;
		}
	}

	int peakv, peakf;
	int vLf125, vLf134, vHf;
	vLf125 = resp.arg[0] & 0xffff;
	vLf134 = resp.arg[0] >> 16;
	vHf = resp.arg[1] & 0xffff;;
	peakf = resp.arg[2] & 0xffff;
	peakv = resp.arg[2] >> 16;
	PrintAndLog("");
	PrintAndLog("# LF antenna: %5.2f V @   125.00 kHz", vLf125/1000.0);
	PrintAndLog("# LF antenna: %5.2f V @   134.00 kHz", vLf134/1000.0);
	PrintAndLog("# LF optimal: %5.2f V @%9.2f kHz", peakv/1000.0, 12000.0/(peakf+1));
	PrintAndLog("# HF antenna: %5.2f V @    13.56 MHz", vHf/1000.0);

#define LF_UNUSABLE_V		2948		// was 2000. Changed due to bugfix in voltage measurements. LF results are now 47% higher.
#define LF_MARGINAL_V		14739		// was 10000. Changed due to bugfix bug in voltage measurements. LF results are now 47% higher.
#define HF_UNUSABLE_V		3167		// was 2000. Changed due to bugfix in voltage measurements. HF results are now 58% higher.
#define HF_MARGINAL_V		7917		// was 5000. Changed due to bugfix in voltage measurements. HF results are now 58% higher.

	if (peakv < LF_UNUSABLE_V)
		PrintAndLog("# Your LF antenna is unusable.");
	else if (peakv < LF_MARGINAL_V)
		PrintAndLog("# Your LF antenna is marginal.");
	if (vHf < HF_UNUSABLE_V)
		PrintAndLog("# Your HF antenna is unusable.");
	else if (vHf < HF_MARGINAL_V)
		PrintAndLog("# Your HF antenna is marginal.");

	if (peakv >= LF_UNUSABLE_V)	{
		for (int i = 0; i < 256; i++) {
			GraphBuffer[i] = resp.d.asBytes[i] - 128;
		}
		PrintAndLog("Displaying LF tuning graph. Divisor 89 is 134khz, 95 is 125khz.\n");
		PrintAndLog("\n");
		GraphTraceLen = 256;
		ShowGraphWindow();
		RepaintGraphWindow();
	}

	return 0;
}


int CmdLoad(const char *Cmd)
{
  char filename[FILE_PATH_SIZE] = {0x00};
  int len = 0;

  len = strlen(Cmd);
  if (len > FILE_PATH_SIZE) len = FILE_PATH_SIZE;
  memcpy(filename, Cmd, len);
	
  FILE *f = fopen(filename, "r");
  if (!f) {
     PrintAndLog("couldn't open '%s'", filename);
    return 0;
  }

  GraphTraceLen = 0;
  char line[80];
  while (fgets(line, sizeof (line), f)) {
    GraphBuffer[GraphTraceLen] = atoi(line);
    GraphTraceLen++;
  }
  fclose(f);
  PrintAndLog("loaded %d samples", GraphTraceLen);
  RepaintGraphWindow();
  return 0;
}

int CmdLtrim(const char *Cmd)
{
  int ds = atoi(Cmd);

  for (int i = ds; i < GraphTraceLen; ++i)
    GraphBuffer[i-ds] = GraphBuffer[i];
  GraphTraceLen -= ds;

  RepaintGraphWindow();
  return 0;
}

// trim graph to input argument length
int CmdRtrim(const char *Cmd)
{
  int ds = atoi(Cmd);

  GraphTraceLen = ds;

  RepaintGraphWindow();
  return 0;
}

/*
 * Manchester demodulate a bitstream. The bitstream needs to be already in
 * the GraphBuffer as 0 and 1 values
 *
 * Give the clock rate as argument in order to help the sync - the algorithm
 * resyncs at each pulse anyway.
 *
 * Not optimized by any means, this is the 1st time I'm writing this type of
 * routine, feel free to improve...
 *
 * 1st argument: clock rate (as number of samples per clock rate)
 *               Typical values can be 64, 32, 128...
 */
int CmdManchesterDemod(const char *Cmd)
{
  int i, j, invert= 0;
  int bit;
  int clock;
  int lastval = 0;
  int low = 0;
  int high = 0;
  int hithigh, hitlow, first;
  int lc = 0;
  int bitidx = 0;
  int bit2idx = 0;
  int warnings = 0;

  /* check if we're inverting output */
  if (*Cmd == 'i')
  {
    PrintAndLog("Inverting output");
    invert = 1;
    ++Cmd;
    do
      ++Cmd;
    while(*Cmd == ' '); // in case a 2nd argument was given
  }

  /* Holds the decoded bitstream: each clock period contains 2 bits       */
  /* later simplified to 1 bit after manchester decoding.                 */
  /* Add 10 bits to allow for noisy / uncertain traces without aborting   */
  /* int BitStream[GraphTraceLen*2/clock+10]; */

  /* But it does not work if compiling on WIndows: therefore we just allocate a */
  /* large array */
  uint8_t BitStream[MAX_GRAPH_TRACE_LEN] = {0};

  /* Detect high and lows */
  for (i = 0; i < GraphTraceLen; i++)
  {
    if (GraphBuffer[i] > high)
      high = GraphBuffer[i];
    else if (GraphBuffer[i] < low)
      low = GraphBuffer[i];
  }

  /* Get our clock */
  clock = GetAskClock(Cmd, high, 1);

  int tolerance = clock/4;

  /* Detect first transition */
  /* Lo-Hi (arbitrary)       */
  /* skip to the first high */
  for (i= 0; i < GraphTraceLen; i++)
    if (GraphBuffer[i] == high)
      break;
  /* now look for the first low */
  for (; i < GraphTraceLen; i++)
  {
    if (GraphBuffer[i] == low)
    {
      lastval = i;
      break;
    }
  }

  /* If we're not working with 1/0s, demod based off clock */
  if (high != 1)
  {
    bit = 0; /* We assume the 1st bit is zero, it may not be
              * the case: this routine (I think) has an init problem.
              * Ed.
              */
    for (; i < (int)(GraphTraceLen / clock); i++)
    {
      hithigh = 0;
      hitlow = 0;
      first = 1;

      /* Find out if we hit both high and low peaks */
      for (j = 0; j < clock; j++)
      {
        if (GraphBuffer[(i * clock) + j] == high)
          hithigh = 1;
        else if (GraphBuffer[(i * clock) + j] == low)
          hitlow = 1;

        /* it doesn't count if it's the first part of our read
           because it's really just trailing from the last sequence */
        if (first && (hithigh || hitlow))
          hithigh = hitlow = 0;
        else
          first = 0;

        if (hithigh && hitlow)
          break;
      }

      /* If we didn't hit both high and low peaks, we had a bit transition */
      if (!hithigh || !hitlow)
        bit ^= 1;

      BitStream[bit2idx++] = bit ^ invert;
    }
  }

  /* standard 1/0 bitstream */
  else
  {

    /* Then detect duration between 2 successive transitions */
    for (bitidx = 1; i < GraphTraceLen; i++)
    {
      if (GraphBuffer[i-1] != GraphBuffer[i])
      {
        lc = i-lastval;
        lastval = i;

        // Error check: if bitidx becomes too large, we do not
        // have a Manchester encoded bitstream or the clock is really
        // wrong!
        if (bitidx > (GraphTraceLen*2/clock+8) ) {
          PrintAndLog("Error: the clock you gave is probably wrong, aborting.");
          return 0;
        }
        // Then switch depending on lc length:
        // Tolerance is 1/4 of clock rate (arbitrary)
        if (abs(lc-clock/2) < tolerance) {
          // Short pulse : either "1" or "0"
          BitStream[bitidx++]=GraphBuffer[i-1];
        } else if (abs(lc-clock) < tolerance) {
          // Long pulse: either "11" or "00"
          BitStream[bitidx++]=GraphBuffer[i-1];
          BitStream[bitidx++]=GraphBuffer[i-1];
        } else {
        // Error
          warnings++;
          PrintAndLog("Warning: Manchester decode error for pulse width detection.");
          PrintAndLog("(too many of those messages mean either the stream is not Manchester encoded, or clock is wrong)");

          if (warnings > 10)
          {
            PrintAndLog("Error: too many detection errors, aborting.");
            return 0;
          }
        }
      }
    }

    // At this stage, we now have a bitstream of "01" ("1") or "10" ("0"), parse it into final decoded bitstream
    // Actually, we overwrite BitStream with the new decoded bitstream, we just need to be careful
    // to stop output at the final bitidx2 value, not bitidx
    for (i = 0; i < bitidx; i += 2) {
      if ((BitStream[i] == 0) && (BitStream[i+1] == 1)) {
        BitStream[bit2idx++] = 1 ^ invert;
      } else if ((BitStream[i] == 1) && (BitStream[i+1] == 0)) {
        BitStream[bit2idx++] = 0 ^ invert;
      } else {
        // We cannot end up in this state, this means we are unsynchronized,
        // move up 1 bit:
        i++;
        warnings++;
        PrintAndLog("Unsynchronized, resync...");
        PrintAndLog("(too many of those messages mean the stream is not Manchester encoded)");

        if (warnings > 10)
        {
          PrintAndLog("Error: too many decode errors, aborting.");
          return 0;
        }
      }
    }
  }

  PrintAndLog("Manchester decoded bitstream");
  // Now output the bitstream to the scrollback by line of 16 bits
  for (i = 0; i < (bit2idx-16); i+=16) {
    PrintAndLog("%i %i %i %i %i %i %i %i %i %i %i %i %i %i %i %i",
      BitStream[i],
      BitStream[i+1],
      BitStream[i+2],
      BitStream[i+3],
      BitStream[i+4],
      BitStream[i+5],
      BitStream[i+6],
      BitStream[i+7],
      BitStream[i+8],
      BitStream[i+9],
      BitStream[i+10],
      BitStream[i+11],
      BitStream[i+12],
      BitStream[i+13],
      BitStream[i+14],
      BitStream[i+15]);
  }
  return 0;
}

/* Modulate our data into manchester */
int CmdManchesterMod(const char *Cmd)
{
  int i, j;
  int clock;
  int bit, lastbit, wave;

  /* Get our clock */
  clock = GetAskClock(Cmd, 0, 1);

  wave = 0;
  lastbit = 1;
  for (i = 0; i < (int)(GraphTraceLen / clock); i++)
  {
    bit = GraphBuffer[i * clock] ^ 1;

    for (j = 0; j < (int)(clock/2); j++)
      GraphBuffer[(i * clock) + j] = bit ^ lastbit ^ wave;
    for (j = (int)(clock/2); j < clock; j++)
      GraphBuffer[(i * clock) + j] = bit ^ lastbit ^ wave ^ 1;

    /* Keep track of how we start our wave and if we changed or not this time */
    wave ^= bit ^ lastbit;
    lastbit = bit;
  }

  RepaintGraphWindow();
  return 0;
}

int CmdNorm(const char *Cmd)
{
  int i;
  int max = INT_MIN, min = INT_MAX;

  for (i = 10; i < GraphTraceLen; ++i) {
    if (GraphBuffer[i] > max)
      max = GraphBuffer[i];
    if (GraphBuffer[i] < min)
      min = GraphBuffer[i];
  }

  if (max != min) {
    for (i = 0; i < GraphTraceLen; ++i) {
			GraphBuffer[i] = (GraphBuffer[i] - ((max + min) / 2)) * 256 /
        (max - min);
				//marshmelow: adjusted *1000 to *256 to make +/- 128 so demod commands still work
    }
  }
  RepaintGraphWindow();
  return 0;
}

int CmdPlot(const char *Cmd)
{
  ShowGraphWindow();
  return 0;
}

int CmdSave(const char *Cmd)
{
  char filename[FILE_PATH_SIZE] = {0x00};
  int len = 0;

  len = strlen(Cmd);
  if (len > FILE_PATH_SIZE) len = FILE_PATH_SIZE;
  memcpy(filename, Cmd, len);
   

  FILE *f = fopen(filename, "w");
  if(!f) {
    PrintAndLog("couldn't open '%s'", filename);
    return 0;
  }
  int i;
  for (i = 0; i < GraphTraceLen; i++) {
    fprintf(f, "%d\n", GraphBuffer[i]);
  }
  fclose(f);
  PrintAndLog("saved to '%s'", Cmd);
  return 0;
}

int CmdScale(const char *Cmd)
{
  CursorScaleFactor = atoi(Cmd);
  if (CursorScaleFactor == 0) {
    PrintAndLog("bad, can't have zero scale");
    CursorScaleFactor = 1;
  }
  RepaintGraphWindow();
  return 0;
}

int CmdThreshold(const char *Cmd)
{
  int threshold = atoi(Cmd);

  for (int i = 0; i < GraphTraceLen; ++i) {
    if (GraphBuffer[i] >= threshold)
      GraphBuffer[i] = 1;
    else
      GraphBuffer[i] = -1;
  }
  RepaintGraphWindow();
  return 0;
}

int CmdDirectionalThreshold(const char *Cmd)
{
  int8_t upThres = param_get8(Cmd, 0);
  int8_t downThres = param_get8(Cmd, 1);

  printf("Applying Up Threshold: %d, Down Threshold: %d\n", upThres, downThres);

  int lastValue = GraphBuffer[0];
  GraphBuffer[0] = 0; // Will be changed at the end, but init 0 as we adjust to last samples value if no threshold kicks in.

  for (int i = 1; i < GraphTraceLen; ++i) {
    // Apply first threshold to samples heading up
    if (GraphBuffer[i] >= upThres && GraphBuffer[i] > lastValue)
    {
      lastValue = GraphBuffer[i]; // Buffer last value as we overwrite it.
      GraphBuffer[i] = 1;
    }
    // Apply second threshold to samples heading down
    else if (GraphBuffer[i] <= downThres && GraphBuffer[i] < lastValue)
    {
      lastValue = GraphBuffer[i]; // Buffer last value as we overwrite it.
      GraphBuffer[i] = -1;
    }
    else
    {
      lastValue = GraphBuffer[i]; // Buffer last value as we overwrite it.
      GraphBuffer[i] = GraphBuffer[i-1];

    }
  }
  GraphBuffer[0] = GraphBuffer[1]; // Aline with first edited sample.
  RepaintGraphWindow();
  return 0;
}

int CmdZerocrossings(const char *Cmd)
{
  // Zero-crossings aren't meaningful unless the signal is zero-mean.
  CmdHpf("");

  int sign = 1;
  int zc = 0;
  int lastZc = 0;

  for (int i = 0; i < GraphTraceLen; ++i) {
    if (GraphBuffer[i] * sign >= 0) {
      // No change in sign, reproduce the previous sample count.
      zc++;
      GraphBuffer[i] = lastZc;
    } else {
      // Change in sign, reset the sample count.
      sign = -sign;
      GraphBuffer[i] = lastZc;
      if (sign > 0) {
        lastZc = zc;
        zc = 0;
      }
    }
  }

  RepaintGraphWindow();
  return 0;
}

static command_t CommandTable[] =
{
  {"help",          CmdHelp,            1, "This help"},
  {"amp",           CmdAmp,             1, "Amplify peaks"},
  //{"askdemod",      Cmdaskdemod,        1, "<0 or 1> -- Attempt to demodulate simple ASK tags"},
  {"askedgedetect", CmdAskEdgeDetect,   1, "[threshold] Adjust Graph for manual ask demod using length of sample differences to detect the edge of a wave (default = 25)"},
  {"askem410xdemod",CmdAskEM410xDemod,  1, "[clock] [invert<0|1>] [maxErr] -- Demodulate an EM410x tag from GraphBuffer (args optional)"},
  {"askgproxiidemod",CmdG_Prox_II_Demod,1, "Demodulate a G Prox II tag from GraphBuffer"},
  //{"askmandemod",   Cmdaskmandemod,     1, "[clock] [invert<0|1>] [maxErr] -- Attempt to demodulate ASK/Manchester tags and output binary (args optional)"},
  //{"askrawdemod",   Cmdaskrawdemod,     1, "[clock] [invert<0|1>] -- Attempt to demodulate ASK tags and output bin (args optional)"},
  {"autocorr",      CmdAutoCorr,        1, "<window length> -- Autocorrelation over window"},
  {"biphaserawdecode",CmdBiphaseDecodeRaw,1,"[offset] [invert<0|1>] Biphase decode bin stream in DemodBuffer (offset = 0|1 bits to shift the decode start)"},
  {"bitsamples",    CmdBitsamples,      0, "Get raw samples as bitstring"},
  //{"bitstream",     CmdBitstream,       1, "[clock rate] -- Convert waveform into a bitstream"},
  {"buffclear",     CmdBuffClear,       1, "Clear sample buffer and graph window"},
  {"dec",           CmdDec,             1, "Decimate samples"},
  {"detectclock",   CmdDetectClockRate, 1, "[modulation] Detect clock rate of wave in GraphBuffer (options: 'a','f','n','p' for ask, fsk, nrz, psk respectively)"},
  //{"fskdemod",      CmdFSKdemod,        1, "Demodulate graph window as a HID FSK"},
  {"fskawiddemod",  CmdFSKdemodAWID,    1, "Demodulate an AWID FSK tag from GraphBuffer"},
  //{"fskfcdetect",   CmdFSKfcDetect,     1, "Try to detect the Field Clock of an FSK wave"},
  {"fskhiddemod",   CmdFSKdemodHID,     1, "Demodulate a HID FSK tag from GraphBuffer"},
  {"fskiodemod",    CmdFSKdemodIO,      1, "Demodulate an IO Prox FSK tag from GraphBuffer"},
  {"fskpyramiddemod",CmdFSKdemodPyramid,1, "Demodulate a Pyramid FSK tag from GraphBuffer"},
  {"fskparadoxdemod",CmdFSKdemodParadox,1, "Demodulate a Paradox FSK tag from GraphBuffer"},
  //{"fskrawdemod",   CmdFSKrawdemod,     1, "[clock rate] [invert] [rchigh] [rclow] Demodulate graph window from FSK to bin (clock = 50)(invert = 1|0)(rchigh = 10)(rclow=8)"},
  {"getbitstream",  CmdGetBitStream,    1, "Convert GraphBuffer's >=1 values to 1 and <1 to 0"},
  {"grid",          CmdGrid,            1, "<x> <y> -- overlay grid on graph window, use zero value to turn off either"},
  {"hexsamples",    CmdHexsamples,      0, "<bytes> [<offset>] -- Dump big buffer as hex bytes"},
  {"hide",          CmdHide,            1, "Hide graph window"},
  {"hpf",           CmdHpf,             1, "Remove DC offset from trace"},
  {"load",          CmdLoad,            1, "<filename> -- Load trace (to graph window"},
  {"ltrim",         CmdLtrim,           1, "<samples> -- Trim samples from left of trace"},
  {"rtrim",         CmdRtrim,           1, "<location to end trace> -- Trim samples from right of trace"},
  //{"mandemod",      CmdManchesterDemod, 1, "[i] [clock rate] -- Manchester demodulate binary stream (option 'i' to invert output)"},
  {"manrawdecode",  Cmdmandecoderaw,    1, "Manchester decode binary stream in DemodBuffer"},
  {"manmod",        CmdManchesterMod,   1, "[clock rate] -- Manchester modulate a binary stream"},
  {"norm",          CmdNorm,            1, "Normalize max/min to +/-128"},
  //{"nrzdetectclock",CmdDetectNRZClockRate, 1, "Detect ASK, PSK, or NRZ clock rate"},
  //{"nrzrawdemod",   CmdNRZrawDemod,     1, "[clock] [invert<0|1>] [maxErr] -- Attempt to demodulate nrz tags and output binary (args optional)"},
  {"plot",          CmdPlot,            1, "Show graph window (hit 'h' in window for keystroke help)"},
  //{"pskdetectclock",CmdDetectPSKClockRate, 1, "Detect ASK, PSK, or NRZ clock rate"},
  {"printdemodbuffer",CmdPrintDemodBuff,1, "[x] -- print the data in the DemodBuffer - 'x' for hex output"},
  {"pskindalademod",CmdIndalaDecode,    1, "[clock] [invert<0|1>] -- Demodulate an indala tag (PSK1) from GraphBuffer (args optional)"},
  //{"psk1rawdemod",  CmdPSK1rawDemod,    1, "[clock] [invert<0|1>] [maxErr] -- Attempt to demodulate psk1 tags and output binary (args optional)"},
  //{"psk2rawdemod",  CmdPSK2rawDemod,    1, "[clock] [invert<0|1>] [maxErr] -- Attempt to demodulate psk2 tags and output binary (args optional)"},
  {"rawdemod",      CmdRawDemod,        1, "[modulation] ... <options> -see help (h option) -- Demodulate the data in the GraphBuffer and output binary"},  
  {"samples",       CmdSamples,         0, "[512 - 40000] -- Get raw samples for graph window (GraphBuffer)"},
  {"save",          CmdSave,            1, "<filename> -- Save trace (from graph window)"},
  {"scale",         CmdScale,           1, "<int> -- Set cursor display scale"},
  {"setdebugmode",  CmdSetDebugMode,    1, "<0|1> -- Turn on or off Debugging Mode for demods"},
  {"shiftgraphzero",CmdGraphShiftZero,  1, "<shift> -- Shift 0 for Graphed wave + or - shift value"},
  //{"threshold",     CmdThreshold,       1, "<threshold> -- Maximize/minimize every value in the graph window depending on threshold"},
  {"dirthreshold",  CmdDirectionalThreshold,   1, "<thres up> <thres down> -- Max rising higher up-thres/ Min falling lower down-thres, keep rest as prev."},
  {"tune",          CmdTuneSamples,     0, "Get hw tune samples for graph window"},
  {"undec",         CmdUndec,           1, "Un-decimate samples by 2"},
  {"zerocrossings", CmdZerocrossings,   1, "Count time between zero-crossings"},
  {NULL, NULL, 0, NULL}
};

int CmdData(const char *Cmd)
{
  CmdsParse(CommandTable, Cmd);
  return 0;
}

int CmdHelp(const char *Cmd)
{
  CmdsHelp(CommandTable);
  return 0;
}<|MERGE_RESOLUTION|>--- conflicted
+++ resolved
@@ -615,8 +615,6 @@
     // Now output the bitstream to the scrollback by line of 16 bits
     printBitStream(BitStream,BitLen);
   } 
-<<<<<<< HEAD
-=======
   return 1;
 }
 
@@ -711,7 +709,6 @@
   }
   PrintAndLog("Raw: %08x%08x%08x", raw1,raw2,raw3);
   setBiphaseDemodBuf(DemodBuffer+ans, 96);
->>>>>>> 58e93ff5
   return 1;
 }
 
@@ -998,15 +995,9 @@
   //raw fsk demod  no manchester decoding no start bit finding just get binary from wave
   //set defaults
   int rfLen = 0;
-<<<<<<< HEAD
-  int invert=0;
-  int fchigh=0;
-  int fclow=0;
-=======
   int invert = 0;
   int fchigh = 0;
   int fclow = 0;
->>>>>>> 58e93ff5
 
   //set options from parameters entered with the command
   sscanf(Cmd, "%i %i %i %i", &rfLen, &invert, &fchigh, &fclow);
@@ -1048,14 +1039,9 @@
     if(size > (8*32)+2) size = (8*32)+2; //only output a max of 8 blocks of 32 bits  most tags will have full bit stream inside that sample size
     if (verbose) {
       PrintAndLog("FSK decoded bitstream:");
-<<<<<<< HEAD
     printBitStream(BitStream,size);
     }
-=======
-      printBitStream(BitStream,size);
-    }
-
->>>>>>> 58e93ff5
+
     return 1;
   } else{
     if (verbose) PrintAndLog("no FSK data found");
@@ -1213,11 +1199,7 @@
   uint32_t rawLo = bytebits_to_byte(BitStream+idx+64,32);
   uint32_t rawHi = bytebits_to_byte(BitStream+idx+32,32);
   uint32_t rawHi2 = bytebits_to_byte(BitStream+idx,32);
-<<<<<<< HEAD
-  
-=======
-
->>>>>>> 58e93ff5
+
   PrintAndLog("Paradox TAG ID: %x%08x - FC: %d - Card: %d - Checksum: %02x - RAW: %08x%08x%08x",
     hi>>10, (hi & 0x3)<<26 | (lo>>10), fc, cardnum, (lo>>2) & 0xFF, rawHi2, rawHi, rawLo);
   setDemodBuf(BitStream,BitLen,idx);
@@ -1813,16 +1795,9 @@
     PrintAndLog("# Errors during Demoding (shown as 77 in bit stream): %d",errCnt);
   }
   if (verbose) {
-<<<<<<< HEAD
   PrintAndLog("NRZ demoded bitstream:");
   // Now output the bitstream to the scrollback by line of 16 bits
   printDemodBuff();
-  }
-  return 1;
-=======
-    PrintAndLog("NRZ demoded bitstream:");
-    // Now output the bitstream to the scrollback by line of 16 bits
-    printDemodBuff();
   }
   return 1; 
 }
@@ -1841,26 +1816,6 @@
     PrintAndLog("          : data rawdemod nr 32 1   = demod a nrz/direct tag from GraphBuffer using a clock of RF/32 and inverting data");
     PrintAndLog("          : data rawdemod nr 1      = demod a nrz/direct tag from GraphBuffer while inverting data");
     PrintAndLog("          : data rawdemod nr 64 1 0 = demod a nrz/direct tag from GraphBuffer using a clock of RF/64, inverting data and allowing 0 demod errors");
-    return 0;
-  }
-  return NRZrawDemod(Cmd, TRUE);
->>>>>>> 58e93ff5
-}
-
-int CmdNRZrawDemod(const char *Cmd)
-{
-  char cmdp = param_getchar(Cmd, 0);
-  if (strlen(Cmd) > 10 || cmdp == 'h' || cmdp == 'H') {
-    PrintAndLog("Usage:  data rawdemod nr [clock] <0|1> [maxError]");
-    PrintAndLog("     [set clock as integer] optional, if not set, autodetect.");
-    PrintAndLog("     <invert>, 1 for invert output");
-    PrintAndLog("     [set maximum allowed errors], default = 100.");
-    PrintAndLog("");
-    PrintAndLog("    sample: data nrzrawdemod        = demod a nrz/direct tag from GraphBuffer");
-    PrintAndLog("          : data nrzrawdemod 32     = demod a nrz/direct tag from GraphBuffer using a clock of RF/32");
-    PrintAndLog("          : data nrzrawdemod 32 1   = demod a nrz/direct tag from GraphBuffer using a clock of RF/32 and inverting data");
-    PrintAndLog("          : data nrzrawdemod 1      = demod a nrz/direct tag from GraphBuffer while inverting data");
-    PrintAndLog("          : data nrzrawdemod 64 1 0 = demod a nrz/direct tag from GraphBuffer using a clock of RF/64, inverting data and allowing 0 demod errors");
     return 0;
   }
   return NRZrawDemod(Cmd, TRUE);
