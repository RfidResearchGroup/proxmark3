# StandAlone Modes

This contains functionality for different StandAlone modes. The fullimage will be built given the correct compiler flags used. Build targets for these files are contained in `armsrc/Makefile`.

If you want to implement a new standalone mode, you need to implement the methods provided in `standalone.h`.
Have a look at the skeleton standalone mode called  IceRun, in the files `lf_icerun.c lf_icerun.h`.

## Implementing a standalone mode

Each standalone mod needs to have its own compiler flag to be added in `armsrc\makefile` and inside the function `AppMain` inside  AppMain.c.  Inside Appmain a call to RunMod is needed.  It looks strange because of what kinds of dependencies your mode will have.  

The RunMod function is your "main" function when running.  You need to check for Usb commands,  in order to let the pm3 client break the standalone mode.  See this basic skeleton of main function RunMod().
````
void ModInfo(void) {
    DbpString("   HF good description of your mode - (my name)");
}

void RunMod(void) {
    // led show
    StandAloneMode();
    FpgaDownloadAndGo(FPGA_BITSTREAM_LF);

    // main loop
    for (;;) {
        WDT_HIT();

        // exit from standalone mode, just send a usbcommand
        if (usb_poll_validate_length()) break;

        // do your standalone stuff..
    }
````

As it is now, you can only have one standalone mode installed at the time.  

## Name
Use HF/LF to denote which frequence your mod is targeting.  
Use you own github name/similar for perpetual honour to denote your mod

Samples of directive flag used in the `common/Makefile.hal`:
```
#PLATFORM_DEFS += -DWITH_STANDALONE_LF_SAMYRUN
#PLATFORM_DEFS += -DWITH_STANDALONE_LF_ICERUN
#PLATFORM_DEFS += -DWITH_STANDALONE_LF_SAMYRUN
#PLATFORM_DEFS += -DWITH_STANDALONE_LF_PROXBRUTE
#PLATFORM_DEFS += -DWITH_STANDALONE_LF_HIDBRUTE
#PLATFORM_DEFS += -DWITH_STANDALONE_HF_YOUNG
#PLATFORM_DEFS += -DWITH_STANDALONE_HF_MATTYRUN
#PLATFORM_DEFS += -DWITH_STANDALONE_HF_COLIN
#PLATFORM_DEFS += -DWITH_STANDALONE_HF_BOG
```
Add your source code file like the following sample in the `armsrc\makefile`

```
# WITH_STANDALONE_HF_COLIN
ifneq (,$(findstring WITH_STANDALONE_HF_COLIN,$(APP_CFLAGS)))
    SRC_STANDALONE = hf_colin.c vtsend.c
else
    SRC_STANDALONE =
endif
```

## Adding identification of your mode
Do please add a identification string in a function called `ModInfo` inside your source code file.
This will enable an easy way to detect on client side which standalone mods has been installed on the device.
<<<<<<< HEAD
```
#if defined(WITH_STANDALONE_HF_COLIN)
    DbpString("   HF Mifare ultra fast sniff/sim/clone - aka VIGIKPWN (Colin Brigato)");
#endif
````

Once all this is done, you and others can now easily compile different standalone modes by just selecting one of the standalone modes in `common/Makefile.hal`, e.g.:

````
PLATFORM_DEFS += -DWITH_STANDALONE_HF_COLIN
=======

## Compiling your standalone mode
Once all this is done, you and others can now easily compile different standalone modes by just swapping the -D directive in `armsrc\makefile`

````
#remove one of the following defines and comment out the relevant line
#in the next section to remove that particular feature from compilation.
# NO space,TABs after the "\" sign.
APP_CFLAGS = -DON_DEVICE \
             -DWITH_LF \
             -DWITH_HITAG \
             -DWITH_ISO15693 \
             -DWITH_LEGICRF \
             -DWITH_ISO14443b \
             -DWITH_ISO14443a \
             -DWITH_ICLASS \
             -DWITH_FELICA \
             -DWITH_FLASH \
             -DWITH_SMARTCARD \
             -DWITH_HFSNOOP \
             -DWITH_HF_COLIN \
             -DWITH_FPC \
             -fno-strict-aliasing -ffunction-sections -fdata-sections

### IMPORTANT -  move the commented variable below this line
#             -DWITH_FPC \
#
# Standalone Mods
#-------------------------------------------------------
#             -DWITH_LF_ICERUN
#             -DWITH_LF_SAMYRUN
#             -DWITH_LF_PROXBRUTE
#             -DWITH_LF_HIDBRUTE
#             -DWITH_HF_YOUNG
#             -DWITH_HF_MATTYRUN
#             -DWITH_HF_COLIN
>>>>>>> 505506c5
````<|MERGE_RESOLUTION|>--- conflicted
+++ resolved
@@ -63,53 +63,10 @@
 ## Adding identification of your mode
 Do please add a identification string in a function called `ModInfo` inside your source code file.
 This will enable an easy way to detect on client side which standalone mods has been installed on the device.
-<<<<<<< HEAD
-```
-#if defined(WITH_STANDALONE_HF_COLIN)
-    DbpString("   HF Mifare ultra fast sniff/sim/clone - aka VIGIKPWN (Colin Brigato)");
-#endif
-````
 
+## Compiling your standalone mode
 Once all this is done, you and others can now easily compile different standalone modes by just selecting one of the standalone modes in `common/Makefile.hal`, e.g.:
 
-````
+```
 PLATFORM_DEFS += -DWITH_STANDALONE_HF_COLIN
-=======
-
-## Compiling your standalone mode
-Once all this is done, you and others can now easily compile different standalone modes by just swapping the -D directive in `armsrc\makefile`
-
-````
-#remove one of the following defines and comment out the relevant line
-#in the next section to remove that particular feature from compilation.
-# NO space,TABs after the "\" sign.
-APP_CFLAGS = -DON_DEVICE \
-             -DWITH_LF \
-             -DWITH_HITAG \
-             -DWITH_ISO15693 \
-             -DWITH_LEGICRF \
-             -DWITH_ISO14443b \
-             -DWITH_ISO14443a \
-             -DWITH_ICLASS \
-             -DWITH_FELICA \
-             -DWITH_FLASH \
-             -DWITH_SMARTCARD \
-             -DWITH_HFSNOOP \
-             -DWITH_HF_COLIN \
-             -DWITH_FPC \
-             -fno-strict-aliasing -ffunction-sections -fdata-sections
-
-### IMPORTANT -  move the commented variable below this line
-#             -DWITH_FPC \
-#
-# Standalone Mods
-#-------------------------------------------------------
-#             -DWITH_LF_ICERUN
-#             -DWITH_LF_SAMYRUN
-#             -DWITH_LF_PROXBRUTE
-#             -DWITH_LF_HIDBRUTE
-#             -DWITH_HF_YOUNG
-#             -DWITH_HF_MATTYRUN
-#             -DWITH_HF_COLIN
->>>>>>> 505506c5
-````+```