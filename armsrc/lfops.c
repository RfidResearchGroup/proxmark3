--- conflicted
+++ resolved
@@ -19,105 +19,12 @@
 
 
 /**
-<<<<<<< HEAD
-* Does the sample acquisition. If threshold is specified, the actual sampling
-* is not commenced until the threshold has been reached.
-* @param trigger_threshold - the threshold
-* @param silent - is true, now outputs are made. If false, dbprints the status
-*/
-void DoAcquisition125k_internal(int trigger_threshold,bool silent)
-{
-    uint8_t *dest = BigBuf_get_addr();
-    int n = BigBuf_max_traceLen();
-    int i;
-
-    memset(dest, 0, n);
-    i = 0;
-    for(;;) {
-        if (AT91C_BASE_SSC->SSC_SR & AT91C_SSC_TXRDY) {
-            AT91C_BASE_SSC->SSC_THR = 0x43;
-            LED_D_ON();
-        }
-        if (AT91C_BASE_SSC->SSC_SR & AT91C_SSC_RXRDY) {
-            dest[i] = (uint8_t)AT91C_BASE_SSC->SSC_RHR;
-            LED_D_OFF();
-            if (trigger_threshold != -1 && dest[i] < trigger_threshold)
-                continue;
-            else
-                trigger_threshold = -1;
-            if (++i >= n) break;
-        }
-    }
-    if(!silent)
-    {
-        Dbprintf("buffer samples: %02x %02x %02x %02x %02x %02x %02x %02x ...",
-                 dest[0], dest[1], dest[2], dest[3], dest[4], dest[5], dest[6], dest[7]);
-
-    }
-}
-/**
-* Perform sample aquisition.
-*/
-void DoAcquisition125k(int trigger_threshold)
-{
-    DoAcquisition125k_internal(trigger_threshold, false);
-}
-
-/**
-* Setup the FPGA to listen for samples. This method downloads the FPGA bitstream
-* if not already loaded, sets divisor and starts up the antenna.
-* @param divisor : 1, 88> 255 or negative ==> 134.8 KHz
-* 				   0 or 95 ==> 125 KHz
-*
-**/
-void LFSetupFPGAForADC(int divisor, bool lf_field)
-{
-    FpgaDownloadAndGo(FPGA_BITSTREAM_LF);
-    if ( (divisor == 1) || (divisor < 0) || (divisor > 255) )
-        FpgaSendCommand(FPGA_CMD_SET_DIVISOR, 88); //134.8Khz
-    else if (divisor == 0)
-        FpgaSendCommand(FPGA_CMD_SET_DIVISOR, 95); //125Khz
-    else
-        FpgaSendCommand(FPGA_CMD_SET_DIVISOR, divisor);
-
-    FpgaWriteConfWord(FPGA_MAJOR_MODE_LF_ADC | (lf_field ? FPGA_LF_ADC_READER_FIELD : 0));
-
-    // Connect the A/D to the peak-detected low-frequency path.
-    SetAdcMuxFor(GPIO_MUXSEL_LOPKD);
-	
-    // Give it a bit of time for the resonant antenna to settle.
-	SpinDelay(150);
-	
-    // Now set up the SSC to get the ADC samples that are now streaming at us.
-    FpgaSetupSsc();
-}
-/**
-* Initializes the FPGA, and acquires the samples.
-**/
-void AcquireRawAdcSamples125k(int divisor)
-{
-    LFSetupFPGAForADC(divisor, true);
-    // Now call the acquisition routine
-    DoAcquisition125k_internal(-1,false);
-}
-/**
-* Initializes the FPGA for snoop-mode, and acquires the samples.
-**/
-
-void SnoopLFRawAdcSamples(int divisor, int trigger_threshold)
-{
-    LFSetupFPGAForADC(divisor, false);
-    DoAcquisition125k(trigger_threshold);
-}
-
-=======
  * Function to do a modulation and then get samples.
  * @param delay_off
  * @param period_0
  * @param period_1
  * @param command
  */
->>>>>>> 146c201c
 void ModThenAcquireRawAdcSamples125k(int delay_off, int period_0, int period_1, uint8_t *command)
 {
 
@@ -130,15 +37,15 @@
 	sample_config sc = { 0,0,1, divisor_used, 0};
 	setSamplingConfig(&sc);
 
-	/* Make sure the tag is reset */
-	FpgaDownloadAndGo(FPGA_BITSTREAM_LF);
-	FpgaWriteConfWord(FPGA_MAJOR_MODE_OFF);
-	SpinDelay(2500);
+    /* Make sure the tag is reset */
+    FpgaDownloadAndGo(FPGA_BITSTREAM_LF);
+    FpgaWriteConfWord(FPGA_MAJOR_MODE_OFF);
+    SpinDelay(2500);
 
 	LFSetupFPGAForADC(sc.divisor, 1);
 
-	// And a little more time for the tag to fully power up
-	SpinDelay(2000);
+    // And a little more time for the tag to fully power up
+    SpinDelay(2000);
 
     // now modulate the reader field
     while(*command != '\0' && *command != ' ') {
@@ -655,7 +562,7 @@
         if (ledcontrol) LED_A_ON();
 
 		DoAcquisition_default(-1,true);
-		// FSK demodulator
+        // FSK demodulator
         size = sizeOfBigBuff;  //variable size will change after demod so re initialize it before use
 		idx = HIDdemodFSK(dest, &size, &hi2, &hi, &lo);
         
@@ -744,7 +651,7 @@
         if (ledcontrol) LED_A_ON();
 
 		DoAcquisition_default(-1,true);
-		size  = BigBuf_max_traceLen();
+        size  = BigBuf_max_traceLen();
         //Dbprintf("DEBUG: Buffer got");
 		//askdemod and manchester decode
 		errCnt = askmandemod(dest, &size, &clk, &invert);
@@ -797,7 +704,7 @@
         WDT_HIT();
         if (ledcontrol) LED_A_ON();
 		DoAcquisition_default(-1,true);
-		//fskdemod and get start index
+        //fskdemod and get start index
         WDT_HIT();
         idx = IOdemodFSK(dest, BigBuf_max_traceLen());
         if (idx>0){
