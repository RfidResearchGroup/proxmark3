--- conflicted
+++ resolved
@@ -163,23 +163,10 @@
     AT91C_BASE_PIOA->PIO_OER = GPIO_SSC_DOUT;
     AT91C_BASE_PIOA->PIO_ODR = GPIO_SSC_CLK;
 
-<<<<<<< HEAD
     StartTicks();
 
     // Watchdog hit
     WDT_HIT();
-=======
-    AT91C_BASE_PMC->PMC_PCER |= (1 << AT91C_ID_TC0);
-    AT91C_BASE_PIOA->PIO_BSR = GPIO_SSC_FRAME;
-    AT91C_BASE_TC0->TC_CCR = AT91C_TC_CLKDIS;
-    AT91C_BASE_TC0->TC_CMR = AT91C_TC_CLKS_TIMER_DIV1_CLOCK;
-    AT91C_BASE_TC0->TC_CCR = AT91C_TC_CLKEN | AT91C_TC_SWTRG;
-
-    // Watchdog hit
-    WDT_HIT();
-
-    LEDsoff();
->>>>>>> bd285908
 }
 
 // calculate signal properties (mean amplitudes) from measured data:
@@ -689,16 +676,11 @@
 void em4x50_login(uint32_t *password) {
     em4x50_setup_read();
 
-<<<<<<< HEAD
-    uint8_t status = PM3_EFAILED;
+    int status = PM3_EFAILED;
     LED_C_ON();
     if (get_signalproperties() && find_em4x50_tag()) {
         LED_C_OFF();
         LED_D_ON();
-=======
-    int status = PM3_EFAILED;
-    if (get_signalproperties() && find_em4x50_tag())
->>>>>>> bd285908
         status = login(*password);
     }
 
@@ -1125,12 +1107,7 @@
 // send bit in receive mode by counting carrier cycles
 static void em4x50_sim_send_bit(uint8_t bit) {
 
-<<<<<<< HEAD
     uint16_t timeout = EM4X50_T_SIMULATION_TIMEOUT_READ;
-=======
-    //uint16_t timeout = EM4X50_T_TAG_FULL_PERIOD;
-    int16_t timeout = EM4X50_T_SIMULATION_TIMEOUT_READ;
->>>>>>> bd285908
 
     for (int t = 0; t < EM4X50_T_TAG_FULL_PERIOD; t++) {
 
@@ -1299,10 +1276,6 @@
     }
 
     return true;
-<<<<<<< HEAD
-=======
-
->>>>>>> bd285908
 }
 
 // read complete word in simulation mode
@@ -1443,11 +1416,8 @@
 
 // standard read mode process (simulation mode)
 static int em4x50_sim_handle_standard_read_command(uint32_t *tag) {
-<<<<<<< HEAD
 
     int command = 0;
-=======
->>>>>>> bd285908
 
     // extract control data
     int fwr = reflect32(tag[EM4X50_CONTROL]) & 0xFF;        // first word read
@@ -1488,11 +1458,8 @@
 // selective read mode process (simulation mode)
 static int em4x50_sim_handle_selective_read_command(uint32_t *tag) {
 
-<<<<<<< HEAD
     int command = 0;
 
-=======
->>>>>>> bd285908
     // read password
     uint32_t address = 0;
     bool addr = em4x50_sim_read_word(&address);
@@ -1577,11 +1544,7 @@
     // send ACK
     em4x50_sim_send_ack();
     gLogin = false;
-<<<<<<< HEAD
     LED_D_OFF();
-=======
-    LED_A_OFF();
->>>>>>> bd285908
 
     // wait for initialization (tinit)
     wait_cycles(EM4X50_T_TAG_TINIT);
@@ -1803,11 +1766,7 @@
 // LED D -> operations that require authentication are possible
 void em4x50_sim(uint32_t *password) {
 
-<<<<<<< HEAD
     int command = 0;
-=======
-    int command = PM3_ENODATA;
->>>>>>> bd285908
 
     uint8_t *em4x50_mem = BigBuf_get_EM_addr();
     uint32_t tag[EM4X50_NO_WORDS] = {0x0};
@@ -1836,28 +1795,6 @@
 
             em4x50_handle_commands(&command, tag);
 
-<<<<<<< HEAD
-=======
-                case EM4X50_COMMAND_SELECTIVE_READ:
-                    LED_B_OFF();
-                    LED_C_ON();
-                    command =  em4x50_sim_handle_selective_read_command(tag);
-                    break;
-
-                case EM4X50_COMMAND_STANDARD_READ:
-                    LED_B_ON();
-                    LED_C_OFF();
-                    command = em4x50_sim_handle_standard_read_command(tag);
-                    break;
-
-                // bit errors during reading may lead to unknown commands
-                // -> continue with standard read mode
-                default:
-                    command = EM4X50_COMMAND_STANDARD_READ;
-                    break;
-            }
-
->>>>>>> bd285908
             // stop if key (pm3 button or enter key) has been pressed
             if (command == PM3_EOPABORTED) {
                 break;
