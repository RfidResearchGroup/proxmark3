--- conflicted
+++ resolved
@@ -10,11 +10,7 @@
 
 #remove one of the following defines and comment out the relevant line
 #in the next section to remove that particular feature from compilation  
-<<<<<<< HEAD
-APP_CFLAGS	= -DWITH_LF -DWITH_ISO15693 -DWITH_ISO14443a -DWITH_ISO14443b -DWITH_ICLASS -DWITH_LEGICRF -DWITH_HITAG  -DWITH_CRC -DON_DEVICE -fno-strict-aliasing -Os
-=======
 APP_CFLAGS	= -DWITH_LF -DWITH_ISO15693 -DWITH_ISO14443a -DWITH_ISO14443b -DWITH_ICLASS -DWITH_LEGICRF -DWITH_HITAG  -DWITH_CRC -DON_DEVICE -fno-strict-aliasing -ffunction-sections -fdata-sections
->>>>>>> 9795e535
 #-DWITH_LCD 
 
 #SRC_LCD = fonts.c LCD.c
