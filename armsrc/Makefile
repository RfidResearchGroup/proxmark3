#-----------------------------------------------------------------------------
# Copyright (C) Jonathan Westhues, Mar 2006
# Copyright (C) Proxmark3 contributors. See AUTHORS.md for details.
#
# This program is free software: you can redistribute it and/or modify
# it under the terms of the GNU General Public License as published by
# the Free Software Foundation, either version 3 of the License, or
# (at your option) any later version.
#
# This program is distributed in the hope that it will be useful,
# but WITHOUT ANY WARRANTY; without even the implied warranty of
# MERCHANTABILITY or FITNESS FOR A PARTICULAR PURPOSE.  See the
# GNU General Public License for more details.
#
# See LICENSE.txt for the text of the license.
#-----------------------------------------------------------------------------
# Makefile for armsrc, see ../common_arm/Makefile.common for common settings
#-----------------------------------------------------------------------------

# This Makefile might have been called directly, not via the root Makefile, so:
ifeq ($(PLTNAME),)
    -include ../Makefile.platform
    -include ../.Makefile.options.cache
    include ../common_arm/Makefile.hal
# detect if there were changes in the platform definitions, requiring a clean
    ifeq ($(PLATFORM_CHANGED), true)
        $(error platform definitions have been changed, please "make clean" at the root of the project)
    endif
endif

#remove one of the following defines and comment out the relevant line
#in the next section to remove that particular feature from compilation.
# NO space,TABs after the "\" sign.
APP_CFLAGS = $(PLATFORM_DEFS) \
             -ffunction-sections -fdata-sections -fno-common

SRC_LF = lfops.c lfsampling.c pcf7931.c lfdemod.c lfadc.c
SRC_HF = hfops.c
SRC_ISO15693 = iso15693.c iso15693tools.c
SRC_ISO14443a = iso14443a.c mifareutil.c mifarecmd.c epa.c mifaresim.c sam_mfc.c sam_seos.c
#UNUSED: mifaresniff.c
SRC_ISO14443b = iso14443b.c
SRC_FELICA = felica.c
SRC_CRAPTO1 = crypto1.c des.c desfire_crypto.c mifaredesfire.c aes.c platform_util.c
SRC_CRC = crc.c crc16.c crc32.c
SRC_ICLASS = iclass.c optimized_cipherutils.c optimized_ikeys.c optimized_elite.c optimized_cipher.c sam_picopass.c
SRC_LEGIC = legicrf.c legicrfsim.c legic_prng.c
SRC_NFCBARCODE = thinfilm.c

#   SRC_BEE = bee.c

# RDV40 related hardware support
ifneq (,$(findstring WITH_FLASH,$(APP_CFLAGS)))
    SRC_FLASH = flashmem.c
    SRC_SPIFFS = spiffs.c spiffs_cache.c spiffs_check.c spiffs_gc.c spiffs_nucleus.c spiffs_hydrogen.c
else
    SRC_FLASH =
    SRC_SPIFFS =
endif

ifneq (,$(findstring WITH_SMARTCARD,$(APP_CFLAGS)))
    SRC_SMARTCARD = i2c.c
else
    SRC_SMARTCARD =
endif

ifneq (,$(findstring WITH_FPC_USART,$(APP_CFLAGS)))
    SRC_FPC = usart.c
else
    SRC_FPC =
endif

ifneq (,$(findstring WITH_HITAG,$(APP_CFLAGS)))
    SRC_HITAG = hitag2_crypto.c hitag2.c hitagS.c
else
    SRC_HITAG =
endif

ifneq (,$(findstring WITH_EM4x50,$(APP_CFLAGS)))
	SRC_EM4x50 = em4x50.c bruteforce.c
else
	SRC_EM4x50 =
endif

ifneq (,$(findstring WITH_EM4x70,$(APP_CFLAGS)))
	SRC_EM4x70 = em4x70.c
else
	SRC_EM4x70 =
endif

ifneq (,$(findstring WITH_LCD,$(APP_CFLAGS)))
    SRC_LCD = fonts.c LCD.c
else
    SRC_LCD =
endif

ifneq (,$(findstring WITH_ZX8211,$(APP_CFLAGS)))
    SRC_ZX = lfzx.c
else
    SRC_ZX =
endif

# Generic standalone Mode injection of source code
include Standalone/Makefile.inc

#the lz4 source files required for decompressing the fpga config at run time
SRC_LZ4 = lz4.c
#additional defines required to compile lz4
LZ4_CFLAGS = -DLZ4_MEMORY_USAGE=8
APP_CFLAGS += $(LZ4_CFLAGS)
# lz4 includes:
APP_CFLAGS += -I../common/lz4

# stdint.h provided locally until GCC 4.5 becomes C99 compliant,
# stack-protect , no-pie reduces size on Gentoo Hardened 8.2 gcc
APP_CFLAGS += -I. -fno-stack-protector -fno-pie

# Compile these in thumb mode (small size)
THUMBSRC = start.c \
    $(SRC_LCD) \
    $(SRC_ISO15693) \
    $(SRC_NFCBARCODE) \
    $(SRC_LF) \
    $(SRC_LZ4) \
    $(SRC_LEGIC) \
    $(SRC_FLASH) \
    $(SRC_SMARTCARD) \
    $(SRC_FPC) \
    $(SRC_HITAG) \
    $(SRC_EM4x50) \
    $(SRC_EM4x70) \
    $(SRC_SPIFFS) \
    $(SRC_HF) \
    $(SRC_ISO14443a) \
    $(SRC_ISO14443b) \
    $(SRC_CRAPTO1) \
    $(SRC_ICLASS) \
    $(SRC_EMV) \
    $(SRC_CRC) \
    $(SRC_FELICA) \
    $(SRC_STANDALONE) \
    $(SRC_ZX) \
    appmain.c \
    printf.c \
    dbprint.c \
    commonutil.c \
    util.c \
    string.c \
    BigBuf.c \
    ticks.c \
    clocks.c \
    hfsnoop.c \
<<<<<<< HEAD
    generator.c

=======
    umm_malloc.c
>>>>>>> d97e14f5

# These are to be compiled in ARM mode
ARMSRC = fpgaloader.c \
    usb_cdc.c \
    cmd.c

VERSIONSRC = version_pm3.c \
    fpga_version_info.c

# Do not move this inclusion before the definition of {THUMB,ASM,ARM}SRC
include ../common_arm/Makefile.common

INSTALLFW = $(OBJDIR)/fullimage.elf
ifneq (,$(FWTAG))
    INSTALLFWTAG = $(notdir $(INSTALLFW:%.elf=%-$(FWTAG).elf))
else
    INSTALLFWTAG = $(notdir $(INSTALLFW))
endif

OBJS = $(OBJDIR)/fullimage.s19
FPGA_COMPRESSOR = ../tools/fpga_compress/fpga_compress

all: showinfo $(OBJS)

showinfo:
	$(info compiler version:  $(shell $(CROSS_CC) --version|head -n 1))

.DELETE_ON_ERROR:

# version_pm3.c should be checked on every time fullimage.stage1.elf should be remade
version_pm3.c: default_version_pm3.c $(OBJDIR)/fpga_version_info.o $(OBJDIR)/fpga_all.o $(THUMBOBJ) $(ARMOBJ) .FORCE
	$(info [-] CHECK $@)
	$(Q)$(SH) ../tools/mkversion.sh $@ || $(CP) $< $@

fpga_version_info.c: $(FPGA_BITSTREAMS) $(FPGA_COMPRESSOR)
	$(info [-] GEN $@)
	$(Q)$(FPGA_COMPRESSOR) -v $(filter %.bit,$^) $@

$(OBJDIR)/fpga_all.o: $(OBJDIR)/fpga_all.bit.z
	$(info [-] GEN $@)
	$(Q)$(CROSS_OBJCOPY) -O elf32-littlearm -I binary -B arm --prefix-sections=fpga_all_bit $^ $@

$(OBJDIR)/fpga_all.bit.z: $(FPGA_BITSTREAMS) | $(FPGA_COMPRESSOR)
	$(info [-] GEN $@)
ifeq ($(Q),@)
	@$(FPGA_COMPRESSOR) $(filter %.bit,$^) $@ >/dev/null
else
	$(FPGA_COMPRESSOR) $(filter %.bit,$^) $@
endif

$(FPGA_COMPRESSOR):
	$(error [!] MISSING $@ => To build it, go the root of the repo and do "make $(notdir $@)")
	$(error [!] MISSING $@)

$(OBJDIR)/fullimage.stage1.elf: $(VERSIONOBJ) $(OBJDIR)/fpga_all.o $(THUMBOBJ) $(ARMOBJ)
	$(info [=] LD $@)
	$(Q)$(CROSS_LD) $(CROSS_LDFLAGS) -Wl,-T,ldscript,-Map,$(patsubst %.elf,%.map,$@) -o $@ $^ $(LIBS)

$(OBJDIR)/fullimage.data.bin: $(OBJDIR)/fullimage.stage1.elf
	$(info [-] GEN $@)
	$(Q)$(CROSS_OBJCOPY) -O binary -I elf32-littlearm --only-section .data $^ $@

$(OBJDIR)/fullimage.data.bin.z: $(OBJDIR)/fullimage.data.bin | $(FPGA_COMPRESSOR)
	$(info [-] GEN $@)
ifeq ($(Q),@)
	@$(FPGA_COMPRESSOR) $(filter %.bin,$^) $@ >/dev/null
else
	$(FPGA_COMPRESSOR) $(filter %.bin,$^) $@
endif

$(OBJDIR)/fullimage.elf: $(OBJDIR)/fullimage.stage1.elf $(OBJDIR)/fullimage.data.bin.z
ifeq (,$(findstring WITH_NO_COMPRESSION,$(APP_CFLAGS)))
	$(info [=] LD $@)
	$(Q)$(CROSS_OBJCOPY) -O elf32-littlearm -I elf32-littlearm --strip-all --update-section .data=$(OBJDIR)/fullimage.data.bin.z $(OBJDIR)/fullimage.stage1.elf $@
else
	$(Q)$(CP) $(OBJDIR)/fullimage.stage1.elf $@
endif

tarbin: $(OBJS)
	$(info TAR $@)
	$(Q)$(TAR) $(TARFLAGS) ../proxmark3-$(platform)-bin.tar $(OBJS:%=armsrc/%) $(OBJS:%.s19=armsrc/%.elf)

clean:
	$(Q)$(RM) $(DEPENDENCY_FILES)
	$(Q)$(RM) $(OBJDIR)$(PATHSEP)*.o
	$(Q)$(RM) $(OBJDIR)$(PATHSEP)*.elf
	$(Q)$(RM) $(OBJDIR)$(PATHSEP)*.s19
	$(Q)$(RM) $(OBJDIR)$(PATHSEP)*.map
	$(Q)$(RM) $(OBJDIR)$(PATHSEP)*.d
	$(Q)$(RM) $(OBJDIR)$(PATHSEP)*.z
	$(Q)$(RM) $(OBJDIR)$(PATHSEP)*.bin
	$(Q)$(RM) version_pm3.c version.c fpga_version_info.c

install: all
	$(info [@] Installing fullimage to $(DESTDIR)$(PREFIX)...)
	$(Q)$(INSTALLSUDO) $(MKDIR) $(DESTDIR)$(PREFIX)$(PATHSEP)$(INSTALLFWRELPATH)
	$(Q)$(INSTALLSUDO) $(CP) $(INSTALLFW) $(DESTDIR)$(PREFIX)$(PATHSEP)$(INSTALLFWRELPATH)$(PATHSEP)$(INSTALLFWTAG)

uninstall:
	$(info [@] Uninstalling fullimage from $(DESTDIR)$(PREFIX)...)
	$(Q)$(INSTALLSUDO) $(RM) $(DESTDIR)$(PREFIX)$(PATHSEP)$(INSTALLFWRELPATH)$(PATHSEP)$(INSTALLFWTAG)

.PHONY: all clean help install uninstall .FORCE
help:
	@echo Multi-OS Makefile, you are running on $(DETECTED_OS)
	@echo Possible targets:
	@echo +	all    - Build the full image $(OBJDIR)/fullimage.s19
	@echo +	clean             - Clean $(OBJDIR)
<|MERGE_RESOLUTION|>--- conflicted
+++ resolved
@@ -150,12 +150,8 @@
     ticks.c \
     clocks.c \
     hfsnoop.c \
-<<<<<<< HEAD
     generator.c
 
-=======
-    umm_malloc.c
->>>>>>> d97e14f5
 
 # These are to be compiled in ARM mode
 ARMSRC = fpgaloader.c \
