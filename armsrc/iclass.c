//-----------------------------------------------------------------------------
// Gerhard de Koning Gans - May 2008
// Hagen Fritsch - June 2010
// Gerhard de Koning Gans - May 2011
// Gerhard de Koning Gans - June 2012 - Added iClass card and reader emulation
//
// This code is licensed to you under the terms of the GNU GPL, version 2 or,
// at your option, any later version. See the LICENSE.txt file for the text of
// the license.
//-----------------------------------------------------------------------------
// Routines to support iClass.
//-----------------------------------------------------------------------------
// Based on ISO14443a implementation. Still in experimental phase.
// Contribution made during a security research at Radboud University Nijmegen
// 
// Please feel free to contribute and extend iClass support!!
//-----------------------------------------------------------------------------
//
// FIX:
// ====
// We still have sometimes a demodulation error when snooping iClass communication.
// The resulting trace of a read-block-03 command may look something like this:
//
//  +  22279:    :     0c  03  e8  01    
//
//    ...with an incorrect answer...
//
//  +     85:   0: TAG ff! ff! ff! ff! ff! ff! ff! ff! bb  33  bb  00  01! 0e! 04! bb     !crc
//
// We still left the error signalling bytes in the traces like 0xbb
//
// A correct trace should look like this:
//
// +  21112:    :     0c  03  e8  01    
// +     85:   0: TAG ff  ff  ff  ff  ff  ff  ff  ff  ea  f5    
//
//-----------------------------------------------------------------------------

#include "../include/proxmark3.h"
#include "apps.h"
#include "util.h"
#include "string.h"
#include "common.h"
#include "cmd.h"
// Needed for CRC in emulation mode;
// same construction as in ISO 14443;
// different initial value (CRC_ICLASS)
#include "../common/iso14443crc.h"
#include "../common/iso15693tools.h"
//#include "iso15693tools.h"


static int timeout = 4096;


static int SendIClassAnswer(uint8_t *resp, int respLen, int delay);

//-----------------------------------------------------------------------------
// The software UART that receives commands from the reader, and its state
// variables.
//-----------------------------------------------------------------------------
static struct {
    enum {
        STATE_UNSYNCD,
        STATE_START_OF_COMMUNICATION,
	STATE_RECEIVING
    }       state;
    uint16_t    shiftReg;
    int     bitCnt;
    int     byteCnt;
    int     byteCntMax;
    int     posCnt;
    int     nOutOfCnt;
    int     OutOfCnt;
    int     syncBit;
    int     samples;
    int     highCnt;
    int     swapper;
    int     counter;
    int     bitBuffer;
    int     dropPosition;
    uint8_t *output;
} Uart;

static RAMFUNC int OutOfNDecoding(int bit)
{
	//int error = 0;
	int bitright;

	if(!Uart.bitBuffer) {
		Uart.bitBuffer = bit ^ 0xFF0;
		return FALSE;
	}
	else {
		Uart.bitBuffer <<= 4;
		Uart.bitBuffer ^= bit;
	}
	
	/*if(Uart.swapper) {
		Uart.output[Uart.byteCnt] = Uart.bitBuffer & 0xFF;
		Uart.byteCnt++;
		Uart.swapper = 0;
		if(Uart.byteCnt > 15) { return TRUE; }
	}
	else {
		Uart.swapper = 1;
	}*/

	if(Uart.state != STATE_UNSYNCD) {
		Uart.posCnt++;

		if((Uart.bitBuffer & Uart.syncBit) ^ Uart.syncBit) {
			bit = 0x00;
		}
		else {
			bit = 0x01;
		}
		if(((Uart.bitBuffer << 1) & Uart.syncBit) ^ Uart.syncBit) {
			bitright = 0x00;
		}
		else {
			bitright = 0x01;
		}
		if(bit != bitright) { bit = bitright; }

		
		// So, now we only have to deal with *bit*, lets see...
		if(Uart.posCnt == 1) {
			// measurement first half bitperiod
			if(!bit) {
				// Drop in first half means that we are either seeing
				// an SOF or an EOF.

				if(Uart.nOutOfCnt == 1) {
					// End of Communication
					Uart.state = STATE_UNSYNCD;
					Uart.highCnt = 0;
					if(Uart.byteCnt == 0) {
						// Its not straightforward to show single EOFs
						// So just leave it and do not return TRUE
						Uart.output[0] = 0xf0;
						Uart.byteCnt++;
					}
					else {
						return TRUE;
					}
				}
				else if(Uart.state != STATE_START_OF_COMMUNICATION) {
					// When not part of SOF or EOF, it is an error
					Uart.state = STATE_UNSYNCD;
					Uart.highCnt = 0;
					//error = 4;
				}
			}
		}
		else {
			// measurement second half bitperiod
			// Count the bitslot we are in... (ISO 15693)
			Uart.nOutOfCnt++;
			
			if(!bit) {
				if(Uart.dropPosition) {
					if(Uart.state == STATE_START_OF_COMMUNICATION) {
						//error = 1;
					}
					else {
						//error = 7;
					}
					// It is an error if we already have seen a drop in current frame
					Uart.state = STATE_UNSYNCD;
					Uart.highCnt = 0;
				}
				else {
					Uart.dropPosition = Uart.nOutOfCnt;
				}
			}

			Uart.posCnt = 0;

			
			if(Uart.nOutOfCnt == Uart.OutOfCnt && Uart.OutOfCnt == 4) {
				Uart.nOutOfCnt = 0;
				
				if(Uart.state == STATE_START_OF_COMMUNICATION) {
					if(Uart.dropPosition == 4) {
						Uart.state = STATE_RECEIVING;
						Uart.OutOfCnt = 256;
					}
					else if(Uart.dropPosition == 3) {
						Uart.state = STATE_RECEIVING;
						Uart.OutOfCnt = 4;
						//Uart.output[Uart.byteCnt] = 0xdd;
						//Uart.byteCnt++;
					}
					else {
						Uart.state = STATE_UNSYNCD;
						Uart.highCnt = 0;
					}
					Uart.dropPosition = 0;
				}
				else {
					// RECEIVING DATA
					// 1 out of 4
					if(!Uart.dropPosition) {
						Uart.state = STATE_UNSYNCD;
						Uart.highCnt = 0;
						//error = 9;
					}
					else {
						Uart.shiftReg >>= 2;
						
						// Swap bit order
						Uart.dropPosition--;
						//if(Uart.dropPosition == 1) { Uart.dropPosition = 2; }
						//else if(Uart.dropPosition == 2) { Uart.dropPosition = 1; }
						
						Uart.shiftReg ^= ((Uart.dropPosition & 0x03) << 6);
						Uart.bitCnt += 2;
						Uart.dropPosition = 0;

						if(Uart.bitCnt == 8) {
							Uart.output[Uart.byteCnt] = (Uart.shiftReg & 0xff);
							Uart.byteCnt++;
							Uart.bitCnt = 0;
							Uart.shiftReg = 0;
						}
					}
				}
			}
			else if(Uart.nOutOfCnt == Uart.OutOfCnt) {
				// RECEIVING DATA
				// 1 out of 256
				if(!Uart.dropPosition) {
					Uart.state = STATE_UNSYNCD;
					Uart.highCnt = 0;
					//error = 3;
				}
				else {
					Uart.dropPosition--;
					Uart.output[Uart.byteCnt] = (Uart.dropPosition & 0xff);
					Uart.byteCnt++;
					Uart.bitCnt = 0;
					Uart.shiftReg = 0;
					Uart.nOutOfCnt = 0;
					Uart.dropPosition = 0;
				}
			}

			/*if(error) {
				Uart.output[Uart.byteCnt] = 0xAA;
				Uart.byteCnt++;
				Uart.output[Uart.byteCnt] = error & 0xFF;
				Uart.byteCnt++;
				Uart.output[Uart.byteCnt] = 0xAA;
				Uart.byteCnt++;
				Uart.output[Uart.byteCnt] = (Uart.bitBuffer >> 8) & 0xFF;
				Uart.byteCnt++;
				Uart.output[Uart.byteCnt] = Uart.bitBuffer & 0xFF;
				Uart.byteCnt++;
				Uart.output[Uart.byteCnt] = (Uart.syncBit >> 3) & 0xFF;
				Uart.byteCnt++;
				Uart.output[Uart.byteCnt] = 0xAA;
				Uart.byteCnt++;
				return TRUE;
			}*/
		}

	}
	else {
		bit = Uart.bitBuffer & 0xf0;
		bit >>= 4;
		bit ^= 0x0F; // drops become 1s ;-)
		if(bit) {
			// should have been high or at least (4 * 128) / fc
			// according to ISO this should be at least (9 * 128 + 20) / fc
			if(Uart.highCnt == 8) {
				// we went low, so this could be start of communication
				// it turns out to be safer to choose a less significant
				// syncbit... so we check whether the neighbour also represents the drop
				Uart.posCnt = 1;   // apparently we are busy with our first half bit period
				Uart.syncBit = bit & 8;
				Uart.samples = 3;
				if(!Uart.syncBit)	{ Uart.syncBit = bit & 4; Uart.samples = 2; }
				else if(bit & 4)	{ Uart.syncBit = bit & 4; Uart.samples = 2; bit <<= 2; }
				if(!Uart.syncBit)	{ Uart.syncBit = bit & 2; Uart.samples = 1; }
				else if(bit & 2)	{ Uart.syncBit = bit & 2; Uart.samples = 1; bit <<= 1; }
				if(!Uart.syncBit)	{ Uart.syncBit = bit & 1; Uart.samples = 0;
					if(Uart.syncBit && (Uart.bitBuffer & 8)) {
						Uart.syncBit = 8;

						// the first half bit period is expected in next sample
						Uart.posCnt = 0;
						Uart.samples = 3;
					}
				}
				else if(bit & 1)	{ Uart.syncBit = bit & 1; Uart.samples = 0; }

				Uart.syncBit <<= 4;
				Uart.state = STATE_START_OF_COMMUNICATION;
				Uart.bitCnt = 0;
				Uart.byteCnt = 0;
				Uart.nOutOfCnt = 0;
				Uart.OutOfCnt = 4; // Start at 1/4, could switch to 1/256
				Uart.dropPosition = 0;
				Uart.shiftReg = 0;
				//error = 0;
			}
			else {
				Uart.highCnt = 0;
			}
		}
		else {
			if(Uart.highCnt < 8) {
				Uart.highCnt++;
			}
		}
	}

    return FALSE;
}

//=============================================================================
// Manchester
//=============================================================================

static struct {
    enum {
        DEMOD_UNSYNCD,
		DEMOD_START_OF_COMMUNICATION,
		DEMOD_START_OF_COMMUNICATION2,
		DEMOD_START_OF_COMMUNICATION3,
		DEMOD_SOF_COMPLETE,
		DEMOD_MANCHESTER_D,
		DEMOD_MANCHESTER_E,
		DEMOD_END_OF_COMMUNICATION,
		DEMOD_END_OF_COMMUNICATION2,
		DEMOD_MANCHESTER_F,
        DEMOD_ERROR_WAIT
    }       state;
    int     bitCount;
    int     posCount;
	int     syncBit;
    uint16_t    shiftReg;
	int     buffer;
	int     buffer2;
	int	buffer3;
	int     buff;
	int     samples;
    int     len;
	enum {
		SUB_NONE,
		SUB_FIRST_HALF,
		SUB_SECOND_HALF,
		SUB_BOTH
	}		sub;
    uint8_t   *output;
} Demod;

static RAMFUNC int ManchesterDecoding(int v)
{
	int bit;
	int modulation;
	int error = 0;

	bit = Demod.buffer;
	Demod.buffer = Demod.buffer2;
	Demod.buffer2 = Demod.buffer3;
	Demod.buffer3 = v;

	if(Demod.buff < 3) {
		Demod.buff++;
		return FALSE;
	}

	if(Demod.state==DEMOD_UNSYNCD) {
		Demod.output[Demod.len] = 0xfa;
		Demod.syncBit = 0;
		//Demod.samples = 0;
		Demod.posCount = 1;		// This is the first half bit period, so after syncing handle the second part

		if(bit & 0x08) {
			Demod.syncBit = 0x08;
		}

		if(bit & 0x04) {
			if(Demod.syncBit) {
				bit <<= 4;
			}
			Demod.syncBit = 0x04;
		}

		if(bit & 0x02) {
			if(Demod.syncBit) {
				bit <<= 2;
			}
			Demod.syncBit = 0x02;
		}

		if(bit & 0x01 && Demod.syncBit) {
			Demod.syncBit = 0x01;
		}
		
		if(Demod.syncBit) {
			Demod.len = 0;
			Demod.state = DEMOD_START_OF_COMMUNICATION;
			Demod.sub = SUB_FIRST_HALF;
			Demod.bitCount = 0;
			Demod.shiftReg = 0;
			Demod.samples = 0;
			if(Demod.posCount) {
				//if(trigger) LED_A_OFF();  // Not useful in this case...
				switch(Demod.syncBit) {
					case 0x08: Demod.samples = 3; break;
					case 0x04: Demod.samples = 2; break;
					case 0x02: Demod.samples = 1; break;
					case 0x01: Demod.samples = 0; break;
				}
				// SOF must be long burst... otherwise stay unsynced!!!
				if(!(Demod.buffer & Demod.syncBit) || !(Demod.buffer2 & Demod.syncBit)) {
					Demod.state = DEMOD_UNSYNCD;
				}
			}
			else {
				// SOF must be long burst... otherwise stay unsynced!!!
				if(!(Demod.buffer2 & Demod.syncBit) || !(Demod.buffer3 & Demod.syncBit)) {
					Demod.state = DEMOD_UNSYNCD;
					error = 0x88;
				}

			}
			error = 0;

		}
	}
	else {
		modulation = bit & Demod.syncBit;
		modulation |= ((bit << 1) ^ ((Demod.buffer & 0x08) >> 3)) & Demod.syncBit;

		Demod.samples += 4;

		if(Demod.posCount==0) {
			Demod.posCount = 1;
			if(modulation) {
				Demod.sub = SUB_FIRST_HALF;
			}
			else {
				Demod.sub = SUB_NONE;
			}
		}
		else {
			Demod.posCount = 0;
			/*(modulation && (Demod.sub == SUB_FIRST_HALF)) {
				if(Demod.state!=DEMOD_ERROR_WAIT) {
					Demod.state = DEMOD_ERROR_WAIT;
					Demod.output[Demod.len] = 0xaa;
					error = 0x01;
				}
			}*/
			//else if(modulation) {
			if(modulation) {
				if(Demod.sub == SUB_FIRST_HALF) {
					Demod.sub = SUB_BOTH;
				}
				else {
					Demod.sub = SUB_SECOND_HALF;
				}
			}
			else if(Demod.sub == SUB_NONE) {
				if(Demod.state == DEMOD_SOF_COMPLETE) {
					Demod.output[Demod.len] = 0x0f;
					Demod.len++;
					Demod.state = DEMOD_UNSYNCD;
//					error = 0x0f;
					return TRUE;
				}
				else {
					Demod.state = DEMOD_ERROR_WAIT;
					error = 0x33;
				}
				/*if(Demod.state!=DEMOD_ERROR_WAIT) {
					Demod.state = DEMOD_ERROR_WAIT;
					Demod.output[Demod.len] = 0xaa;
					error = 0x01;
				}*/
			}

			switch(Demod.state) {
				case DEMOD_START_OF_COMMUNICATION:
					if(Demod.sub == SUB_BOTH) {
						//Demod.state = DEMOD_MANCHESTER_D;
						Demod.state = DEMOD_START_OF_COMMUNICATION2;
						Demod.posCount = 1;
						Demod.sub = SUB_NONE;
					}
					else {
						Demod.output[Demod.len] = 0xab;
						Demod.state = DEMOD_ERROR_WAIT;
						error = 0xd2;
					}
					break;
				case DEMOD_START_OF_COMMUNICATION2:
					if(Demod.sub == SUB_SECOND_HALF) {
						Demod.state = DEMOD_START_OF_COMMUNICATION3;
					}
					else {
						Demod.output[Demod.len] = 0xab;
						Demod.state = DEMOD_ERROR_WAIT;
						error = 0xd3;
					}
					break;
				case DEMOD_START_OF_COMMUNICATION3:
					if(Demod.sub == SUB_SECOND_HALF) {
//						Demod.state = DEMOD_MANCHESTER_D;
						Demod.state = DEMOD_SOF_COMPLETE;
						//Demod.output[Demod.len] = Demod.syncBit & 0xFF;
						//Demod.len++;
					}
					else {
						Demod.output[Demod.len] = 0xab;
						Demod.state = DEMOD_ERROR_WAIT;
						error = 0xd4;
					}
					break;
				case DEMOD_SOF_COMPLETE:
				case DEMOD_MANCHESTER_D:
				case DEMOD_MANCHESTER_E:
					// OPPOSITE FROM ISO14443 - 11110000 = 0 (1 in 14443)
					//                          00001111 = 1 (0 in 14443)
					if(Demod.sub == SUB_SECOND_HALF) { // SUB_FIRST_HALF
						Demod.bitCount++;
						Demod.shiftReg = (Demod.shiftReg >> 1) ^ 0x100;
						Demod.state = DEMOD_MANCHESTER_D;
					}
					else if(Demod.sub == SUB_FIRST_HALF) { // SUB_SECOND_HALF
						Demod.bitCount++;
						Demod.shiftReg >>= 1;
						Demod.state = DEMOD_MANCHESTER_E;
					}
					else if(Demod.sub == SUB_BOTH) {
						Demod.state = DEMOD_MANCHESTER_F;
					}
					else {
						Demod.state = DEMOD_ERROR_WAIT;
						error = 0x55;
					}
					break;

				case DEMOD_MANCHESTER_F:
					// Tag response does not need to be a complete byte!
					if(Demod.len > 0 || Demod.bitCount > 0) {
						if(Demod.bitCount > 1) {  // was > 0, do not interpret last closing bit, is part of EOF
							Demod.shiftReg >>= (9 - Demod.bitCount);	// right align data
							Demod.output[Demod.len] = Demod.shiftReg & 0xff;
							Demod.len++;
						}

						Demod.state = DEMOD_UNSYNCD;
						return TRUE;
					}
					else {
						Demod.output[Demod.len] = 0xad;
						Demod.state = DEMOD_ERROR_WAIT;
						error = 0x03;
					}
					break;

				case DEMOD_ERROR_WAIT:
					Demod.state = DEMOD_UNSYNCD;
					break;

				default:
					Demod.output[Demod.len] = 0xdd;
					Demod.state = DEMOD_UNSYNCD;
					break;
			}

			/*if(Demod.bitCount>=9) {
				Demod.output[Demod.len] = Demod.shiftReg & 0xff;
				Demod.len++;

				Demod.parityBits <<= 1;
				Demod.parityBits ^= ((Demod.shiftReg >> 8) & 0x01);

				Demod.bitCount = 0;
				Demod.shiftReg = 0;
			}*/
			if(Demod.bitCount>=8) {
				Demod.shiftReg >>= 1;
				Demod.output[Demod.len] = (Demod.shiftReg & 0xff);
				Demod.len++;
				Demod.bitCount = 0;
				Demod.shiftReg = 0;
			}

			if(error) {
				Demod.output[Demod.len] = 0xBB;
				Demod.len++;
				Demod.output[Demod.len] = error & 0xFF;
				Demod.len++;
				Demod.output[Demod.len] = 0xBB;
				Demod.len++;
				Demod.output[Demod.len] = bit & 0xFF;
				Demod.len++;
				Demod.output[Demod.len] = Demod.buffer & 0xFF;
				Demod.len++;
				// Look harder ;-)
				Demod.output[Demod.len] = Demod.buffer2 & 0xFF;
				Demod.len++;
				Demod.output[Demod.len] = Demod.syncBit & 0xFF;
				Demod.len++;
				Demod.output[Demod.len] = 0xBB;
				Demod.len++;
				return TRUE;
			}

		}

	} // end (state != UNSYNCED)

    return FALSE;
}

//=============================================================================
// Finally, a `sniffer' for iClass communication
// Both sides of communication!
//=============================================================================

//-----------------------------------------------------------------------------
// Record the sequence of commands sent by the reader to the tag, with
// triggering so that we start recording at the point that the tag is moved
// near the reader.
//-----------------------------------------------------------------------------
void RAMFUNC SnoopIClass(void)
{


    // We won't start recording the frames that we acquire until we trigger;
    // a good trigger condition to get started is probably when we see a
    // response from the tag.
    //int triggered = FALSE; // FALSE to wait first for card

    // The command (reader -> tag) that we're receiving.
	// The length of a received command will in most cases be no more than 18 bytes.
	// So 32 should be enough!
	#define ICLASS_BUFFER_SIZE 32
	uint8_t readerToTagCmd[ICLASS_BUFFER_SIZE];
    // The response (tag -> reader) that we're receiving.
	uint8_t tagToReaderResponse[ICLASS_BUFFER_SIZE];
	
    FpgaDownloadAndGo(FPGA_BITSTREAM_HF);
 
 	// free all BigBuf memory
	BigBuf_free();
    // The DMA buffer, used to stream samples from the FPGA
    uint8_t *dmaBuf = BigBuf_malloc(DMA_BUFFER_SIZE);
 
<<<<<<< HEAD
    // reset traceLen to 0
    iso14a_set_tracing(TRUE);
    iso14a_clear_trace();
=======
	set_tracing(TRUE);
	clear_trace();
>>>>>>> 24cbeb3d
    iso14a_set_trigger(FALSE);

    int lastRxCounter;
    uint8_t *upTo;
    int smpl;
    int maxBehindBy = 0;

    // Count of samples received so far, so that we can include timing
    // information in the trace buffer.
    int samples = 0;
    rsamples = 0;

    // Set up the demodulator for tag -> reader responses.
	Demod.output = tagToReaderResponse;
    Demod.len = 0;
    Demod.state = DEMOD_UNSYNCD;

    // Setup for the DMA.
    FpgaSetupSsc();
    upTo = dmaBuf;
    lastRxCounter = DMA_BUFFER_SIZE;
    FpgaSetupSscDma((uint8_t *)dmaBuf, DMA_BUFFER_SIZE);

    // And the reader -> tag commands
    memset(&Uart, 0, sizeof(Uart));
	Uart.output = readerToTagCmd;
    Uart.byteCntMax = 32; // was 100 (greg)////////////////////////////////////////////////////////////////////////
    Uart.state = STATE_UNSYNCD;

    // And put the FPGA in the appropriate mode
    // Signal field is off with the appropriate LED
    LED_D_OFF();
    FpgaWriteConfWord(FPGA_MAJOR_MODE_HF_ISO14443A | FPGA_HF_ISO14443A_SNIFFER);
    SetAdcMuxFor(GPIO_MUXSEL_HIPKD);

	uint32_t time_0 = GetCountSspClk();
	uint32_t time_start = 0;
	uint32_t time_stop  = 0;

    int div = 0;
    //int div2 = 0;
    int decbyte = 0;
    int decbyter = 0;

    // And now we loop, receiving samples.
    for(;;) {
        LED_A_ON();
        WDT_HIT();
        int behindBy = (lastRxCounter - AT91C_BASE_PDC_SSC->PDC_RCR) &
                                (DMA_BUFFER_SIZE-1);
        if(behindBy > maxBehindBy) {
            maxBehindBy = behindBy;
            if(behindBy > (9 * DMA_BUFFER_SIZE / 10)) {
                Dbprintf("blew circular buffer! behindBy=0x%x", behindBy);
                goto done;
            }
        }
        if(behindBy < 1) continue;

	LED_A_OFF();
        smpl = upTo[0];
        upTo++;
        lastRxCounter -= 1;
        if(upTo - dmaBuf > DMA_BUFFER_SIZE) {
            upTo -= DMA_BUFFER_SIZE;
            lastRxCounter += DMA_BUFFER_SIZE;
            AT91C_BASE_PDC_SSC->PDC_RNPR = (uint32_t) upTo;
            AT91C_BASE_PDC_SSC->PDC_RNCR = DMA_BUFFER_SIZE;
        }

        //samples += 4;
	samples += 1;

	if(smpl & 0xF) {
		decbyte ^= (1 << (3 - div));
	}
	
	// FOR READER SIDE COMMUMICATION...

	decbyter <<= 2;
	decbyter ^= (smpl & 0x30);

	div++;
	
	if((div + 1) % 2 == 0) {
		smpl = decbyter;	
		if(OutOfNDecoding((smpl & 0xF0) >> 4)) {
		    rsamples = samples - Uart.samples;
			time_stop = (GetCountSspClk()-time_0) << 4;
		    LED_C_ON();

			//if(!LogTrace(Uart.output,Uart.byteCnt, rsamples, Uart.parityBits,TRUE)) break;
			//if(!LogTrace(NULL, 0, Uart.endTime*16 - DELAY_READER_AIR2ARM_AS_SNIFFER, 0, TRUE)) break;
			if(tracing)	{
				uint8_t parity[MAX_PARITY_SIZE];
				GetParity(Uart.output, Uart.byteCnt, parity);
				LogTrace(Uart.output,Uart.byteCnt, time_start, time_stop, parity, TRUE);
			}


			/* And ready to receive another command. */
		    Uart.state = STATE_UNSYNCD;
		    /* And also reset the demod code, which might have been */
		    /* false-triggered by the commands from the reader. */
		    Demod.state = DEMOD_UNSYNCD;
		    LED_B_OFF();
		    Uart.byteCnt = 0;
		}else{
			time_start = (GetCountSspClk()-time_0) << 4;
		}
		decbyter = 0;
	}

	if(div > 3) {
		smpl = decbyte;
		if(ManchesterDecoding(smpl & 0x0F)) {
			time_stop = (GetCountSspClk()-time_0) << 4;

		    rsamples = samples - Demod.samples;
		    LED_B_ON();

			if(tracing)	{
				uint8_t parity[MAX_PARITY_SIZE];
				GetParity(Demod.output, Demod.len, parity);
				LogTrace(Demod.output, Demod.len, time_start, time_stop, parity, FALSE);
			}

		    // And ready to receive another response.
		    memset(&Demod, 0, sizeof(Demod));
			Demod.output = tagToReaderResponse;
		    Demod.state = DEMOD_UNSYNCD;
		    LED_C_OFF();
		}else{
			time_start = (GetCountSspClk()-time_0) << 4;
		}
		
		div = 0;
		decbyte = 0x00;
	}
	//}

        if(BUTTON_PRESS()) {
            DbpString("cancelled_a");
            goto done;
        }
    }

    DbpString("COMMAND FINISHED");

    Dbprintf("%x %x %x", maxBehindBy, Uart.state, Uart.byteCnt);
	Dbprintf("%x %x %x", Uart.byteCntMax, BigBuf_get_traceLen(), (int)Uart.output[0]);

done:
    AT91C_BASE_PDC_SSC->PDC_PTCR = AT91C_PDC_RXTDIS;
    Dbprintf("%x %x %x", maxBehindBy, Uart.state, Uart.byteCnt);
	Dbprintf("%x %x %x", Uart.byteCntMax, BigBuf_get_traceLen(), (int)Uart.output[0]);
    LED_A_OFF();
    LED_B_OFF();
    LED_C_OFF();
    LED_D_OFF();
}

void rotateCSN(uint8_t* originalCSN, uint8_t* rotatedCSN) {
	int i; 
	for(i = 0; i < 8; i++) {
		rotatedCSN[i] = (originalCSN[i] >> 3) | (originalCSN[(i+1)%8] << 5);
	}
}

//-----------------------------------------------------------------------------
// Wait for commands from reader
// Stop when button is pressed
// Or return TRUE when command is captured
//-----------------------------------------------------------------------------
static int GetIClassCommandFromReader(uint8_t *received, int *len, int maxLen)
{
    // Set FPGA mode to "simulated ISO 14443 tag", no modulation (listen
    // only, since we are receiving, not transmitting).
    // Signal field is off with the appropriate LED
    LED_D_OFF();
    FpgaWriteConfWord(FPGA_MAJOR_MODE_HF_ISO14443A | FPGA_HF_ISO14443A_TAGSIM_LISTEN);

    // Now run a `software UART' on the stream of incoming samples.
    Uart.output = received;
    Uart.byteCntMax = maxLen;
    Uart.state = STATE_UNSYNCD;

    for(;;) {
        WDT_HIT();

        if(BUTTON_PRESS()) return FALSE;

        if(AT91C_BASE_SSC->SSC_SR & (AT91C_SSC_TXRDY)) {
            AT91C_BASE_SSC->SSC_THR = 0x00;
        }
        if(AT91C_BASE_SSC->SSC_SR & (AT91C_SSC_RXRDY)) {
            uint8_t b = (uint8_t)AT91C_BASE_SSC->SSC_RHR;

			if(OutOfNDecoding(b & 0x0f)) {
				*len = Uart.byteCnt;
				return TRUE;
			}
        }
    }
}

static uint8_t encode4Bits(const uint8_t b)
{
	uint8_t c = b & 0xF;
	// OTA, the least significant bits first
	//         The columns are
	//               1 - Bit value to send
	//               2 - Reversed (big-endian)
	//               3 - Encoded
	//               4 - Hex values

	switch(c){
	//                          1       2         3         4
	  case 15: return 0x55; // 1111 -> 1111 -> 01010101 -> 0x55
	  case 14: return 0x95; // 1110 -> 0111 -> 10010101 -> 0x95
	  case 13: return 0x65; // 1101 -> 1011 -> 01100101 -> 0x65
	  case 12: return 0xa5; // 1100 -> 0011 -> 10100101 -> 0xa5
	  case 11: return 0x59; // 1011 -> 1101 -> 01011001 -> 0x59
	  case 10: return 0x99; // 1010 -> 0101 -> 10011001 -> 0x99
	  case 9:  return 0x69; // 1001 -> 1001 -> 01101001 -> 0x69
	  case 8:  return 0xa9; // 1000 -> 0001 -> 10101001 -> 0xa9
	  case 7:  return 0x56; // 0111 -> 1110 -> 01010110 -> 0x56
	  case 6:  return 0x96; // 0110 -> 0110 -> 10010110 -> 0x96
	  case 5:  return 0x66; // 0101 -> 1010 -> 01100110 -> 0x66
	  case 4:  return 0xa6; // 0100 -> 0010 -> 10100110 -> 0xa6
	  case 3:  return 0x5a; // 0011 -> 1100 -> 01011010 -> 0x5a
	  case 2:  return 0x9a; // 0010 -> 0100 -> 10011010 -> 0x9a
	  case 1:  return 0x6a; // 0001 -> 1000 -> 01101010 -> 0x6a
	  default: return 0xaa; // 0000 -> 0000 -> 10101010 -> 0xaa

	}
}

//-----------------------------------------------------------------------------
// Prepare tag messages
//-----------------------------------------------------------------------------
static void CodeIClassTagAnswer(const uint8_t *cmd, int len)
{

	/*
	 * SOF comprises 3 parts;
	 * * An unmodulated time of 56.64 us
	 * * 24 pulses of 423.75 KHz (fc/32)
	 * * A logic 1, which starts with an unmodulated time of 18.88us
	 *   followed by 8 pulses of 423.75kHz (fc/32)
	 *
	 *
	 * EOF comprises 3 parts:
	 * - A logic 0 (which starts with 8 pulses of fc/32 followed by an unmodulated
	 *   time of 18.88us.
	 * - 24 pulses of fc/32
	 * - An unmodulated time of 56.64 us
	 *
	 *
	 * A logic 0 starts with 8 pulses of fc/32
	 * followed by an unmodulated time of 256/fc (~18,88us).
	 *
	 * A logic 0 starts with unmodulated time of 256/fc (~18,88us) followed by
	 * 8 pulses of fc/32 (also 18.88us)
	 *
	 * The mode FPGA_HF_SIMULATOR_MODULATE_424K_8BIT which we use to simulate tag,
	 * works like this.
	 * - A 1-bit input to the FPGA becomes 8 pulses on 423.5kHz (fc/32) (18.88us).
	 * - A 0-bit inptu to the FPGA becomes an unmodulated time of 18.88us
	 *
	 * In this mode the SOF can be written as 00011101 = 0x1D
	 * The EOF can be written as 10111000 = 0xb8
	 * A logic 1 is 01
	 * A logic 0 is 10
	 *
	 * */

	int i;

	ToSendReset();

	// Send SOF
	ToSend[++ToSendMax] = 0x1D;

	for(i = 0; i < len; i++) {
		uint8_t b = cmd[i];
		ToSend[++ToSendMax] = encode4Bits(b & 0xF); //Least significant half
		ToSend[++ToSendMax] = encode4Bits((b >>4) & 0xF);//Most significant half
			}

	// Send EOF
	ToSend[++ToSendMax] = 0xB8;
	//lastProxToAirDuration  = 8*ToSendMax - 3*8 - 3*8;//Not counting zeroes in the beginning or end
	// Convert from last byte pos to length
	ToSendMax++;
}

// Only SOF 
static void CodeIClassTagSOF()
{
	//So far a dummy implementation, not used
	//int lastProxToAirDuration =0;

	ToSendReset();
	// Send SOF
	ToSend[++ToSendMax] = 0x1D;
//	lastProxToAirDuration  = 8*ToSendMax - 3*8;//Not counting zeroes in the beginning

	// Convert from last byte pos to length
	ToSendMax++;
}

int doIClassSimulation(uint8_t csn[], int breakAfterMacReceived, uint8_t *reader_mac_buf);
/**
 * @brief SimulateIClass simulates an iClass card.
 * @param arg0 type of simulation
 *			- 0 uses the first 8 bytes in usb data as CSN
 *			- 2 "dismantling iclass"-attack. This mode iterates through all CSN's specified
 *			in the usb data. This mode collects MAC from the reader, in order to do an offline
 *			attack on the keys. For more info, see "dismantling iclass" and proxclone.com.
 *			- Other : Uses the default CSN (031fec8af7ff12e0)
 * @param arg1 - number of CSN's contained in datain (applicable for mode 2 only)
 * @param arg2
 * @param datain
 */
void SimulateIClass(uint32_t arg0, uint32_t arg1, uint32_t arg2, uint8_t *datain)
{
	uint32_t simType = arg0;
	uint32_t numberOfCSNS = arg1;
	FpgaDownloadAndGo(FPGA_BITSTREAM_HF);

	// Enable and clear the trace
	set_tracing(TRUE);
	clear_trace();

	uint8_t csn_crc[] = { 0x03, 0x1f, 0xec, 0x8a, 0xf7, 0xff, 0x12, 0xe0, 0x00, 0x00 };
	if(simType == 0) {
		// Use the CSN from commandline
		memcpy(csn_crc, datain, 8);
		doIClassSimulation(csn_crc,0,NULL);
	}else if(simType == 1)
	{
		doIClassSimulation(csn_crc,0,NULL);
	}
	else if(simType == 2)
	{

		uint8_t mac_responses[USB_CMD_DATA_SIZE] = { 0 };
		Dbprintf("Going into attack mode, %d CSNS sent", numberOfCSNS);
		// In this mode, a number of csns are within datain. We'll simulate each one, one at a time
		// in order to collect MAC's from the reader. This can later be used in an offlne-attack
		// in order to obtain the keys, as in the "dismantling iclass"-paper.
		int i = 0;
		for( ; i < numberOfCSNS && i*8+8 < USB_CMD_DATA_SIZE; i++)
		{
			// The usb data is 512 bytes, fitting 65 8-byte CSNs in there.

			memcpy(csn_crc, datain+(i*8), 8);
			if(doIClassSimulation(csn_crc,1,mac_responses+i*8))
			{
				cmd_send(CMD_ACK,CMD_SIMULATE_TAG_ICLASS,i,0,mac_responses,i*8);
				return; // Button pressed
			}
		}
		cmd_send(CMD_ACK,CMD_SIMULATE_TAG_ICLASS,i,0,mac_responses,i*8);

	}
	else{
		// We may want a mode here where we hardcode the csns to use (from proxclone).
		// That will speed things up a little, but not required just yet.
		Dbprintf("The mode is not implemented, reserved for future use");
	}
	Dbprintf("Done...");

}
/**
 * @brief Does the actual simulation
 * @param csn - csn to use
 * @param breakAfterMacReceived if true, returns after reader MAC has been received.
 */
int doIClassSimulation(uint8_t csn[], int breakAfterMacReceived, uint8_t *reader_mac_buf)
{

	// CSN followed by two CRC bytes
	uint8_t response1[] = { 0x0F} ;
	uint8_t response2[] = { 0x00, 0x00, 0x00, 0x00, 0x00, 0x00, 0x00, 0x00, 0x00, 0x00 };
	uint8_t response3[] = { 0,0,0,0,0,0,0,0,0,0};
	memcpy(response3,csn,sizeof(response3));
	Dbprintf("Simulating CSN %02x%02x%02x%02x%02x%02x%02x%02x",csn[0],csn[1],csn[2],csn[3],csn[4],csn[5],csn[6],csn[7]);
	// e-Purse
	uint8_t response4[] = { 0x00, 0x00, 0x00, 0x00, 0x00, 0x00, 0x00, 0x00 };

	// Construct anticollision-CSN
	rotateCSN(response3,response2);

	// Compute CRC on both CSNs
	ComputeCrc14443(CRC_ICLASS, response2, 8, &response2[8], &response2[9]);
	ComputeCrc14443(CRC_ICLASS, response3, 8, &response3[8], &response3[9]);

	int exitLoop = 0;
	// Reader 0a
	// Tag    0f
	// Reader 0c
	// Tag    anticoll. CSN
	// Reader 81 anticoll. CSN
	// Tag    CSN

	uint8_t *modulated_response;
	int modulated_response_size;
	uint8_t* trace_data = NULL;
	int trace_data_size = 0;
	//uint8_t sof = 0x0f;

	// free eventually allocated BigBuf memory
	BigBuf_free();
	// Respond SOF -- takes 1 bytes
	uint8_t *resp1 = BigBuf_malloc(2);
	int resp1Len;

	// Anticollision CSN (rotated CSN)
	// 22: Takes 2 bytes for SOF/EOF and 10 * 2 = 20 bytes (2 bytes/byte)
	uint8_t *resp2 = BigBuf_malloc(28);
	int resp2Len;

	// CSN
	// 22: Takes 2 bytes for SOF/EOF and 10 * 2 = 20 bytes (2 bytes/byte)
	uint8_t *resp3 = BigBuf_malloc(30);
	int resp3Len;

	// e-Purse
	// 18: Takes 2 bytes for SOF/EOF and 8 * 2 = 16 bytes (2 bytes/bit)
	uint8_t *resp4 = BigBuf_malloc(20);
	int resp4Len;

	uint8_t *receivedCmd = BigBuf_malloc(MAX_FRAME_SIZE);
	memset(receivedCmd, 0x44, MAX_FRAME_SIZE);
	int len;

	// Prepare card messages
	ToSendMax = 0;

	// First card answer: SOF
	CodeIClassTagSOF();
	memcpy(resp1, ToSend, ToSendMax); resp1Len = ToSendMax;

	// Anticollision CSN
	CodeIClassTagAnswer(response2, sizeof(response2));
	memcpy(resp2, ToSend, ToSendMax); resp2Len = ToSendMax;

	// CSN
	CodeIClassTagAnswer(response3, sizeof(response3));
	memcpy(resp3, ToSend, ToSendMax); resp3Len = ToSendMax;

	// e-Purse
	CodeIClassTagAnswer(response4, sizeof(response4));
	memcpy(resp4, ToSend, ToSendMax); resp4Len = ToSendMax;


	// Start from off (no field generated)
	//FpgaWriteConfWord(FPGA_MAJOR_MODE_OFF);
	//SpinDelay(200);
	FpgaWriteConfWord(FPGA_MAJOR_MODE_HF_ISO14443A | FPGA_HF_ISO14443A_TAGSIM_LISTEN);
	SpinDelay(100);
	StartCountSspClk();
	// We need to listen to the high-frequency, peak-detected path.
	SetAdcMuxFor(GPIO_MUXSEL_HIPKD);
	FpgaSetupSsc();

	// To control where we are in the protocol
	int cmdsRecvd = 0;
	uint32_t time_0 = GetCountSspClk();
	uint32_t t2r_time =0;
	uint32_t r2t_time =0;

	LED_A_ON();
	bool buttonPressed = false;

	while(!exitLoop) {

		LED_B_OFF();
		//Signal tracer
		// Can be used to get a trigger for an oscilloscope..
		LED_C_OFF();

		if(!GetIClassCommandFromReader(receivedCmd, &len, 100)) {
			buttonPressed = true;
			break;
		}
		r2t_time = GetCountSspClk();
		//Signal tracer
		LED_C_ON();

		// Okay, look at the command now.
		if(receivedCmd[0] == 0x0a ) {
			// Reader in anticollission phase
			modulated_response = resp1; modulated_response_size = resp1Len; //order = 1;
			trace_data = response1;
			trace_data_size = sizeof(response1);
		} else if(receivedCmd[0] == 0x0c) {
			// Reader asks for anticollission CSN
			modulated_response = resp2; modulated_response_size = resp2Len; //order = 2;
			trace_data = response2;
			trace_data_size = sizeof(response2);
			//DbpString("Reader requests anticollission CSN:");
		} else if(receivedCmd[0] == 0x81) {
			// Reader selects anticollission CSN.
			// Tag sends the corresponding real CSN
			modulated_response = resp3; modulated_response_size = resp3Len; //order = 3;
			trace_data = response3;
			trace_data_size = sizeof(response3);
			//DbpString("Reader selects anticollission CSN:");
		} else if(receivedCmd[0] == 0x88) {
			// Read e-purse (88 02)
			modulated_response = resp4; modulated_response_size = resp4Len; //order = 4;
			trace_data = response4;
			trace_data_size = sizeof(response4);
			LED_B_ON();
		} else if(receivedCmd[0] == 0x05) {
			// Reader random and reader MAC!!!
			// Do not respond
            // We do not know what to answer, so lets keep quiet
			modulated_response = resp1; modulated_response_size = 0; //order = 5;
			trace_data = NULL;
			trace_data_size = 0;
			if (breakAfterMacReceived){
				// dbprintf:ing ...
				Dbprintf("CSN: %02x %02x %02x %02x %02x %02x %02x %02x"
						   ,csn[0],csn[1],csn[2],csn[3],csn[4],csn[5],csn[6],csn[7]);
				Dbprintf("RDR:  (len=%02d): %02x %02x %02x %02x %02x %02x %02x %02x %02x",len,
						receivedCmd[0], receivedCmd[1], receivedCmd[2],
						receivedCmd[3], receivedCmd[4], receivedCmd[5],
						receivedCmd[6], receivedCmd[7], receivedCmd[8]);
				if (reader_mac_buf != NULL)
				{
					memcpy(reader_mac_buf,receivedCmd+1,8);
				}
				exitLoop = true;
			}
		} else if(receivedCmd[0] == 0x00 && len == 1) {
			// Reader ends the session
			modulated_response = resp1; modulated_response_size = 0; //order = 0;
			trace_data = NULL;
			trace_data_size = 0;
		} else {
			//#db# Unknown command received from reader (len=5): 26 1 0 f6 a 44 44 44 44
			// Never seen this command before
			Dbprintf("Unknown command received from reader (len=%d): %x %x %x %x %x %x %x %x %x",
			len,
			receivedCmd[0], receivedCmd[1], receivedCmd[2],
			receivedCmd[3], receivedCmd[4], receivedCmd[5],
			receivedCmd[6], receivedCmd[7], receivedCmd[8]);
			// Do not respond
			modulated_response = resp1; modulated_response_size = 0; //order = 0;
			trace_data = NULL;
			trace_data_size = 0;
		}

		if(cmdsRecvd >  100) {
			//DbpString("100 commands later...");
			//break;
		}
		else {
			cmdsRecvd++;
		}
		/**
		A legit tag has about 380us delay between reader EOT and tag SOF.
		**/
		if(modulated_response_size > 0) {
			SendIClassAnswer(modulated_response, modulated_response_size, 1);
			t2r_time = GetCountSspClk();
		}

		if (tracing) {
			uint8_t parity[MAX_PARITY_SIZE];
			GetParity(receivedCmd, len, parity);
			LogTrace(receivedCmd,len, (r2t_time-time_0)<< 4, (r2t_time-time_0) << 4, parity, TRUE);

			if (trace_data != NULL) {
				GetParity(trace_data, trace_data_size, parity);
				LogTrace(trace_data, trace_data_size, (t2r_time-time_0) << 4, (t2r_time-time_0) << 4, parity, FALSE);
			}
			if(!tracing) {
				DbpString("Trace full");
				//break;
			}

		}
		memset(receivedCmd, 0x44, MAX_FRAME_SIZE);
	}

	//Dbprintf("%x", cmdsRecvd);
	LED_A_OFF();
	LED_B_OFF();
	LED_C_OFF();

	if(buttonPressed)
	{
		DbpString("Button pressed");
	}
	return buttonPressed;
}

static int SendIClassAnswer(uint8_t *resp, int respLen, int delay)
{
	int i = 0, d=0;//, u = 0, d = 0;
	uint8_t b = 0;

	//FpgaWriteConfWord(FPGA_MAJOR_MODE_HF_SIMULATOR|FPGA_HF_SIMULATOR_MODULATE_424K);
	FpgaWriteConfWord(FPGA_MAJOR_MODE_HF_SIMULATOR|FPGA_HF_SIMULATOR_MODULATE_424K_8BIT);

	AT91C_BASE_SSC->SSC_THR = 0x00;
	FpgaSetupSsc();
	while(!BUTTON_PRESS()) {
		if((AT91C_BASE_SSC->SSC_SR & AT91C_SSC_RXRDY)){
			b = AT91C_BASE_SSC->SSC_RHR; (void) b;
		}
		if(AT91C_BASE_SSC->SSC_SR & (AT91C_SSC_TXRDY)){
			b = 0x00;
			if(d < delay) {
				d++;
			}
			else {
				if( i < respLen){
					b = resp[i];
					//Hack
					//b = 0xAC;
				}
				i++;
			}
			AT91C_BASE_SSC->SSC_THR = b;
		}

//		if (i > respLen +4) break;
		if (i > respLen +1) break;
	}

	return 0;
}

/// THE READER CODE

//-----------------------------------------------------------------------------
// Transmit the command (to the tag) that was placed in ToSend[].
//-----------------------------------------------------------------------------
static void TransmitIClassCommand(const uint8_t *cmd, int len, int *samples, int *wait)
{
  int c;
  FpgaWriteConfWord(FPGA_MAJOR_MODE_HF_ISO14443A | FPGA_HF_ISO14443A_READER_MOD);
  AT91C_BASE_SSC->SSC_THR = 0x00;
  FpgaSetupSsc();

   if (wait)
   {
     if(*wait < 10) *wait = 10;
     
  for(c = 0; c < *wait;) {
    if(AT91C_BASE_SSC->SSC_SR & (AT91C_SSC_TXRDY)) {
      AT91C_BASE_SSC->SSC_THR = 0x00;		// For exact timing!
      c++;
    }
    if(AT91C_BASE_SSC->SSC_SR & (AT91C_SSC_RXRDY)) {
      volatile uint32_t r = AT91C_BASE_SSC->SSC_RHR;
      (void)r;
    }
    WDT_HIT();
  }

   }


  uint8_t sendbyte;
  bool firstpart = TRUE;
  c = 0;
  for(;;) {
    if(AT91C_BASE_SSC->SSC_SR & (AT91C_SSC_TXRDY)) {

      // DOUBLE THE SAMPLES!
      if(firstpart) {
	sendbyte = (cmd[c] & 0xf0) | (cmd[c] >> 4); 
      }
      else {
	sendbyte = (cmd[c] & 0x0f) | (cmd[c] << 4);
        c++;
      }
      if(sendbyte == 0xff) {
	sendbyte = 0xfe;
      }
      AT91C_BASE_SSC->SSC_THR = sendbyte;
      firstpart = !firstpart;

      if(c >= len) {
        break;
      }
    }
    if(AT91C_BASE_SSC->SSC_SR & (AT91C_SSC_RXRDY)) {
      volatile uint32_t r = AT91C_BASE_SSC->SSC_RHR;
      (void)r;
    }
    WDT_HIT();
  }
  if (samples) *samples = (c + *wait) << 3;
}


//-----------------------------------------------------------------------------
// Prepare iClass reader command to send to FPGA
//-----------------------------------------------------------------------------
void CodeIClassCommand(const uint8_t * cmd, int len)
{
  int i, j, k;
  uint8_t b;

  ToSendReset();

  // Start of Communication: 1 out of 4
  ToSend[++ToSendMax] = 0xf0;
  ToSend[++ToSendMax] = 0x00;
  ToSend[++ToSendMax] = 0x0f;
  ToSend[++ToSendMax] = 0x00;

  // Modulate the bytes 
  for (i = 0; i < len; i++) {
    b = cmd[i];
    for(j = 0; j < 4; j++) {
      for(k = 0; k < 4; k++) {
			if(k == (b & 3)) {
				ToSend[++ToSendMax] = 0x0f;
			}
			else {
				ToSend[++ToSendMax] = 0x00;
			}
      }
      b >>= 2;
    }
  }

  // End of Communication
  ToSend[++ToSendMax] = 0x00;
  ToSend[++ToSendMax] = 0x00;
  ToSend[++ToSendMax] = 0xf0;
  ToSend[++ToSendMax] = 0x00;

  // Convert from last character reference to length
  ToSendMax++;
}

void ReaderTransmitIClass(uint8_t* frame, int len)
{
  int wait = 0;
  int samples = 0;

  // This is tied to other size changes
  CodeIClassCommand(frame,len);

  // Select the card
  TransmitIClassCommand(ToSend, ToSendMax, &samples, &wait);
  if(trigger)
  	LED_A_ON();

  // Store reader command in buffer
	if (tracing) {
		uint8_t par[MAX_PARITY_SIZE];
		GetParity(frame, len, par);
		LogTrace(frame, len, rsamples, rsamples, par, TRUE);
	}
}

//-----------------------------------------------------------------------------
// Wait a certain time for tag response
//  If a response is captured return TRUE
//  If it takes too long return FALSE
//-----------------------------------------------------------------------------
static int GetIClassAnswer(uint8_t *receivedResponse, int maxLen, int *samples, int *elapsed) //uint8_t *buffer
{
	// buffer needs to be 512 bytes
	int c;

	// Set FPGA mode to "reader listen mode", no modulation (listen
	// only, since we are receiving, not transmitting).
	FpgaWriteConfWord(FPGA_MAJOR_MODE_HF_ISO14443A | FPGA_HF_ISO14443A_READER_LISTEN);

	// Now get the answer from the card
	Demod.output = receivedResponse;
	Demod.len = 0;
	Demod.state = DEMOD_UNSYNCD;

	uint8_t b;
	if (elapsed) *elapsed = 0;

	bool skip = FALSE;

	c = 0;
	for(;;) {
		WDT_HIT();

	    if(BUTTON_PRESS()) return FALSE;

		if(AT91C_BASE_SSC->SSC_SR & (AT91C_SSC_TXRDY)) {
			AT91C_BASE_SSC->SSC_THR = 0x00;  // To make use of exact timing of next command from reader!!
			if (elapsed) (*elapsed)++;
		}
		if(AT91C_BASE_SSC->SSC_SR & (AT91C_SSC_RXRDY)) {
			if(c < timeout) { c++; } else { return FALSE; }
			b = (uint8_t)AT91C_BASE_SSC->SSC_RHR;
			skip = !skip;
			if(skip) continue;
		
			if(ManchesterDecoding(b & 0x0f)) {
				*samples = c << 3;
				return  TRUE;
			}
		}
	}
}

int ReaderReceiveIClass(uint8_t* receivedAnswer)
{
  int samples = 0;
  if (!GetIClassAnswer(receivedAnswer,160,&samples,0)) return FALSE;
  rsamples += samples;
  if (tracing) {
	uint8_t parity[MAX_PARITY_SIZE];
	GetParity(receivedAnswer, Demod.len, parity);
	LogTrace(receivedAnswer,Demod.len,rsamples,rsamples,parity,FALSE);
  }
  if(samples == 0) return FALSE;
  return Demod.len;
}

void setupIclassReader()
{
    FpgaDownloadAndGo(FPGA_BITSTREAM_HF);
    // Reset trace buffer
	set_tracing(TRUE);
	clear_trace();

    // Setup SSC
    FpgaSetupSsc();
    // Start from off (no field generated)
    // Signal field is off with the appropriate LED
    LED_D_OFF();
    FpgaWriteConfWord(FPGA_MAJOR_MODE_OFF);
    SpinDelay(200);

    SetAdcMuxFor(GPIO_MUXSEL_HIPKD);

    // Now give it time to spin up.
    // Signal field is on with the appropriate LED
    FpgaWriteConfWord(FPGA_MAJOR_MODE_HF_ISO14443A | FPGA_HF_ISO14443A_READER_MOD);
    SpinDelay(200);
    LED_A_ON();

}

size_t sendCmdGetResponseWithRetries(uint8_t* command, size_t cmdsize, uint8_t* resp, uint8_t expected_size, uint8_t retries)
{
	while(retries-- > 0)
	{
		ReaderTransmitIClass(command, cmdsize);
		if(expected_size == ReaderReceiveIClass(resp)){
			return 0;
		}
	}
	return 1;//Error
}

/**
 * @brief Talks to an iclass tag, sends the commands to get CSN and CC.
 * @param card_data where the CSN and CC are stored for return
 * @return 0 = fail
 *         1 = Got CSN
 *         2 = Got CSN and CC
 */
uint8_t handshakeIclassTag(uint8_t *card_data)
{
	static uint8_t act_all[]     = { 0x0a };
	static uint8_t identify[]    = { 0x0c };
	static uint8_t select[]      = { 0x81, 0x00, 0x00, 0x00, 0x00, 0x00, 0x00, 0x00, 0x00 };
	static uint8_t readcheck_cc[]= { 0x88, 0x02 };
	uint8_t resp[ICLASS_BUFFER_SIZE];

	uint8_t read_status = 0;

	// Send act_all
	ReaderTransmitIClass(act_all, 1);
	// Card present?
	if(!ReaderReceiveIClass(resp)) return read_status;//Fail
	//Send Identify
	ReaderTransmitIClass(identify, 1);
	//We expect a 10-byte response here, 8 byte anticollision-CSN and 2 byte CRC
	uint8_t len  = ReaderReceiveIClass(resp);
	if(len != 10) return read_status;//Fail

	//Copy the Anti-collision CSN to our select-packet
	memcpy(&select[1],resp,8);
	//Select the card
	ReaderTransmitIClass(select, sizeof(select));
	//We expect a 10-byte response here, 8 byte CSN and 2 byte CRC
	len  = ReaderReceiveIClass(resp);
	if(len != 10) return read_status;//Fail

	//Success - level 1, we got CSN
	//Save CSN in response data
	memcpy(card_data,resp,8);

	//Flag that we got to at least stage 1, read CSN
	read_status = 1;

	// Card selected, now read e-purse (cc)
	ReaderTransmitIClass(readcheck_cc, sizeof(readcheck_cc));
	if(ReaderReceiveIClass(resp) == 8) {
		//Save CC (e-purse) in response data
		memcpy(card_data+8,resp,8);

		//Got both
		read_status = 2;
	}

	return read_status;
}

// Reader iClass Anticollission
void ReaderIClass(uint8_t arg0) {

    uint8_t card_data[24]={0};
    uint8_t last_csn[8]={0};
	
    int read_status= 0;
    bool abort_after_read = arg0 & FLAG_ICLASS_READER_ONLY_ONCE;
	bool get_cc = arg0 & FLAG_ICLASS_READER_GET_CC;
	set_tracing(TRUE);
    setupIclassReader();

    size_t datasize = 0;
    while(!BUTTON_PRESS())
    {

		if(!tracing) {
			DbpString("Trace full");
			break;
		}
		WDT_HIT();

		read_status = handshakeIclassTag(card_data);

		if(read_status == 0) continue;
		if(read_status == 1) datasize = 8;
		if(read_status == 2) datasize = 16;

                    LED_B_ON();
                    //Send back to client, but don't bother if we already sent this
                    if(memcmp(last_csn, card_data, 8) != 0)
		{

			if(!get_cc || (get_cc && read_status == 2))
			{
                        cmd_send(CMD_ACK,read_status,0,0,card_data,datasize);
				if(abort_after_read) {
					LED_A_OFF();
					return;
				}
                    //Save that we already sent this....
                        memcpy(last_csn, card_data, 8);
			}
			//If 'get_cc' was specified and we didn't get a CC, we'll just keep trying...
		}
		LED_B_OFF();
    }
    cmd_send(CMD_ACK,0,0,0,card_data, 0);
    LED_A_OFF();
}

void ReaderIClass_Replay(uint8_t arg0, uint8_t *MAC) {

	uint8_t card_data[USB_CMD_DATA_SIZE]={0};
	uint16_t block_crc_LUT[255] = {0};

	{//Generate a lookup table for block crc
		for(int block = 0; block < 255; block++){
			char bl = block;
			block_crc_LUT[block] = iclass_crc16(&bl ,1);
		}
	}
	//Dbprintf("Lookup table: %02x %02x %02x" ,block_crc_LUT[0],block_crc_LUT[1],block_crc_LUT[2]);

	uint8_t check[]       = { 0x05, 0x00, 0x00, 0x00, 0x00, 0x00, 0x00, 0x00, 0x00 };
	uint8_t read[]        = { 0x0c, 0x00, 0x00, 0x00 };
	
    uint16_t crc = 0;
	uint8_t cardsize=0;
	uint8_t mem=0;
	
	static struct memory_t{
	  int k16;
	  int book;
	  int k2;
	  int lockauth;
	  int keyaccess;
	} memory;
	
	uint8_t resp[ICLASS_BUFFER_SIZE];
	
    setupIclassReader();
	set_tracing(TRUE);

	while(!BUTTON_PRESS()) {
	
		WDT_HIT();

		if(!tracing) {
			DbpString("Trace full");
			break;
		}
		
		uint8_t read_status = handshakeIclassTag(card_data);
		if(read_status < 2) continue;

				//for now replay captured auth (as cc not updated)
				memcpy(check+5,MAC,4);

		if(sendCmdGetResponseWithRetries(check, sizeof(check),resp, 4, 5))
		{
				  Dbprintf("Error: Authentication Fail!");
			continue;
				}

		//first get configuration block (block 1)
		crc = block_crc_LUT[1];
				read[1]=1;
				read[2] = crc >> 8;
				read[3] = crc & 0xff;

		if(sendCmdGetResponseWithRetries(read, sizeof(read),resp, 10, 10))
		{
			Dbprintf("Dump config (block 1) failed");
			continue;
		}

					 mem=resp[5];
					 memory.k16= (mem & 0x80);
					 memory.book= (mem & 0x20);
					 memory.k2= (mem & 0x8);
					 memory.lockauth= (mem & 0x2);
					 memory.keyaccess= (mem & 0x1);

		cardsize = memory.k16 ? 255 : 32;
		WDT_HIT();
		//Set card_data to all zeroes, we'll fill it with data
		memset(card_data,0x0,USB_CMD_DATA_SIZE);
		uint8_t failedRead =0;
		uint8_t stored_data_length =0;
				//then loop around remaining blocks
		for(int block=0; block < cardsize; block++){

			read[1]= block;
			crc = block_crc_LUT[block];
				    read[2] = crc >> 8;
				    read[3] = crc & 0xff;

			if(!sendCmdGetResponseWithRetries(read, sizeof(read), resp, 10, 10))
			{
				         Dbprintf("     %02x: %02x %02x %02x %02x %02x %02x %02x %02x",
						 block, resp[0], resp[1], resp[2],
					  resp[3], resp[4], resp[5],
					  resp[6], resp[7]);

				//Fill up the buffer
				memcpy(card_data+stored_data_length,resp,8);
				stored_data_length += 8;

				if(stored_data_length +8 > USB_CMD_DATA_SIZE)
				{//Time to send this off and start afresh
					cmd_send(CMD_ACK,
							 stored_data_length,//data length
							 failedRead,//Failed blocks?
							 0,//Not used ATM
							 card_data, stored_data_length);
					//reset
					stored_data_length = 0;
					failedRead = 0;
				}

			}else{
				failedRead = 1;
				stored_data_length +=8;//Otherwise, data becomes misaligned
				Dbprintf("Failed to dump block %d", block);
			}
		}
		//Send off any remaining data
		if(stored_data_length > 0)
		{
			cmd_send(CMD_ACK,
					 stored_data_length,//data length
					 failedRead,//Failed blocks?
					 0,//Not used ATM
					 card_data, stored_data_length);
		}
		//If we got here, let's break
		break;
	}
	//Signal end of transmission
	cmd_send(CMD_ACK,
			 0,//data length
			 0,//Failed blocks?
			 0,//Not used ATM
			 card_data, 0);

	LED_A_OFF();
}

//2. Create Read method (cut-down from above) based off responses from 1. 
//   Since we have the MAC could continue to use replay function.
//3. Create Write method
/*
void IClass_iso14443A_write(uint8_t arg0, uint8_t blockNo, uint8_t *data, uint8_t *MAC) {
	uint8_t act_all[]     = { 0x0a };
	uint8_t identify[]    = { 0x0c };
	uint8_t select[]      = { 0x81, 0x00, 0x00, 0x00, 0x00, 0x00, 0x00, 0x00, 0x00 };
	uint8_t readcheck_cc[]= { 0x88, 0x02 };
	uint8_t check[]       = { 0x05, 0x00, 0x00, 0x00, 0x00, 0x00, 0x00, 0x00, 0x00 };
	uint8_t read[]        = { 0x0c, 0x00, 0x00, 0x00 };
	uint8_t write[]       = { 0x87, 0x00, 0x00, 0x00, 0x00, 0x00, 0x00, 0x00, 0x00, 0x00, 0x00, 0x00, 0x00, 0x00 };
	
    uint16_t crc = 0;
	
	uint8_t* resp = (((uint8_t *)BigBuf) + 3560);

	// Reset trace buffer
	memset(trace, 0x44, RECV_CMD_OFFSET);
	traceLen = 0;

	// Setup SSC
	FpgaSetupSsc();
	// Start from off (no field generated)
	// Signal field is off with the appropriate LED
	LED_D_OFF();
	FpgaWriteConfWord(FPGA_MAJOR_MODE_OFF);
	SpinDelay(200);

	SetAdcMuxFor(GPIO_MUXSEL_HIPKD);

	// Now give it time to spin up.
	// Signal field is on with the appropriate LED
	FpgaWriteConfWord(FPGA_MAJOR_MODE_HF_ISO14443A | FPGA_HF_ISO14443A_READER_MOD);
	SpinDelay(200);

	LED_A_ON();

	for(int i=0;i<1;i++) {
	
		if(traceLen > TRACE_SIZE) {
			DbpString("Trace full");
			break;
		}
		
		if (BUTTON_PRESS()) break;

		// Send act_all
		ReaderTransmitIClass(act_all, 1);
		// Card present?
		if(ReaderReceiveIClass(resp)) {
			ReaderTransmitIClass(identify, 1);
			if(ReaderReceiveIClass(resp) == 10) {
				// Select card          
				memcpy(&select[1],resp,8);
				ReaderTransmitIClass(select, sizeof(select));

				if(ReaderReceiveIClass(resp) == 10) {
					Dbprintf("     Selected CSN: %02x %02x %02x %02x %02x %02x %02x %02x",
					resp[0], resp[1], resp[2],
					resp[3], resp[4], resp[5],
					resp[6], resp[7]);
				}
				// Card selected
				Dbprintf("Readcheck on Sector 2");
				ReaderTransmitIClass(readcheck_cc, sizeof(readcheck_cc));
				if(ReaderReceiveIClass(resp) == 8) {
				   Dbprintf("     CC: %02x %02x %02x %02x %02x %02x %02x %02x",
					resp[0], resp[1], resp[2],
					resp[3], resp[4], resp[5],
					resp[6], resp[7]);
				}else return;
				Dbprintf("Authenticate");
				//for now replay captured auth (as cc not updated)
				memcpy(check+5,MAC,4);
				Dbprintf("     AA: %02x %02x %02x %02x",
					check[5], check[6], check[7],check[8]);
				ReaderTransmitIClass(check, sizeof(check));
				if(ReaderReceiveIClass(resp) == 4) {
				   Dbprintf("     AR: %02x %02x %02x %02x",
					resp[0], resp[1], resp[2],resp[3]);
				}else {
				  Dbprintf("Error: Authentication Fail!");
				  return;
				}
				Dbprintf("Write Block");
				
				//read configuration for max block number
				read_success=false;
				read[1]=1;
				uint8_t *blockno=&read[1];
				crc = iclass_crc16((char *)blockno,1);
				read[2] = crc >> 8;
				read[3] = crc & 0xff;
				while(!read_success){
				      ReaderTransmitIClass(read, sizeof(read));
				      if(ReaderReceiveIClass(resp) == 10) {
					 read_success=true;
					 mem=resp[5];
					 memory.k16= (mem & 0x80);
					 memory.book= (mem & 0x20);
					 memory.k2= (mem & 0x8);
					 memory.lockauth= (mem & 0x2);
					 memory.keyaccess= (mem & 0x1);

				      }
				}
				if (memory.k16){
				  cardsize=255;
				}else cardsize=32;
				//check card_size
				
				memcpy(write+1,blockNo,1);
				memcpy(write+2,data,8);
				memcpy(write+10,mac,4);
				while(!send_success){
				  ReaderTransmitIClass(write, sizeof(write));
				  if(ReaderReceiveIClass(resp) == 10) {
				    write_success=true;
				}
			}//
		}
		WDT_HIT();
	}
	
	LED_A_OFF();
}*/<|MERGE_RESOLUTION|>--- conflicted
+++ resolved
@@ -654,14 +654,8 @@
     // The DMA buffer, used to stream samples from the FPGA
     uint8_t *dmaBuf = BigBuf_malloc(DMA_BUFFER_SIZE);
  
-<<<<<<< HEAD
-    // reset traceLen to 0
-    iso14a_set_tracing(TRUE);
-    iso14a_clear_trace();
-=======
 	set_tracing(TRUE);
 	clear_trace();
->>>>>>> 24cbeb3d
     iso14a_set_trigger(FALSE);
 
     int lastRxCounter;
