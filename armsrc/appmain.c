//-----------------------------------------------------------------------------
// Jonathan Westhues, Mar 2006
// Edits by Gerhard de Koning Gans, Sep 2007 (##)
//
// This code is licensed to you under the terms of the GNU GPL, version 2 or,
// at your option, any later version. See the LICENSE.txt file for the text of
// the license.
//-----------------------------------------------------------------------------
// The main application code. This is the first thing called after start.c
// executes.
//-----------------------------------------------------------------------------
#include <stdarg.h>
#include <inttypes.h>
#include "usb_cdc.h"
#include "proxmark3.h"
#include "apps.h"
#include "fpga.h"
#include "util.h"
#include "printf.h"
#include "string.h"
#include "legicrf.h"
#include "legicrfsim.h"
#include "lfsampling.h"
#include "BigBuf.h"
#include "mifareutil.h"
#include "mifaresim.h"
#include "hitag.h"

#define DEBUG 1

#ifdef WITH_LCD
#include "LCD.h"
#endif

#ifdef WITH_SMARTCARD
#include "i2c.h"
#endif

#ifdef WITH_FPC
#include "usart.h"
#endif

#ifdef WITH_FLASH
#include "flashmem.h"
#endif

//=============================================================================
// A buffer where we can queue things up to be sent through the FPGA, for
// any purpose (fake tag, as reader, whatever). We go MSB first, since that
// is the order in which they go out on the wire.
//=============================================================================

#define TOSEND_BUFFER_SIZE (9*MAX_FRAME_SIZE + 1 + 1 + 2)  // 8 data bits and 1 parity bit per payload byte, 1 correction bit, 1 SOC bit, 2 EOC bits
uint8_t ToSend[TOSEND_BUFFER_SIZE];
int ToSendMax = -1;
static int ToSendBit;
struct common_area common_area __attribute__((section(".commonarea")));

void ToSendReset(void) {
    ToSendMax = -1;
    ToSendBit = 8;
}

void ToSendStuffBit(int b) {
    if (ToSendBit >= 8) {
        ToSendMax++;
        ToSend[ToSendMax] = 0;
        ToSendBit = 0;
    }

    if (b)
        ToSend[ToSendMax] |= (1 << (7 - ToSendBit));

    ToSendBit++;

    if (ToSendMax >= sizeof(ToSend)) {
        ToSendBit = 0;
        DbpString("ToSendStuffBit overflowed!");
    }
}

/* useful when debugging new protocol implementations like FeliCa
void PrintToSendBuffer(void) {
    DbpString("Printing ToSendBuffer:");
    Dbhexdump(ToSendMax, ToSend, 0);
}
*/

void print_result(char *name, uint8_t *buf, size_t len) {

    uint8_t *p = buf;
    uint16_t tmp = len & 0xFFF0;

    for (; p - buf < tmp; p += 16) {
        Dbprintf("[%s: %02d/%02d] %02x %02x %02x %02x %02x %02x %02x %02x %02x %02x %02x %02x %02x %02x %02x %02x",
                 name,
                 p - buf,
                 len,
                 p[0], p[1], p[2], p[3], p[4], p[5], p[6], p[7], p[8], p[9], p[10], p[11], p[12], p[13], p[14], p[15]
                );
    }
    if (len % 16 != 0) {
        char s[46] = {0};
        char *sp = s;
        for (; p - buf < len; p++) {
            sprintf(sp, "%02x ", p[0]);
            sp += 3;
        }
        Dbprintf("[%s: %02d/%02d] %s", name, p - buf, len, s);
    }
}

//=============================================================================
// Debug print functions, to go out over USB, to the usual PC-side client.
//=============================================================================

void DbpStringEx(uint32_t flags, char *str) {
#if DEBUG
<<<<<<< HEAD
    struct {
        uint16_t flag;
        uint8_t buf[USB_CMD_DATA_SIZE - sizeof(uint16_t)];
    } PACKED data;
    data.flag = cmd;
    uint16_t len = MIN(strlen(str), sizeof(data.buf));
    memcpy(data.buf, str, len);
    reply_ng(CMD_DEBUG_PRINT_STRING, PM3_SUCCESS, (uint8_t *)&data, sizeof(data.flag) + len);
=======
    uint8_t len = strlen(str);
    cmd_send(CMD_DEBUG_PRINT_STRING, len, flags, 0, (uint8_t *)str, len);
>>>>>>> cb452c98
#endif
}

void DbpString(char *str) {
#if DEBUG
    DbpStringEx(FLAG_LOG, str);
#endif
}

#if 0
void DbpIntegers(int x1, int x2, int x3) {
    reply_old(CMD_DEBUG_PRINT_INTEGERS, x1, x2, x3, 0, 0);
}
#endif
void DbprintfEx(uint32_t flags, const char *fmt, ...) {
#if DEBUG
    // should probably limit size here; oh well, let's just use a big buffer
    char output_string[128] = {0x00};
    va_list ap;
    va_start(ap, fmt);
    kvsprintf(fmt, output_string, 10, ap);
    va_end(ap);

    DbpStringEx(flags, output_string);
#endif
}

void Dbprintf(const char *fmt, ...) {
#if DEBUG
    // should probably limit size here; oh well, let's just use a big buffer
    char output_string[128] = {0x00};
    va_list ap;

    va_start(ap, fmt);
    kvsprintf(fmt, output_string, 10, ap);
    va_end(ap);

    DbpString(output_string);
#endif
}

// prints HEX & ASCII
void Dbhexdump(int len, uint8_t *d, bool bAsci) {
#if DEBUG
    char ascii[9];

    while (len > 0) {

        int l = (len > 8) ? 8 : len;

        memcpy(ascii, d, l);
        ascii[l] = 0;

        // filter safe ascii
        for (int i = 0; i < l; i++) {
            if (ascii[i] < 32 || ascii[i] > 126) {
                ascii[i] = '.';
            }
        }

        if (bAsci)
            Dbprintf("%-8s %*D", ascii, l, d, " ");
        else
            Dbprintf("%*D", l, d, " ");

        len -= 8;
        d += 8;
    }
#endif
}

//-----------------------------------------------------------------------------
// Read an ADC channel and block till it completes, then return the result
// in ADC units (0 to 1023). Also a routine to average 32 samples and
// return that.
//-----------------------------------------------------------------------------
static uint16_t ReadAdc(int ch) {

    // Note: ADC_MODE_PRESCALE and ADC_MODE_SAMPLE_HOLD_TIME are set to the maximum allowed value.
    // AMPL_HI is are high impedance (10MOhm || 1MOhm) output, the input capacitance of the ADC is 12pF (typical). This results in a time constant
    // of RC = (0.91MOhm) * 12pF = 10.9us. Even after the maximum configurable sample&hold time of 40us the input capacitor will not be fully charged.
    //
    // The maths are:
    // If there is a voltage v_in at the input, the voltage v_cap at the capacitor (this is what we are measuring) will be
    //
    //       v_cap = v_in * (1 - exp(-SHTIM/RC))  =   v_in * (1 - exp(-40us/10.9us))  =  v_in * 0,97                   (i.e. an error of 3%)

    AT91C_BASE_ADC->ADC_CR = AT91C_ADC_SWRST;
    AT91C_BASE_ADC->ADC_MR =
        ADC_MODE_PRESCALE(63)          // ADC_CLK = MCK / ((63+1) * 2) = 48MHz / 128 = 375kHz
        | ADC_MODE_STARTUP_TIME(1)       // Startup Time = (1+1) * 8 / ADC_CLK = 16 / 375kHz = 42,7us   Note: must be > 20us
        | ADC_MODE_SAMPLE_HOLD_TIME(15); // Sample & Hold Time SHTIM = 15 / ADC_CLK = 15 / 375kHz = 40us

    AT91C_BASE_ADC->ADC_CHER = ADC_CHANNEL(ch);
    AT91C_BASE_ADC->ADC_CR = AT91C_ADC_START;

    while (!(AT91C_BASE_ADC->ADC_SR & ADC_END_OF_CONVERSION(ch))) {};

    return (AT91C_BASE_ADC->ADC_CDR[ch] & 0x3FF);
}

// was static - merlok
uint16_t AvgAdc(int ch) {
    uint16_t a = 0;
    for (uint8_t i = 0; i < 32; i++)
        a += ReadAdc(ch);

    //division by 32
    return (a + 15) >> 5;
}

void MeasureAntennaTuning(void) {

    uint8_t LF_Results[256];
    uint32_t i, peak = 0, peakv = 0, peakf = 0;
    uint32_t v_lf125 = 0, v_lf134 = 0, v_hf = 0; // in mV

    memset(LF_Results, 0, sizeof(LF_Results));
    LED_B_ON();

    /*
     * Sweeps the useful LF range of the proxmark from
     * 46.8kHz (divisor=255) to 600kHz (divisor=19) and
     * read the voltage in the antenna, the result left
     * in the buffer is a graph which should clearly show
     * the resonating frequency of your LF antenna
     * ( hopefully around 95 if it is tuned to 125kHz!)
     */

    FpgaDownloadAndGo(FPGA_BITSTREAM_LF);
    FpgaWriteConfWord(FPGA_MAJOR_MODE_LF_ADC | FPGA_LF_ADC_READER_FIELD);
    SpinDelay(50);

    for (i = 255; i >= 19; i--) {
        WDT_HIT();
        FpgaSendCommand(FPGA_CMD_SET_DIVISOR, i);
        SpinDelay(20);
        uint32_t adcval = ((MAX_ADC_LF_VOLTAGE * AvgAdc(ADC_CHAN_LF)) >> 10);
        if (i == 95)
            v_lf125 = adcval; // voltage at 125Khz
        if (i == 89)
            v_lf134 = adcval; // voltage at 134Khz

        LF_Results[i] = adcval >> 9; // scale int to fit in byte for graphing purposes
        if (LF_Results[i] > peak) {
            peakv = adcval;
            peakf = i;
            peak = LF_Results[i];
        }
    }

    LED_A_ON();
    // Let the FPGA drive the high-frequency antenna around 13.56 MHz.
    FpgaDownloadAndGo(FPGA_BITSTREAM_HF);
    FpgaWriteConfWord(FPGA_MAJOR_MODE_HF_READER_RX_XCORR);
    SpinDelay(50);
    v_hf = (MAX_ADC_HF_VOLTAGE * AvgAdc(ADC_CHAN_HF)) >> 10;

    // RDV40 will hit the roof, try other ADC channel used in that hardware revision.
    if (v_hf > MAX_ADC_HF_VOLTAGE - 300) {
        v_hf = (MAX_ADC_HF_VOLTAGE_RDV40 * AvgAdc(ADC_CHAN_HF_RDV40)) >> 10;
    }

    uint64_t arg0 = v_lf134;
    arg0 <<= 32;
    arg0 |= v_lf125;

    uint64_t arg2 = peakv;
    arg2 <<= 32;
    arg2 |= peakf;

    reply_old(CMD_MEASURED_ANTENNA_TUNING, arg0, v_hf, arg2, LF_Results, 256);
    FpgaWriteConfWord(FPGA_MAJOR_MODE_OFF);
    LEDsoff();
}

void MeasureAntennaTuningHf(void) {
    uint16_t volt = 0; // in mV
    // Let the FPGA drive the high-frequency antenna around 13.56 MHz.
    FpgaDownloadAndGo(FPGA_BITSTREAM_HF);
    FpgaWriteConfWord(FPGA_MAJOR_MODE_HF_READER_RX_XCORR);
    SpinDelay(50);
    volt = (MAX_ADC_HF_VOLTAGE * AvgAdc(ADC_CHAN_HF)) >> 10;
    bool use_high = (volt > MAX_ADC_HF_VOLTAGE - 300);

    while (!BUTTON_PRESS()) {
        SpinDelay(20);
        if (!use_high) {
            volt = (MAX_ADC_HF_VOLTAGE * AvgAdc(ADC_CHAN_HF)) >> 10;
        } else {
            volt = (MAX_ADC_HF_VOLTAGE_RDV40 * AvgAdc(ADC_CHAN_HF_RDV40)) >> 10;
        }
        DbprintfEx(FLAG_INPLACE, "%u mV / %5u V", volt, (uint16_t)(volt / 1000));
    }
    FpgaWriteConfWord(FPGA_MAJOR_MODE_OFF);
    DbprintfEx(FLAG_LOG, "\n[+] cancelled", 1);
}

void ReadMem(int addr) {
    const uint8_t *data = ((uint8_t *)addr);

    Dbprintf("%x: %02x %02x %02x %02x %02x %02x %02x %02x", addr, data[0], data[1], data[2], data[3], data[4], data[5], data[6], data[7]);
}

/* osimage version information is linked in */
extern struct version_information version_information;
/* bootrom version information is pointed to from _bootphase1_version_pointer */
extern char *_bootphase1_version_pointer, _flash_start, _flash_end, _bootrom_start, _bootrom_end, __data_src_start__;
void SendVersion(void) {
    char temp[USB_CMD_DATA_SIZE]; /* Limited data payload in USB packets */
    char VersionString[USB_CMD_DATA_SIZE] = { '\0' };

    /* Try to find the bootrom version information. Expect to find a pointer at
     * symbol _bootphase1_version_pointer, perform slight sanity checks on the
     * pointer, then use it.
     */
    char *bootrom_version = *(char **)&_bootphase1_version_pointer;

    strncat(VersionString, " [ ARM ]\n", sizeof(VersionString) - strlen(VersionString) - 1);

    if (bootrom_version < &_flash_start || bootrom_version >= &_flash_end) {
        strcat(VersionString, "bootrom version information appears invalid\n");
    } else {
        FormatVersionInformation(temp, sizeof(temp), " bootrom: ", bootrom_version);
        strncat(VersionString, temp, sizeof(VersionString) - strlen(VersionString) - 1);
    }

    FormatVersionInformation(temp, sizeof(temp), "      os: ", &version_information);
    strncat(VersionString, temp, sizeof(VersionString) - strlen(VersionString) - 1);

    strncat(VersionString, "\n [ FPGA ]\n", sizeof(VersionString) - strlen(VersionString) - 1);

    for (int i = 0; i < fpga_bitstream_num; i++) {
        strncat(VersionString, fpga_version_information[i], sizeof(VersionString) - strlen(VersionString) - 1);
        if (i < fpga_bitstream_num - 1) {
            strncat(VersionString, "\n", sizeof(VersionString) - strlen(VersionString) - 1);
        }
    }
    // Send Chip ID and used flash memory
    uint32_t text_and_rodata_section_size = (uint32_t)&__data_src_start__ - (uint32_t)&_flash_start;
    uint32_t compressed_data_section_size = common_area.arg1;
    reply_old(CMD_ACK, *(AT91C_DBGU_CIDR), text_and_rodata_section_size + compressed_data_section_size, 0, VersionString, strlen(VersionString));
}

// measure the USB Speed by sending SpeedTestBufferSize bytes to client and measuring the elapsed time.
// Note: this mimics GetFromBigbuf(), i.e. we have the overhead of the PacketCommandNG structure included.
void printUSBSpeed(void) {
    DbpStringEx(FLAG_LOG|FLAG_ANSI, _BLUE_("USB Speed"));
    Dbprintf("  Sending USB packets to client...");

#define USB_SPEED_TEST_MIN_TIME 1500 // in milliseconds
    uint8_t *test_data = BigBuf_get_addr();
    uint32_t end_time;

    uint32_t start_time = end_time = GetTickCount();
    uint32_t bytes_transferred = 0;

    LED_B_ON();

    while (end_time < start_time + USB_SPEED_TEST_MIN_TIME) {
        reply_ng(CMD_DOWNLOADED_RAW_ADC_SAMPLES_125K, PM3_SUCCESS, test_data, USB_CMD_DATA_SIZE);
        end_time = GetTickCount();
        bytes_transferred += USB_CMD_DATA_SIZE;
    }
    LED_B_OFF();

    Dbprintf("  Time elapsed............%dms", end_time - start_time);
    Dbprintf("  Bytes transferred.......%d", bytes_transferred);
    Dbprintf("  USB Transfer Speed PM3 -> Client = %d Bytes/s", 1000 * bytes_transferred / (end_time - start_time));
}

/**
  * Prints runtime information about the PM3.
**/
void SendStatus(void) {
    BigBuf_print_status();
    Fpga_print_status();
#ifdef WITH_FLASH
    Flashmem_print_status();
#endif
#ifdef WITH_SMARTCARD
    I2C_print_status();
#endif
#ifdef WITH_LF
    printConfig();      // LF Sampling config
    printT55xxConfig(); // LF T55XX Config
#endif
    printUSBSpeed();
    DbpStringEx(FLAG_LOG|FLAG_ANSI, _BLUE_("Various"));
    Dbprintf("  MF_DBGLEVEL.............%d", MF_DBGLEVEL);
    Dbprintf("  ToSendMax...............%d", ToSendMax);
    Dbprintf("  ToSendBit...............%d", ToSendBit);
    Dbprintf("  ToSend BUFFERSIZE.......%d", TOSEND_BUFFER_SIZE);
    DbpStringEx(FLAG_LOG|FLAG_ANSI, _BLUE_("Installed StandAlone Mode"));
    ModInfo();

    //DbpString("Running ");
    //Dbprintf("  Is Device attached to USB| %s", USB_ATTACHED() ? "Yes" : "No");
    //Dbprintf("  Is Device attached to FPC| %s", send_using_0 ? "Yes" : "No");
    //Dbprintf("  Is USB_reconnect value   | %d", GetUSBreconnect() );
    //Dbprintf("  Is USB_configured value  | %d", GetUSBconfigured() );
    
    reply_old(CMD_ACK, 1, 0, 0, 0, 0);
}

// Show some leds in a pattern to identify StandAlone mod is running
void StandAloneMode(void) {

    DbpString("Stand-alone mode! No PC necessary.");

    SpinDown(50);
    SpinOff(50);
    SpinUp(50);
    SpinOff(50);
    SpinDown(50);
    SpinDelay(500);
}

/*
OBJECTIVE
Listen and detect an external reader. Determine the best location
for the antenna.

INSTRUCTIONS:
Inside the ListenReaderField() function, there is two mode.
By default, when you call the function, you will enter mode 1.
If you press the PM3 button one time, you will enter mode 2.
If you press the PM3 button a second time, you will exit the function.

DESCRIPTION OF MODE 1:
This mode just listens for an external reader field and lights up green
for HF and/or red for LF. This is the original mode of the detectreader
function.

DESCRIPTION OF MODE 2:
This mode will visually represent, using the LEDs, the actual strength of the
current compared to the maximum current detected. Basically, once you know
what kind of external reader is present, it will help you spot the best location to place
your antenna. You will probably not get some good results if there is a LF and a HF reader
at the same place! :-)
*/
#define LIGHT_LEVELS 20

void ListenReaderField(int limit) {
#define LF_ONLY 1
#define HF_ONLY 2
#define REPORT_CHANGE 10    // report new values only if they have changed at least by REPORT_CHANGE

    uint16_t lf_av, lf_av_new, lf_baseline = 0, lf_max;
    uint16_t hf_av, hf_av_new,  hf_baseline = 0, hf_max;
    uint16_t mode = 1, display_val, display_max;

    // switch off FPGA - we don't want to measure our own signal
    // 20180315 - iceman,  why load this before and then turn off?
    FpgaDownloadAndGo(FPGA_BITSTREAM_HF);
    FpgaWriteConfWord(FPGA_MAJOR_MODE_OFF);

    LEDsoff();

    lf_av = lf_max = AvgAdc(ADC_CHAN_LF);

    if (limit != HF_ONLY) {
        Dbprintf("LF 125/134kHz Baseline: %dmV", (MAX_ADC_LF_VOLTAGE * lf_av) >> 10);
        lf_baseline = lf_av;
    }

    hf_av = hf_max = AvgAdc(ADC_CHAN_HF);

    // iceman,  useless,  since we are measuring readerfield,  not our field.  My tests shows a max of 20v from a reader.
    // RDV40 will hit the roof, try other ADC channel used in that hardware revision.
    bool use_high = (((MAX_ADC_HF_VOLTAGE * hf_max) >> 10) > MAX_ADC_HF_VOLTAGE - 300);
    if (use_high) {
        hf_av = hf_max = AvgAdc(ADC_CHAN_HF_RDV40);
    }

    if (limit != LF_ONLY) {
        Dbprintf("HF 13.56MHz Baseline: %dmV", (MAX_ADC_HF_VOLTAGE * hf_av) >> 10);
        hf_baseline = hf_av;
    }

    for (;;) {
        // Switch modes with button
        if (BUTTON_PRESS()) {
            SpinDelay(500);
            switch (mode) {
                case 1:
                    mode = 2;
                    DbpString("Signal Strength Mode");
                    break;
                case 2:
                default:
                    DbpString("Stopped");
                    LEDsoff();
                    return;
                    break;
            }
        }
        WDT_HIT();

        if (limit != HF_ONLY) {
            if (mode == 1) {
                if (ABS(lf_av - lf_baseline) > REPORT_CHANGE)
                    LED_D_ON();
                else
                    LED_D_OFF();
            }

            lf_av_new = AvgAdc(ADC_CHAN_LF);
            // see if there's a significant change
            if (ABS(lf_av - lf_av_new) > REPORT_CHANGE) {
                Dbprintf("LF 125/134kHz Field Change: %5dmV", (MAX_ADC_LF_VOLTAGE * lf_av_new) >> 10);
                lf_av = lf_av_new;
                if (lf_av > lf_max)
                    lf_max = lf_av;
            }
        }

        if (limit != LF_ONLY) {
            if (mode == 1) {
                if (ABS(hf_av - hf_baseline) > REPORT_CHANGE)
                    LED_B_ON();
                else
                    LED_B_OFF();
            }

            hf_av_new = (use_high) ? AvgAdc(ADC_CHAN_HF_RDV40) :  AvgAdc(ADC_CHAN_HF);

            // see if there's a significant change
            if (ABS(hf_av - hf_av_new) > REPORT_CHANGE) {
                Dbprintf("HF 13.56MHz Field Change: %5dmV", (MAX_ADC_HF_VOLTAGE * hf_av_new) >> 10);
                hf_av = hf_av_new;
                if (hf_av > hf_max)
                    hf_max = hf_av;
            }
        }

        if (mode == 2) {
            if (limit == LF_ONLY) {
                display_val = lf_av;
                display_max = lf_max;
            } else if (limit == HF_ONLY) {
                display_val = hf_av;
                display_max = hf_max;
            } else { /* Pick one at random */
                if ((hf_max - hf_baseline) > (lf_max - lf_baseline)) {
                    display_val = hf_av;
                    display_max = hf_max;
                } else {
                    display_val = lf_av;
                    display_max = lf_max;
                }
            }
            display_val = display_val * (4*LIGHT_LEVELS) / MAX(1,display_max);
            uint32_t duty_a = MIN(MAX(display_val, 0*LIGHT_LEVELS), 1*LIGHT_LEVELS) - 0*LIGHT_LEVELS;
            uint32_t duty_b = MIN(MAX(display_val, 1*LIGHT_LEVELS), 2*LIGHT_LEVELS) - 1*LIGHT_LEVELS;
            uint32_t duty_c = MIN(MAX(display_val, 2*LIGHT_LEVELS), 3*LIGHT_LEVELS) - 2*LIGHT_LEVELS;
            uint32_t duty_d = MIN(MAX(display_val, 3*LIGHT_LEVELS), 4*LIGHT_LEVELS) - 3*LIGHT_LEVELS;
            if (duty_a == 0) {
                LED_A_OFF();
            } else if (duty_a == LIGHT_LEVELS) {
                LED_A_ON();
            } else {
                LED_A_ON();
                SpinDelay(duty_a);
                LED_A_OFF();
                SpinDelay(LIGHT_LEVELS - duty_a);
            }
            if (duty_b == 0) {
                LED_B_OFF();
            } else if (duty_b == LIGHT_LEVELS) {
                LED_B_ON();
            } else {
                LED_B_ON();
                SpinDelay(duty_b);
                LED_B_OFF();
                SpinDelay(LIGHT_LEVELS - duty_b);
            }
            if (duty_c == 0) {
                LED_C_OFF();
            } else if (duty_c == LIGHT_LEVELS) {
                LED_C_ON();
            } else {
                LED_C_ON();
                SpinDelay(duty_c);
                LED_C_OFF();
                SpinDelay(LIGHT_LEVELS - duty_c);
            }
            if (duty_d == 0) {
                LED_D_OFF();
            } else if (duty_d == LIGHT_LEVELS) {
                LED_D_ON();
            } else {
                LED_D_ON();
                SpinDelay(duty_d);
                LED_D_OFF();
                SpinDelay(LIGHT_LEVELS - duty_d);
            }
        }
    }
}
static void PacketReceived(PacketCommandNG *packet) {
    /*
    if (packet->ng) {
        Dbprintf("received NG frame with %d bytes payload, with command: 0x%04x", packet->length, cmd);
    } else {
        Dbprintf("received OLD frame of %d bytes, with command: 0x%04x and args: %d %d %d", packet->length, packet->cmd, packet->oldarg[0], packet->oldarg[1], packet->oldarg[2]);
    }
    */

    switch (packet->cmd) {
#ifdef WITH_LF
        case CMD_SET_LF_T55XX_CONFIG:
            setT55xxConfig(packet->oldarg[0], (t55xx_config *) packet->data.asBytes);
            break;
        case CMD_SET_LF_SAMPLING_CONFIG:
            setSamplingConfig((sample_config *) packet->data.asBytes);
            break;
        case CMD_ACQUIRE_RAW_ADC_SAMPLES_125K: {
            uint32_t bits = SampleLF(packet->oldarg[0], packet->oldarg[1]);
            reply_old(CMD_ACK, bits, 0, 0, 0, 0);
            break;
        }
        case CMD_MOD_THEN_ACQUIRE_RAW_ADC_SAMPLES_125K:
            ModThenAcquireRawAdcSamples125k(packet->oldarg[0], packet->oldarg[1], packet->oldarg[2], packet->data.asBytes);
            break;
        case CMD_LF_SNIFF_RAW_ADC_SAMPLES: {
            uint32_t bits = SniffLF();
            reply_old(CMD_ACK, bits, 0, 0, 0, 0);
            break;
        }
        case CMD_HID_DEMOD_FSK: {
            uint32_t high, low;
            CmdHIDdemodFSK(packet->oldarg[0], &high, &low, 1);
            break;
        }
        case CMD_HID_SIM_TAG:
            CmdHIDsimTAG(packet->oldarg[0], packet->oldarg[1], 1);
            break;
        case CMD_FSK_SIM_TAG:
            CmdFSKsimTAG(packet->oldarg[0], packet->oldarg[1], packet->oldarg[2], packet->data.asBytes, 1);
            break;
        case CMD_ASK_SIM_TAG:
            CmdASKsimTag(packet->oldarg[0], packet->oldarg[1], packet->oldarg[2], packet->data.asBytes, 1);
            break;
        case CMD_PSK_SIM_TAG:
            CmdPSKsimTag(packet->oldarg[0], packet->oldarg[1], packet->oldarg[2], packet->data.asBytes, 1);
            break;
        case CMD_HID_CLONE_TAG:
            CopyHIDtoT55x7(packet->oldarg[0], packet->oldarg[1], packet->oldarg[2], packet->data.asBytes[0]);
            break;
        case CMD_IO_DEMOD_FSK: {
            uint32_t high, low;
            CmdIOdemodFSK(packet->oldarg[0], &high, &low, 1);
            break;
        }
        case CMD_IO_CLONE_TAG:
            CopyIOtoT55x7(packet->oldarg[0], packet->oldarg[1]);
            break;
        case CMD_EM410X_DEMOD: {
            uint32_t high;
            uint64_t low;
            CmdEM410xdemod(packet->oldarg[0], &high, &low, 1);
            break;
        }
        case CMD_EM410X_WRITE_TAG:
            WriteEM410x(packet->oldarg[0], packet->oldarg[1], packet->oldarg[2]);
            break;
        case CMD_READ_TI_TYPE:
            ReadTItag();
            break;
        case CMD_WRITE_TI_TYPE:
            WriteTItag(packet->oldarg[0], packet->oldarg[1], packet->oldarg[2]);
            break;
        case CMD_SIMULATE_TAG_125K:
            LED_A_ON();
            SimulateTagLowFrequency(packet->oldarg[0], packet->oldarg[1], 1);
            LED_A_OFF();
            break;
        case CMD_LF_SIMULATE_BIDIR:
            SimulateTagLowFrequencyBidir(packet->oldarg[0], packet->oldarg[1]);
            break;
        case CMD_INDALA_CLONE_TAG:
            CopyIndala64toT55x7(packet->data.asDwords[0], packet->data.asDwords[1]);
            break;
        case CMD_INDALA_CLONE_TAG_L:
            CopyIndala224toT55x7(
                packet->data.asDwords[0], packet->data.asDwords[1], packet->data.asDwords[2], packet->data.asDwords[3],
                packet->data.asDwords[4], packet->data.asDwords[5], packet->data.asDwords[6]
            );
            break;
        case CMD_T55XX_READ_BLOCK: {
            T55xxReadBlock(packet->oldarg[0], packet->oldarg[1], packet->oldarg[2]);
            break;
        }
        case CMD_T55XX_WRITE_BLOCK:
            T55xxWriteBlock(packet->oldarg[0], packet->oldarg[1], packet->oldarg[2], packet->data.asBytes[0]);
            break;
        case CMD_T55XX_WAKEUP:
            T55xxWakeUp(packet->oldarg[0]);
            break;
        case CMD_T55XX_RESET_READ:
            T55xxResetRead();
            break;
        case CMD_T55XX_CHKPWDS:
            T55xx_ChkPwds();
            break;
        case CMD_PCF7931_READ:
            ReadPCF7931();
            break;
        case CMD_PCF7931_WRITE:
            WritePCF7931(
                packet->data.asBytes[0], packet->data.asBytes[1], packet->data.asBytes[2], packet->data.asBytes[3],
                packet->data.asBytes[4], packet->data.asBytes[5], packet->data.asBytes[6], packet->data.asBytes[9],
                packet->data.asBytes[7] - 128, packet->data.asBytes[8] - 128,
                packet->oldarg[0],
                packet->oldarg[1],
                packet->oldarg[2]
            );
            break;
        case CMD_EM4X_READ_WORD:
            EM4xReadWord(packet->oldarg[0], packet->oldarg[1], packet->oldarg[2]);
            break;
        case CMD_EM4X_WRITE_WORD:
            EM4xWriteWord(packet->oldarg[0], packet->oldarg[1], packet->oldarg[2]);
            break;
        case CMD_AWID_DEMOD_FSK:  {
            uint32_t high, low;
            // Set realtime AWID demodulation
            CmdAWIDdemodFSK(packet->oldarg[0], &high, &low, 1);
            break;
        }
        case CMD_VIKING_CLONE_TAG:
            CopyVikingtoT55xx(packet->oldarg[0], packet->oldarg[1], packet->oldarg[2]);
            break;
        case CMD_COTAG:
            Cotag(packet->oldarg[0]);
            break;
#endif

#ifdef WITH_HITAG
        case CMD_SNIFF_HITAG: // Eavesdrop Hitag tag, args = type
            SniffHitag(packet->oldarg[0]);
            break;
        case CMD_SIMULATE_HITAG: // Simulate Hitag tag, args = memory content
            SimulateHitagTag((bool)packet->oldarg[0], packet->data.asBytes);
            break;
        case CMD_READER_HITAG: // Reader for Hitag tags, args = type and function
            ReaderHitag((hitag_function)packet->oldarg[0], (hitag_data *)packet->data.asBytes);
            break;
        case CMD_SIMULATE_HITAG_S:// Simulate Hitag s tag, args = memory content
            SimulateHitagSTag((bool)packet->oldarg[0], packet->data.asBytes);
            break;
        case CMD_TEST_HITAGS_TRACES:// Tests every challenge within the given file
            check_challenges((bool)packet->oldarg[0], packet->data.asBytes);
            break;
        case CMD_READ_HITAG_S: //Reader for only Hitag S tags, args = key or challenge
            ReadHitagS((hitag_function)packet->oldarg[0], (hitag_data *)packet->data.asBytes);
            break;
        case CMD_WR_HITAG_S: //writer for Hitag tags args=data to write,page and key or challenge
            if ((hitag_function)packet->oldarg[0] < 10) {
                WritePageHitagS((hitag_function)packet->oldarg[0], (hitag_data *)packet->data.asBytes, packet->oldarg[2]);
            } else {
                WriterHitag((hitag_function)packet->oldarg[0], (hitag_data *)packet->data.asBytes, packet->oldarg[2]);
            }
            break;
#endif

#ifdef WITH_ISO15693
        case CMD_ACQUIRE_RAW_ADC_SAMPLES_ISO_15693:
            AcquireRawAdcSamplesIso15693();
            break;
        case CMD_RECORD_RAW_ADC_SAMPLES_ISO_15693:
            RecordRawAdcSamplesIso15693();
            break;
        case CMD_ISO_15693_COMMAND:
            DirectTag15693Command(packet->oldarg[0], packet->oldarg[1], packet->oldarg[2], packet->data.asBytes);
            break;
        case CMD_ISO_15693_FIND_AFI:
            BruteforceIso15693Afi(packet->oldarg[0]);
            break;
        case CMD_READER_ISO_15693:
            ReaderIso15693(packet->oldarg[0]);
            break;
        case CMD_SIMTAG_ISO_15693:
            SimTagIso15693(packet->oldarg[0], packet->data.asBytes);
            break;
#endif

#ifdef WITH_LEGICRF
        case CMD_SIMULATE_TAG_LEGIC_RF:
            LegicRfSimulate(packet->oldarg[0]);
            break;
        case CMD_WRITER_LEGIC_RF:
            LegicRfWriter(packet->oldarg[0], packet->oldarg[1], packet->oldarg[2], packet->data.asBytes);
            break;
        case CMD_READER_LEGIC_RF:
            LegicRfReader(packet->oldarg[0], packet->oldarg[1], packet->oldarg[2]);
            break;
        case CMD_LEGIC_INFO:
            LegicRfInfo();
            break;
        case CMD_LEGIC_ESET:
            //-----------------------------------------------------------------------------
            // Note: we call FpgaDownloadAndGo(FPGA_BITSTREAM_HF) here although FPGA is not
            // involved in dealing with emulator memory. But if it is called later, it might
            // destroy the Emulator Memory.
            //-----------------------------------------------------------------------------
            // arg0 = offset
            // arg1 = num of bytes
            FpgaDownloadAndGo(FPGA_BITSTREAM_HF);
            emlSet(packet->data.asBytes, packet->oldarg[0], packet->oldarg[1]);
            break;
#endif

#ifdef WITH_ISO14443b
        case CMD_READ_SRI_TAG:
            ReadSTMemoryIso14443b(packet->oldarg[0]);
            break;
        case CMD_SNIFF_ISO_14443B:
            SniffIso14443b();
            break;
        case CMD_SIMULATE_TAG_ISO_14443B:
            SimulateIso14443bTag(packet->oldarg[0]);
            break;
        case CMD_ISO_14443B_COMMAND:
            //SendRawCommand14443B(packet->oldarg[0],packet->oldarg[1],packet->oldarg[2],packet->data.asBytes);
            SendRawCommand14443B_Ex(packet);
            break;
#endif

#ifdef WITH_FELICA
        case CMD_FELICA_COMMAND:
            felica_sendraw(packet);
            break;
        case CMD_FELICA_LITE_SIM:
            felica_sim_lite(packet->oldarg[0]);
            break;
        case CMD_FELICA_SNIFF:
            felica_sniff(packet->oldarg[0], packet->oldarg[1]);
            break;
        case CMD_FELICA_LITE_DUMP:
            felica_dump_lite_s();
            break;
#endif

#ifdef WITH_ISO14443a
        case CMD_SNIFF_ISO_14443a:
            SniffIso14443a(packet->oldarg[0]);
            break;
        case CMD_READER_ISO_14443a:
            ReaderIso14443a(packet);
            break;
        case CMD_SIMULATE_TAG_ISO_14443a:
            SimulateIso14443aTag(packet->oldarg[0], packet->oldarg[1], packet->data.asBytes);  // ## Simulate iso14443a tag - pass tag type & UID
            break;
        case CMD_ANTIFUZZ_ISO_14443a:
            iso14443a_antifuzz(packet->oldarg[0]);
            break;
        case CMD_EPA_PACE_COLLECT_NONCE:
            EPA_PACE_Collect_Nonce(packet);
            break;
        case CMD_EPA_PACE_REPLAY:
            EPA_PACE_Replay(packet);
            break;
        case CMD_READER_MIFARE:
            ReaderMifare(packet->oldarg[0], packet->oldarg[1], packet->oldarg[2]);
            break;
        case CMD_MIFARE_READBL:
            MifareReadBlock(packet->oldarg[0], packet->oldarg[1], packet->oldarg[2], packet->data.asBytes);
            break;
        case CMD_MIFAREU_READBL:
            MifareUReadBlock(packet->oldarg[0], packet->oldarg[1], packet->data.asBytes);
            break;
        case CMD_MIFAREUC_AUTH:
            MifareUC_Auth(packet->oldarg[0], packet->data.asBytes);
            break;
        case CMD_MIFAREU_READCARD:
            MifareUReadCard(packet->oldarg[0], packet->oldarg[1], packet->oldarg[2], packet->data.asBytes);
            break;
        case CMD_MIFAREUC_SETPWD:
            MifareUSetPwd(packet->oldarg[0], packet->data.asBytes);
            break;
        case CMD_MIFARE_READSC:
            MifareReadSector(packet->oldarg[0], packet->oldarg[1], packet->oldarg[2], packet->data.asBytes);
            break;
        case CMD_MIFARE_WRITEBL:
            MifareWriteBlock(packet->oldarg[0], packet->oldarg[1], packet->oldarg[2], packet->data.asBytes);
            break;
        //case CMD_MIFAREU_WRITEBL_COMPAT:
        //MifareUWriteBlockCompat(packet->oldarg[0], packet->data.asBytes);
        //break;
        case CMD_MIFAREU_WRITEBL:
            MifareUWriteBlock(packet->oldarg[0], packet->oldarg[1], packet->data.asBytes);
            break;
        case CMD_MIFARE_ACQUIRE_ENCRYPTED_NONCES:
            MifareAcquireEncryptedNonces(packet->oldarg[0], packet->oldarg[1], packet->oldarg[2], packet->data.asBytes);
            break;
        case CMD_MIFARE_ACQUIRE_NONCES:
            MifareAcquireNonces(packet->oldarg[0], packet->oldarg[1], packet->oldarg[2], packet->data.asBytes);
            break;
        case CMD_MIFARE_NESTED:
            MifareNested(packet->oldarg[0], packet->oldarg[1], packet->oldarg[2], packet->data.asBytes);
            break;
        case CMD_MIFARE_CHKKEYS: {
            MifareChkKeys(packet->oldarg[0], packet->oldarg[1], packet->oldarg[2], packet->data.asBytes);
            break;
        }
        case CMD_MIFARE_CHKKEYS_FAST: {
            MifareChkKeys_fast(packet->oldarg[0], packet->oldarg[1], packet->oldarg[2], packet->data.asBytes);
            break;
        }
        case CMD_SIMULATE_MIFARE_CARD:
            Mifare1ksim(packet->oldarg[0], packet->oldarg[1], packet->oldarg[2], packet->data.asBytes);
            break;

        // emulator
        case CMD_MIFARE_SET_DBGMODE:
            MifareSetDbgLvl(packet->oldarg[0]);
            break;
        case CMD_MIFARE_EML_MEMCLR:
            MifareEMemClr(packet->oldarg[0], packet->oldarg[1], packet->oldarg[2], packet->data.asBytes);
            break;
        case CMD_MIFARE_EML_MEMSET:
            MifareEMemSet(packet->oldarg[0], packet->oldarg[1], packet->oldarg[2], packet->data.asBytes);
            break;
        case CMD_MIFARE_EML_MEMGET:
            MifareEMemGet(packet->oldarg[0], packet->oldarg[1], packet->oldarg[2], packet->data.asBytes);
            break;
        case CMD_MIFARE_EML_CARDLOAD:
            MifareECardLoad(packet->oldarg[0], packet->oldarg[1], packet->oldarg[2], packet->data.asBytes);
            break;

        // Work with "magic Chinese" card
        case CMD_MIFARE_CSETBLOCK:
            MifareCSetBlock(packet->oldarg[0], packet->oldarg[1], packet->data.asBytes);
            break;
        case CMD_MIFARE_CGETBLOCK:
            MifareCGetBlock(packet->oldarg[0], packet->oldarg[1], packet->data.asBytes);
            break;
        case CMD_MIFARE_CIDENT:
            MifareCIdent();
            break;
        // mifare sniffer
//        case CMD_MIFARE_SNIFFER:
//            SniffMifare(packet->oldarg[0]);
//            break;
        case CMD_MIFARE_SETMOD:
            MifareSetMod(packet->oldarg[0], packet->data.asBytes);
            break;
        //mifare desfire
        case CMD_MIFARE_DESFIRE_READBL:
            break;
        case CMD_MIFARE_DESFIRE_WRITEBL:
            break;
        case CMD_MIFARE_DESFIRE_AUTH1:
            MifareDES_Auth1(packet->oldarg[0], packet->oldarg[1], packet->oldarg[2], packet->data.asBytes);
            break;
        case CMD_MIFARE_DESFIRE_AUTH2:
            //MifareDES_Auth2(packet->oldarg[0],packet->data.asBytes);
            break;
        case CMD_MIFARE_DES_READER:
            //readermifaredes(packet->oldarg[0], packet->oldarg[1], packet->data.asBytes);
            break;
        case CMD_MIFARE_DESFIRE_INFO:
            MifareDesfireGetInformation();
            break;
        case CMD_MIFARE_DESFIRE:
            MifareSendCommand(packet->oldarg[0], packet->oldarg[1], packet->data.asBytes);
            break;
        case CMD_MIFARE_COLLECT_NONCES:
            break;
        case CMD_MIFARE_NACK_DETECT:
            DetectNACKbug();
            break;
#endif

#ifdef WITH_ICLASS
        // Makes use of ISO14443a FPGA Firmware
        case CMD_SNIFF_ICLASS:
            SniffIClass();
            break;
        case CMD_SIMULATE_TAG_ICLASS:
            SimulateIClass(packet->oldarg[0], packet->oldarg[1], packet->oldarg[2], packet->data.asBytes);
            break;
        case CMD_READER_ICLASS:
            ReaderIClass(packet->oldarg[0]);
            break;
        case CMD_READER_ICLASS_REPLAY:
            ReaderIClass_Replay(packet->oldarg[0], packet->data.asBytes);
            break;
        case CMD_ICLASS_EML_MEMSET:
            //iceman, should call FPGADOWNLOAD before, since it corrupts BigBuf
            FpgaDownloadAndGo(FPGA_BITSTREAM_HF);
            emlSet(packet->data.asBytes, packet->oldarg[0], packet->oldarg[1]);
            break;
        case CMD_ICLASS_WRITEBLOCK:
            iClass_WriteBlock(packet->oldarg[0], packet->data.asBytes);
            break;
        case CMD_ICLASS_READCHECK:  // auth step 1
            iClass_ReadCheck(packet->oldarg[0], packet->oldarg[1]);
            break;
        case CMD_ICLASS_READBLOCK:
            iClass_ReadBlk(packet->oldarg[0]);
            break;
        case CMD_ICLASS_AUTHENTICATION: //check
            iClass_Authentication(packet->data.asBytes);
            break;
        case CMD_ICLASS_CHECK_KEYS:
            iClass_Authentication_fast(packet->oldarg[0], packet->oldarg[1], packet->data.asBytes);
            break;
        case CMD_ICLASS_DUMP:
            iClass_Dump(packet->oldarg[0], packet->oldarg[1]);
            break;
        case CMD_ICLASS_CLONE:
            iClass_Clone(packet->oldarg[0], packet->oldarg[1], packet->data.asBytes);
            break;
#endif

#ifdef WITH_HFSNIFF
        case CMD_HF_SNIFFER:
            HfSniff(packet->oldarg[0], packet->oldarg[1]);
            break;
#endif

#ifdef WITH_SMARTCARD
        case CMD_SMART_ATR: {
            SmartCardAtr();
            break;
        }
        case CMD_SMART_SETBAUD: {
            SmartCardSetBaud(packet->oldarg[0]);
            break;
        }
        case CMD_SMART_SETCLOCK: {
            SmartCardSetClock(packet->oldarg[0]);
            break;
        }
        case CMD_SMART_RAW: {
            SmartCardRaw(packet->oldarg[0], packet->oldarg[1], packet->data.asBytes);
            break;
        }
        case CMD_SMART_UPLOAD: {
            // upload file from client
            uint8_t *mem = BigBuf_get_addr();
            memcpy(mem + packet->oldarg[0], packet->data.asBytes, USB_CMD_DATA_SIZE);
            reply_old(CMD_ACK, 1, 0, 0, 0, 0);
            break;
        }
        case CMD_SMART_UPGRADE: {
            SmartCardUpgrade(packet->oldarg[0]);
            break;
        }
#endif

#ifdef WITH_FPC
        case CMD_FPC_SEND: {


            StartTicks();
            DbpString("Mutual USB/FPC sending from device to client");

            /*
            char at[11] = {'\0'};
            static const char* s_at = "AT+BAUD8\0D\0A";
            strncat(at, s_at, sizeof(at) - strlen(at) - 1);
            DbpString("Try AT baud rate setting");
            usart_init();
            int16_t res = usart_writebuffer_sync((uint8_t*)&at, sizeof(at));
            WaitMS(1);
            Dbprintf("SEND %d | %c%c%c%c%c%c%c%c%c%c%c", res,  at[0], at[1], at[2], at[3], at[4], at[5], at[6], at[7], at[8], at[9], at[10]);

            uint8_t my_rx[20];
            memset(my_rx, 0, sizeof(my_rx));
            res = usart_readbuffer(my_rx);
            WaitMS(1);
            Dbprintf("GOT  %d | %c%c%c%c%c%c%c%c", res,  my_rx[0], my_rx[1], my_rx[2], my_rx[3], my_rx[4], my_rx[5], my_rx[6], my_rx[7]);
            */


            char dest[USART_FIFOLEN] = {'\0'};
            uint16_t available = usart_rxdata_available();
            if (available > 0) {
                Dbprintf("RX DATA!");
                uint16_t len = usart_read_ng((uint8_t *)dest, available);
                dest[len] = '\0';
                Dbprintf("RX: %d | %02X %02X %02X %02X %02X %02X %02X %02X ", len,  dest[0], dest[1], dest[2], dest[3], dest[4], dest[5], dest[6], dest[7]);
            }

            static const char *welcome = "Proxmark3 Serial interface via FPC ready\r\n";
            usart_writebuffer_sync((uint8_t *)welcome, strlen(welcome));

            sprintf(dest, "| bytes 0x%02x 0x%02x 0x%02x 0x%02x\r\n"
                    , packet->data.asBytes[0]
                    , packet->data.asBytes[1]
                    , packet->data.asBytes[2]
                    , packet->data.asBytes[3]
                   );
            usart_writebuffer_sync((uint8_t *)dest, strlen(dest));


            LED_A_ON();


            //usb
            reply_old(CMD_DEBUG_PRINT_STRING, strlen(dest), 0, 0, dest, strlen(dest));
            LED_A_OFF();
            /*
            uint8_t my_rx[sizeof(PacketCommandOLD)];
            while (!BUTTON_PRESS() && !usb_poll_validate_length()) {
                LED_B_INV();
                if (usart_read_ng(my_rx) ) {
                    //PacketReceived(my_rx, sizeof(my_rx));

                    PacketCommandOLD *my = (PacketCommandOLD *)my_rx;
                    if (my->cmd > 0 ) {
                        Dbprintf("received command: 0x%04x and args: %d %d %d", my->cmd, my->arg[0], my->arg[1], my->arg[2]);
                    }
                }
            }
            */
            //reply_old(CMD_DEBUG_PRINT_STRING, strlen(dest), 0, 0, dest, strlen(dest));

            reply_old(CMD_ACK, 0, 0, 0, 0, 0);
            StopTicks();
            break;
        }
#endif
        case CMD_BUFF_CLEAR:
            BigBuf_Clear();
            BigBuf_free();
            break;

        case CMD_MEASURE_ANTENNA_TUNING:
            MeasureAntennaTuning();
            break;

        case CMD_MEASURE_ANTENNA_TUNING_HF:
            MeasureAntennaTuningHf();
            break;

        case CMD_LISTEN_READER_FIELD:
            ListenReaderField(packet->oldarg[0]);
            break;

        case CMD_FPGA_MAJOR_MODE_OFF: // ## FPGA Control
            FpgaWriteConfWord(FPGA_MAJOR_MODE_OFF);
            SpinDelay(200);
            LED_D_OFF(); // LED D indicates field ON or OFF
            break;
#ifdef WITH_LF
        case CMD_DOWNLOAD_RAW_ADC_SAMPLES_125K: {
            LED_B_ON();
            uint8_t *mem = BigBuf_get_addr();
            uint32_t startidx = packet->oldarg[0];
            uint32_t numofbytes = packet->oldarg[1];
            // arg0 = startindex
            // arg1 = length bytes to transfer
            // arg2 = BigBuf tracelen
            //Dbprintf("transfer to client parameters: %" PRIu32 " | %" PRIu32 " | %" PRIu32, startidx, numofbytes, packet->oldarg[2]);

            for (size_t i = 0; i < numofbytes; i += USB_CMD_DATA_SIZE) {
                size_t len = MIN((numofbytes - i), USB_CMD_DATA_SIZE);
                int result = reply_old(CMD_DOWNLOADED_RAW_ADC_SAMPLES_125K, i, len, BigBuf_get_traceLen(), mem + startidx + i, len);
                if (result != PM3_SUCCESS)
                    Dbprintf("transfer to client failed ::  | bytes between %d - %d (%d) | result: %d", i, i + len, len, result);
            }
            // Trigger a finish downloading signal with an ACK frame
            // iceman,  when did sending samplingconfig array got attached here?!?
            // arg0 = status of download transfer
            // arg1 = RFU
            // arg2 = tracelen?
            // asbytes = samplingconfig array
            reply_old(CMD_ACK, 1, 0, BigBuf_get_traceLen(), getSamplingConfig(), sizeof(sample_config));
            LED_B_OFF();
            break;
        }
#endif
        case CMD_UPLOAD_SIM_SAMPLES_125K: {
            // iceman; since changing fpga_bitstreams clears bigbuff, Its better to call it before.
            // to be able to use this one for uploading data to device
            // arg1 = 0 upload for LF usage
            //        1 upload for HF usage
#define FPGA_LF 1
            if (packet->oldarg[1] == FPGA_LF)
                FpgaDownloadAndGo(FPGA_BITSTREAM_LF);
            else
                FpgaDownloadAndGo(FPGA_BITSTREAM_HF);

            uint8_t *mem = BigBuf_get_addr();
            memcpy(mem + packet->oldarg[0], packet->data.asBytes, USB_CMD_DATA_SIZE);
            reply_old(CMD_ACK, 1, 0, 0, 0, 0);
            break;
        }
        case CMD_DOWNLOAD_EML_BIGBUF: {
            LED_B_ON();
            uint8_t *mem = BigBuf_get_EM_addr();
            size_t len = 0;
            uint32_t startidx = packet->oldarg[0];
            uint32_t numofbytes = packet->oldarg[1];

            // arg0 = startindex
            // arg1 = length bytes to transfer
            // arg2 = RFU

            for (size_t i = 0; i < numofbytes; i += USB_CMD_DATA_SIZE) {
                len = MIN((numofbytes - i), USB_CMD_DATA_SIZE);
                int result = reply_old(CMD_DOWNLOADED_EML_BIGBUF, i, len, 0, mem + startidx + i, len);
                if (result != PM3_SUCCESS)
                    Dbprintf("transfer to client failed ::  | bytes between %d - %d (%d) | result: %d", i, i + len, len, result);
            }
            // Trigger a finish downloading signal with an ACK frame
            reply_old(CMD_ACK, 1, 0, 0, 0, 0);
            LED_B_OFF();
            break;
        }
        case CMD_READ_MEM:
            ReadMem(packet->oldarg[0]);
            break;
#ifdef WITH_FLASH
        case CMD_FLASHMEM_SET_SPIBAUDRATE:
            FlashmemSetSpiBaudrate(packet->oldarg[0]);
            break;
        case CMD_FLASHMEM_READ: {
            LED_B_ON();
            uint32_t startidx = packet->oldarg[0];
            uint16_t len = packet->oldarg[1];

            Dbprintf("FlashMem read | %d - %d | ", startidx, len);

            size_t size = MIN(USB_CMD_DATA_SIZE, len);

            if (!FlashInit()) {
                break;
            }

            uint8_t *mem = BigBuf_malloc(size);

            for (size_t i = 0; i < len; i += size) {
                len = MIN((len - i), size);

                Dbprintf("FlashMem reading  | %d | %d | %d |", startidx + i, i, len);
                uint16_t isok = Flash_ReadDataCont(startidx + i, mem, len);
                if (isok == len) {
                    print_result("Chunk: ", mem, len);
                } else {
                    Dbprintf("FlashMem reading failed | %d | %d", len, isok);
                    break;
                }
            }
            BigBuf_free();
            FlashStop();
            LED_B_OFF();
            break;
        }
        case CMD_FLASHMEM_WRITE: {
            LED_B_ON();
            uint8_t isok = 0;
            uint16_t res = 0;
            uint32_t startidx = packet->oldarg[0];
            uint16_t len = packet->oldarg[1];
            uint8_t *data = packet->data.asBytes;

            uint32_t tmp = startidx + len;

            if (!FlashInit()) {
                break;
            }

            Flash_CheckBusy(BUSY_TIMEOUT);
            Flash_WriteEnable();

            if (startidx == DEFAULT_T55XX_KEYS_OFFSET)
                Flash_Erase4k(3, 0xC);
            else if (startidx ==  DEFAULT_MF_KEYS_OFFSET)
                Flash_Erase4k(3, 0xB);
            else if (startidx == DEFAULT_ICLASS_KEYS_OFFSET)
                Flash_Erase4k(3, 0xA);

            Flash_CheckBusy(BUSY_TIMEOUT);
            Flash_WriteEnable();

            // inside 256b page?
            if ((tmp & 0xFF) != 0) {

                // is offset+len larger than a page
                tmp = (startidx & 0xFF) + len;
                if (tmp > 0xFF) {

                    // data spread over two pages.

                    // offset xxxx10,
                    uint8_t first_len = (~startidx & 0xFF) + 1;

                    // first mem page
                    res = Flash_WriteDataCont(startidx, data, first_len);

                    isok = (res == first_len) ? 1 : 0;

                    // second mem page
                    res = Flash_WriteDataCont(startidx + first_len, data + first_len, len - first_len);

                    isok &= (res == (len - first_len)) ? 1 : 0;

                } else {
                    res = Flash_WriteDataCont(startidx, data, len);
                    isok = (res == len) ? 1 : 0;
                }
            } else {
                res = Flash_WriteDataCont(startidx, data, len);
                isok = (res == len) ? 1 : 0;
            }
            FlashStop();

            reply_old(CMD_ACK, isok, 0, 0, 0, 0);
            LED_B_OFF();
            break;
        }
        case CMD_FLASHMEM_WIPE: {
            LED_B_ON();
            uint8_t page = packet->oldarg[0];
            uint8_t initalwipe = packet->oldarg[1];
            bool isok = false;
            if (initalwipe) {
                isok = Flash_WipeMemory();
                reply_old(CMD_ACK, isok, 0, 0, 0, 0);
                LED_B_OFF();
                break;
            }
            if (page < 3)
                isok = Flash_WipeMemoryPage(page);

            reply_old(CMD_ACK, isok, 0, 0, 0, 0);
            LED_B_OFF();
            break;
        }
        case CMD_FLASHMEM_DOWNLOAD: {

            LED_B_ON();
            uint8_t *mem = BigBuf_malloc(USB_CMD_DATA_SIZE);
            uint32_t startidx = packet->oldarg[0];
            uint32_t numofbytes = packet->oldarg[1];
            // arg0 = startindex
            // arg1 = length bytes to transfer
            // arg2 = RFU

            if (!FlashInit()) {
                break;
            }

            for (size_t i = 0; i < numofbytes; i += USB_CMD_DATA_SIZE) {
                size_t len = MIN((numofbytes - i), USB_CMD_DATA_SIZE);

                bool isok = Flash_ReadDataCont(startidx + i, mem, len);
                if (!isok)
                    Dbprintf("reading flash memory failed ::  | bytes between %d - %d", i, len);

                isok = reply_old(CMD_FLASHMEM_DOWNLOADED, i, len, 0, mem, len);
                if (isok != 0)
                    Dbprintf("transfer to client failed ::  | bytes between %d - %d", i, len);
            }
            FlashStop();

            reply_old(CMD_ACK, 1, 0, 0, 0, 0);
            BigBuf_free();
            LED_B_OFF();
            break;
        }
        case CMD_FLASHMEM_INFO: {

            LED_B_ON();
            rdv40_validation_t *info = (rdv40_validation_t *)BigBuf_malloc(sizeof(rdv40_validation_t));

            bool isok = Flash_ReadData(FLASH_MEM_SIGNATURE_OFFSET, info->signature, FLASH_MEM_SIGNATURE_LEN);

            if (FlashInit()) {
                Flash_UniqueID(info->flashid);
                FlashStop();
            }
            reply_old(CMD_ACK, isok, 0, 0, info, sizeof(rdv40_validation_t));
            BigBuf_free();

            LED_B_OFF();
            break;
        }
#endif
        case CMD_SET_LF_DIVISOR:
            FpgaDownloadAndGo(FPGA_BITSTREAM_LF);
            FpgaSendCommand(FPGA_CMD_SET_DIVISOR, packet->oldarg[0]);
            break;

        case CMD_SET_ADC_MUX:
            switch (packet->oldarg[0]) {
                case 0:
                    SetAdcMuxFor(GPIO_MUXSEL_LOPKD);
                    break;
                case 2:
                    SetAdcMuxFor(GPIO_MUXSEL_HIPKD);
                    break;
#ifndef WITH_FPC
                case 1:
                    SetAdcMuxFor(GPIO_MUXSEL_LORAW);
                    break;
                case 3:
                    SetAdcMuxFor(GPIO_MUXSEL_HIRAW);
                    break;
#endif
            }
            break;

        case CMD_VERSION:
            SendVersion();
            break;
        case CMD_STATUS:
            SendStatus();
            break;
        case CMD_PING:
            if (packet->ng) {
                reply_ng(CMD_PING, PM3_SUCCESS, packet->data.asBytes, packet->length);
            } else {
                reply_mix(CMD_ACK, reply_via_fpc, 0, 0, 0, 0);
            }
            break;
#ifdef WITH_LCD
        case CMD_LCD_RESET:
            LCDReset();
            break;
        case CMD_LCD:
            LCDSend(packet->oldarg[0]);
            break;
#endif
        case CMD_SETUP_WRITE:
        case CMD_FINISH_WRITE:
        case CMD_HARDWARE_RESET:
            usb_disable();

            // (iceman) why this wait?
            SpinDelay(1000);
            AT91C_BASE_RSTC->RSTC_RCR = RST_CONTROL_KEY | AT91C_RSTC_PROCRST;
            // We're going to reset, and the bootrom will take control.
            for (;;) {}
            break;

        case CMD_START_FLASH:
            if (common_area.flags.bootrom_present) {
                common_area.command = COMMON_AREA_COMMAND_ENTER_FLASH_MODE;
            }
            usb_disable();
            AT91C_BASE_RSTC->RSTC_RCR = RST_CONTROL_KEY | AT91C_RSTC_PROCRST;
            // We're going to flash, and the bootrom will take control.
            for (;;) {}
            break;

        case CMD_DEVICE_INFO: {
            uint32_t dev_info = DEVICE_INFO_FLAG_OSIMAGE_PRESENT | DEVICE_INFO_FLAG_CURRENT_MODE_OS;
            if (common_area.flags.bootrom_present) {
                dev_info |= DEVICE_INFO_FLAG_BOOTROM_PRESENT;
            }
            reply_old(CMD_DEVICE_INFO, dev_info, 0, 0, 0, 0);
            break;
        }
        default:
            Dbprintf("%s: 0x%04x", "unknown command:", packet->cmd);
            break;
    }
}

void  __attribute__((noreturn)) AppMain(void) {

    SpinDelay(100);
    clear_trace();

    if (common_area.magic != COMMON_AREA_MAGIC || common_area.version != 1) {
        /* Initialize common area */
        memset(&common_area, 0, sizeof(common_area));
        common_area.magic = COMMON_AREA_MAGIC;
        common_area.version = 1;
    }
    common_area.flags.osimage_present = 1;

    LEDsoff();

    // The FPGA gets its clock from us from PCK0 output, so set that up.
    AT91C_BASE_PIOA->PIO_BSR = GPIO_PCK0;
    AT91C_BASE_PIOA->PIO_PDR = GPIO_PCK0;
    AT91C_BASE_PMC->PMC_SCER |= AT91C_PMC_PCK0;
    // PCK0 is PLL clock / 4 = 96Mhz / 4 = 24Mhz
    AT91C_BASE_PMC->PMC_PCKR[0] = AT91C_PMC_CSS_PLL_CLK | AT91C_PMC_PRES_CLK_4; //  4 for 24Mhz pck0, 2 for 48 MHZ pck0
    AT91C_BASE_PIOA->PIO_OER = GPIO_PCK0;

    // Reset SPI
    AT91C_BASE_SPI->SPI_CR = AT91C_SPI_SWRST;
    AT91C_BASE_SPI->SPI_CR = AT91C_SPI_SWRST; // errata says it needs twice to be correctly set.

    // Reset SSC
    AT91C_BASE_SSC->SSC_CR = AT91C_SSC_SWRST;

    // Configure MUX
    SetAdcMuxFor(GPIO_MUXSEL_HIPKD);

    // Load the FPGA image, which we have stored in our flash.
    // (the HF version by default)
    FpgaDownloadAndGo(FPGA_BITSTREAM_HF);

    StartTickCount();

#ifdef WITH_LCD
    LCDInit();
#endif

#ifdef WITH_SMARTCARD
    I2C_init();
#endif

#ifdef WITH_FPC
    usart_init();
#endif

#ifdef WITH_FLASH
    loadT55xxConfig();
#endif

    // This is made as late as possible to ensure enumeration without timeout
    // against device such as http://www.hobbytronics.co.uk/usb-host-board-v2
    usb_disable();
    usb_enable();

    for (;;) {
        WDT_HIT();

        // Check if there is a packet available
        PacketCommandNG rx;
        int ret = receive_ng(&rx);
        if (ret == PM3_SUCCESS) {
            PacketReceived(&rx);
        } else if (ret != PM3_ENODATA) {
            Dbprintf("Error in frame reception: %d", ret);
            // TODO if error, shall we resync ?
        }

        // Press button for one second to enter a possible standalone mode
        if (BUTTON_HELD(1000) > 0) {

            /*
            * So this is the trigger to execute a standalone mod.  Generic entrypoint by following the standalone/standalone.h headerfile
            * All standalone mod "main loop" should be the RunMod() function.
            */
            RunMod();
        }
    }
}<|MERGE_RESOLUTION|>--- conflicted
+++ resolved
@@ -116,19 +116,14 @@
 
 void DbpStringEx(uint32_t flags, char *str) {
 #if DEBUG
-<<<<<<< HEAD
     struct {
         uint16_t flag;
         uint8_t buf[USB_CMD_DATA_SIZE - sizeof(uint16_t)];
     } PACKED data;
-    data.flag = cmd;
+    data.flag = flags;
     uint16_t len = MIN(strlen(str), sizeof(data.buf));
     memcpy(data.buf, str, len);
     reply_ng(CMD_DEBUG_PRINT_STRING, PM3_SUCCESS, (uint8_t *)&data, sizeof(data.flag) + len);
-=======
-    uint8_t len = strlen(str);
-    cmd_send(CMD_DEBUG_PRINT_STRING, len, flags, 0, (uint8_t *)str, len);
->>>>>>> cb452c98
 #endif
 }
 
