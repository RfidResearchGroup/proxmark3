--- conflicted
+++ resolved
@@ -59,17 +59,14 @@
 #include "util.h"
 #include "ticks.h"
 #include "commonutil.h"
-<<<<<<< HEAD
 #include "crc16.h"
 #include "protocols.h"
 #include "mifareutil.h"
 #include "sam_picopass.h"
 #include "sam_seos.h"
 #include "sam_mfc.h"
-=======
 #include "umm_malloc.h"
 #include "umm_malloc_cfg.h"
->>>>>>> d97e14f5
 
 #ifdef WITH_LCD
 #include "LCD_disabled.h"
@@ -94,7 +91,6 @@
 extern uint32_t _stack_start[], _stack_end[];
 common_area_t g_common_area __attribute__((section(".commonarea")));
 static int button_status = BUTTON_NO_CLICK;
-<<<<<<< HEAD
 static bool allow_send_wtx = false;
 uint16_t g_tearoff_delay_us = 0;
 bool g_tearoff_enabled = false;
@@ -120,8 +116,6 @@
     LEDsoff();
     g_hf_field_active = false;
 }
-=======
->>>>>>> d97e14f5
 
 static bool allow_send_wtx = false;
 void send_wtx(uint16_t wtx) {
@@ -808,7 +802,6 @@
             g_reply_via_usb = false;
             break;
         }
-<<<<<<< HEAD
         case CMD_SET_FPGAMODE: {
             uint8_t mode = packet->data.asBytes[0];
             if (mode >= FPGA_BITSTREAM_LF && mode <= FPGA_BITSTREAM_HF_15) {
@@ -823,15 +816,6 @@
             g_dbglevel = packet->data.asBytes[0];
             if (packet->length == 1 || packet->data.asBytes[1] != 0)
                 print_debug_level();
-=======
-        // device side debug mode
-        case CMD_SET_DBGMODE: {
-            
-            umm_test();
-
-            DBGLEVEL = packet->data.asBytes[0];
-            print_debug_level();
->>>>>>> d97e14f5
             reply_ng(CMD_SET_DBGMODE, PM3_SUCCESS, NULL, 0);
             break;
         }
@@ -2861,7 +2845,6 @@
     // This is a time-consuming process on large flash.
     rdv40_spiffs_check();
 #endif
-<<<<<<< HEAD
 
 #ifdef WITH_FPC_USART
     usart_init(USART_BAUD_RATE, USART_PARITY);
@@ -2876,8 +2859,6 @@
     usb_disable();
     usb_enable();
 
-=======
->>>>>>> d97e14f5
     for (;;) {
         WDT_HIT();
 
