//-----------------------------------------------------------------------------
// Merlok - June 2011, 2012
// Gerhard de Koning Gans - May 2008
// Hagen Fritsch - June 2010
//
// This code is licensed to you under the terms of the GNU GPL, version 2 or,
// at your option, any later version. See the LICENSE.txt file for the text of
// the license.
//-----------------------------------------------------------------------------
// Routines to support ISO 14443 type A.
//-----------------------------------------------------------------------------

#include "proxmark3.h"
#include "apps.h"
#include "util.h"
#include "string.h"
#include "cmd.h"

#include "iso14443crc.h"
#include "iso14443a.h"
#include "crapto1.h"
#include "mifareutil.h"

static uint32_t iso14a_timeout;
int rsamples = 0;
<<<<<<< HEAD
=======
int tracing = TRUE;
>>>>>>> 146c201c
uint8_t trigger = 0;
// the block number for the ISO14443-4 PCB
static uint8_t iso14_pcb_blocknum = 0;

//
// ISO14443 timing:
//
// minimum time between the start bits of consecutive transfers from reader to tag: 7000 carrier (13.56Mhz) cycles
#define REQUEST_GUARD_TIME (7000/16 + 1)
// minimum time between last modulation of tag and next start bit from reader to tag: 1172 carrier cycles 
#define FRAME_DELAY_TIME_PICC_TO_PCD (1172/16 + 1) 
// bool LastCommandWasRequest = FALSE;

//
// Total delays including SSC-Transfers between ARM and FPGA. These are in carrier clock cycles (1/13,56MHz)
//
// When the PM acts as reader and is receiving tag data, it takes
// 3 ticks delay in the AD converter
// 16 ticks until the modulation detector completes and sets curbit
// 8 ticks until bit_to_arm is assigned from curbit
// 8*16 ticks for the transfer from FPGA to ARM
// 4*16 ticks until we measure the time
// - 8*16 ticks because we measure the time of the previous transfer 
#define DELAY_AIR2ARM_AS_READER (3 + 16 + 8 + 8*16 + 4*16 - 8*16) 

// When the PM acts as a reader and is sending, it takes
// 4*16 ticks until we can write data to the sending hold register
// 8*16 ticks until the SHR is transferred to the Sending Shift Register
// 8 ticks until the first transfer starts
// 8 ticks later the FPGA samples the data
// 1 tick to assign mod_sig_coil
#define DELAY_ARM2AIR_AS_READER (4*16 + 8*16 + 8 + 8 + 1)

// When the PM acts as tag and is receiving it takes
// 2 ticks delay in the RF part (for the first falling edge),
// 3 ticks for the A/D conversion,
// 8 ticks on average until the start of the SSC transfer,
// 8 ticks until the SSC samples the first data
// 7*16 ticks to complete the transfer from FPGA to ARM
// 8 ticks until the next ssp_clk rising edge
// 4*16 ticks until we measure the time 
// - 8*16 ticks because we measure the time of the previous transfer 
#define DELAY_AIR2ARM_AS_TAG (2 + 3 + 8 + 8 + 7*16 + 8 + 4*16 - 8*16)
 
// The FPGA will report its internal sending delay in
uint16_t FpgaSendQueueDelay;
// the 5 first bits are the number of bits buffered in mod_sig_buf
// the last three bits are the remaining ticks/2 after the mod_sig_buf shift
#define DELAY_FPGA_QUEUE (FpgaSendQueueDelay<<1)

// When the PM acts as tag and is sending, it takes
// 4*16 ticks until we can write data to the sending hold register
// 8*16 ticks until the SHR is transferred to the Sending Shift Register
// 8 ticks until the first transfer starts
// 8 ticks later the FPGA samples the data
// + a varying number of ticks in the FPGA Delay Queue (mod_sig_buf)
// + 1 tick to assign mod_sig_coil
#define DELAY_ARM2AIR_AS_TAG (4*16 + 8*16 + 8 + 8 + DELAY_FPGA_QUEUE + 1)

// When the PM acts as sniffer and is receiving tag data, it takes
// 3 ticks A/D conversion
// 14 ticks to complete the modulation detection
// 8 ticks (on average) until the result is stored in to_arm
// + the delays in transferring data - which is the same for
// sniffing reader and tag data and therefore not relevant
#define DELAY_TAG_AIR2ARM_AS_SNIFFER (3 + 14 + 8) 
 
// When the PM acts as sniffer and is receiving reader data, it takes
// 2 ticks delay in analogue RF receiver (for the falling edge of the 
// start bit, which marks the start of the communication)
// 3 ticks A/D conversion
// 8 ticks on average until the data is stored in to_arm.
// + the delays in transferring data - which is the same for
// sniffing reader and tag data and therefore not relevant
#define DELAY_READER_AIR2ARM_AS_SNIFFER (2 + 3 + 8) 

//variables used for timing purposes:
//these are in ssp_clk cycles:
static uint32_t NextTransferTime;
static uint32_t LastTimeProxToAirStart;
static uint32_t LastProxToAirDuration;



// CARD TO READER - manchester
// Sequence D: 11110000 modulation with subcarrier during first half
// Sequence E: 00001111 modulation with subcarrier during second half
// Sequence F: 00000000 no modulation with subcarrier
// READER TO CARD - miller
// Sequence X: 00001100 drop after half a period
// Sequence Y: 00000000 no drop
// Sequence Z: 11000000 drop at start
#define	SEC_D 0xf0
#define	SEC_E 0x0f
#define	SEC_F 0x00
#define	SEC_X 0x0c
#define	SEC_Y 0x00
#define	SEC_Z 0xc0

const uint8_t OddByteParity[256] = {
  1, 0, 0, 1, 0, 1, 1, 0, 0, 1, 1, 0, 1, 0, 0, 1,
  0, 1, 1, 0, 1, 0, 0, 1, 1, 0, 0, 1, 0, 1, 1, 0,
  0, 1, 1, 0, 1, 0, 0, 1, 1, 0, 0, 1, 0, 1, 1, 0,
  1, 0, 0, 1, 0, 1, 1, 0, 0, 1, 1, 0, 1, 0, 0, 1,
  0, 1, 1, 0, 1, 0, 0, 1, 1, 0, 0, 1, 0, 1, 1, 0,
  1, 0, 0, 1, 0, 1, 1, 0, 0, 1, 1, 0, 1, 0, 0, 1,
  1, 0, 0, 1, 0, 1, 1, 0, 0, 1, 1, 0, 1, 0, 0, 1,
  0, 1, 1, 0, 1, 0, 0, 1, 1, 0, 0, 1, 0, 1, 1, 0,
  0, 1, 1, 0, 1, 0, 0, 1, 1, 0, 0, 1, 0, 1, 1, 0,
  1, 0, 0, 1, 0, 1, 1, 0, 0, 1, 1, 0, 1, 0, 0, 1,
  1, 0, 0, 1, 0, 1, 1, 0, 0, 1, 1, 0, 1, 0, 0, 1,
  0, 1, 1, 0, 1, 0, 0, 1, 1, 0, 0, 1, 0, 1, 1, 0,
  1, 0, 0, 1, 0, 1, 1, 0, 0, 1, 1, 0, 1, 0, 0, 1,
  0, 1, 1, 0, 1, 0, 0, 1, 1, 0, 0, 1, 0, 1, 1, 0,
  0, 1, 1, 0, 1, 0, 0, 1, 1, 0, 0, 1, 0, 1, 1, 0,
  1, 0, 0, 1, 0, 1, 1, 0, 0, 1, 1, 0, 1, 0, 0, 1
};

void iso14a_set_trigger(bool enable) {
	trigger = enable;
}

<<<<<<< HEAD
=======
void iso14a_clear_trace() {
	uint8_t *trace = BigBuf_get_addr();
	uint16_t max_traceLen = BigBuf_max_traceLen();
	memset(trace, 0x44, max_traceLen);
	traceLen = 0;
}

void iso14a_set_tracing(bool enable) {
	tracing = enable;
}
>>>>>>> 146c201c

void iso14a_set_timeout(uint32_t timeout) {
	iso14a_timeout = timeout;
}

//-----------------------------------------------------------------------------
// Generate the parity value for a byte sequence
//
//-----------------------------------------------------------------------------
byte_t oddparity (const byte_t bt)
{
	return OddByteParity[bt];
}

void GetParity(const uint8_t *pbtCmd, uint16_t iLen, uint8_t *par)
{
	uint16_t paritybit_cnt = 0;
	uint16_t paritybyte_cnt = 0;
	uint8_t parityBits = 0;

	for (uint16_t i = 0; i < iLen; i++) {
		// Generate the parity bits
		parityBits |= ((OddByteParity[pbtCmd[i]]) << (7-paritybit_cnt));
		if (paritybit_cnt == 7) {
			par[paritybyte_cnt] = parityBits;	// save 8 Bits parity
			parityBits = 0;						// and advance to next Parity Byte
			paritybyte_cnt++;
			paritybit_cnt = 0;
		} else {
			paritybit_cnt++;
		}
	}

	// save remaining parity bits
	par[paritybyte_cnt] = parityBits;
	
}

void AppendCrc14443a(uint8_t* data, int len)
{
	ComputeCrc14443(CRC_14443_A,data,len,data+len,data+len+1);
}

<<<<<<< HEAD
=======
// The function LogTrace() is also used by the iClass implementation in iClass.c
bool RAMFUNC LogTrace(const uint8_t *btBytes, uint16_t iLen, uint32_t timestamp_start, uint32_t timestamp_end, uint8_t *parity, bool readerToTag)
{
	if (!tracing) return FALSE;
	
	uint8_t *trace = BigBuf_get_addr();
	uint16_t num_paritybytes = (iLen-1)/8 + 1;	// number of valid paritybytes in *parity
	uint16_t duration = timestamp_end - timestamp_start;

	// Return when trace is full
	uint16_t max_traceLen = BigBuf_max_traceLen();
	if (traceLen + sizeof(iLen) + sizeof(timestamp_start) + sizeof(duration) + num_paritybytes + iLen >= max_traceLen) {
		tracing = FALSE;	// don't trace any more
		return FALSE;
	}
	
	// Traceformat:
	// 32 bits timestamp (little endian)
	// 16 bits duration (little endian)
	// 16 bits data length (little endian, Highest Bit used as readerToTag flag)
	// y Bytes data
	// x Bytes parity (one byte per 8 bytes data)
	
	// timestamp (start)
	trace[traceLen++] = ((timestamp_start >> 0) & 0xff);
	trace[traceLen++] = ((timestamp_start >> 8) & 0xff);
	trace[traceLen++] = ((timestamp_start >> 16) & 0xff);
	trace[traceLen++] = ((timestamp_start >> 24) & 0xff);
	
	// duration
	trace[traceLen++] = ((duration >> 0) & 0xff);
	trace[traceLen++] = ((duration >> 8) & 0xff);

	// data length
	trace[traceLen++] = ((iLen >> 0) & 0xff);
	trace[traceLen++] = ((iLen >> 8) & 0xff);

	// readerToTag flag
	if (!readerToTag) {
		trace[traceLen - 1] |= 0x80;
	}

	// data bytes
	if (btBytes != NULL && iLen != 0) {
		memcpy(trace + traceLen, btBytes, iLen);
	}
	traceLen += iLen;

	// parity bytes
	if (parity != NULL && iLen != 0) {
		memcpy(trace + traceLen, parity, num_paritybytes);
	}
	traceLen += num_paritybytes;

	return TRUE;
}
>>>>>>> 146c201c

//=============================================================================
// ISO 14443 Type A - Miller decoder
//=============================================================================
// Basics:
// This decoder is used when the PM3 acts as a tag.
// The reader will generate "pauses" by temporarily switching of the field. 
// At the PM3 antenna we will therefore measure a modulated antenna voltage. 
// The FPGA does a comparison with a threshold and would deliver e.g.:
// ........  1 1 1 1 1 1 0 0 1 1 1 1 1 1 1 1 1 1 0 0 1 1 1 1 1 1 1 1 1 1  .......
// The Miller decoder needs to identify the following sequences:
// 2 (or 3) ticks pause followed by 6 (or 5) ticks unmodulated: 	pause at beginning - Sequence Z ("start of communication" or a "0")
// 8 ticks without a modulation: 									no pause - Sequence Y (a "0" or "end of communication" or "no information")
// 4 ticks unmodulated followed by 2 (or 3) ticks pause:			pause in second half - Sequence X (a "1")
// Note 1: the bitstream may start at any time. We therefore need to sync.
// Note 2: the interpretation of Sequence Y and Z depends on the preceding sequence.
//-----------------------------------------------------------------------------
static tUart Uart;

// Lookup-Table to decide if 4 raw bits are a modulation.
// We accept two or three consecutive "0" in any position with the rest "1"
const bool Mod_Miller_LUT[] = {
	TRUE,  TRUE,  FALSE, TRUE,  FALSE, FALSE, FALSE, FALSE,
	TRUE,  TRUE,  FALSE, FALSE, TRUE,  FALSE, FALSE, FALSE
};
#define IsMillerModulationNibble1(b) (Mod_Miller_LUT[(b & 0x00F0) >> 4])
#define IsMillerModulationNibble2(b) (Mod_Miller_LUT[(b & 0x000F)])

void UartReset()
{
	Uart.state = STATE_UNSYNCD;
	Uart.bitCount = 0;
	Uart.len = 0;						// number of decoded data bytes
	Uart.parityLen = 0;					// number of decoded parity bytes
	Uart.shiftReg = 0;					// shiftreg to hold decoded data bits
	Uart.parityBits = 0;				// holds 8 parity bits
	Uart.twoBits = 0x0000;	 			// buffer for 2 Bits
	Uart.highCnt = 0;
	Uart.startTime = 0;
	Uart.endTime = 0;
}

void UartInit(uint8_t *data, uint8_t *parity)
{
	Uart.output = data;
	Uart.parity = parity;
	UartReset();
}

// use parameter non_real_time to provide a timestamp. Set to 0 if the decoder should measure real time
static RAMFUNC bool MillerDecoding(uint8_t bit, uint32_t non_real_time)
{

	Uart.twoBits = (Uart.twoBits << 8) | bit;
	
	if (Uart.state == STATE_UNSYNCD) {												// not yet synced
	
		if (Uart.highCnt < 7) {													// wait for a stable unmodulated signal
			if (Uart.twoBits == 0xffff) {
				Uart.highCnt++;
			} else {
				Uart.highCnt = 0;
			}
		} else {	
			Uart.syncBit = 0xFFFF; // not set
			// look for 00xx1111 (the start bit)
			if 		((Uart.twoBits & 0x6780) == 0x0780) Uart.syncBit = 7; 
			else if ((Uart.twoBits & 0x33C0) == 0x03C0) Uart.syncBit = 6;
			else if ((Uart.twoBits & 0x19E0) == 0x01E0) Uart.syncBit = 5;
			else if ((Uart.twoBits & 0x0CF0) == 0x00F0) Uart.syncBit = 4;
			else if ((Uart.twoBits & 0x0678) == 0x0078) Uart.syncBit = 3;
			else if ((Uart.twoBits & 0x033C) == 0x003C) Uart.syncBit = 2;
			else if ((Uart.twoBits & 0x019E) == 0x001E) Uart.syncBit = 1;
			else if ((Uart.twoBits & 0x00CF) == 0x000F) Uart.syncBit = 0;
			if (Uart.syncBit != 0xFFFF) {
				Uart.startTime = non_real_time?non_real_time:(GetCountSspClk() & 0xfffffff8);
				Uart.startTime -= Uart.syncBit;
				Uart.endTime = Uart.startTime;
				Uart.state = STATE_START_OF_COMMUNICATION;
			}
		}

	} else {

		if (IsMillerModulationNibble1(Uart.twoBits >> Uart.syncBit)) {			
			if (IsMillerModulationNibble2(Uart.twoBits >> Uart.syncBit)) {		// Modulation in both halves - error
				UartReset();
				Uart.highCnt = 6;
			} else {															// Modulation in first half = Sequence Z = logic "0"
				if (Uart.state == STATE_MILLER_X) {								// error - must not follow after X
					UartReset();
					Uart.highCnt = 6;
				} else {
					Uart.bitCount++;
					Uart.shiftReg = (Uart.shiftReg >> 1);						// add a 0 to the shiftreg
					Uart.state = STATE_MILLER_Z;
					Uart.endTime = Uart.startTime + 8*(9*Uart.len + Uart.bitCount + 1) - 6;
					if(Uart.bitCount >= 9) {									// if we decoded a full byte (including parity)
						Uart.output[Uart.len++] = (Uart.shiftReg & 0xff);
						Uart.parityBits <<= 1;									// make room for the parity bit
						Uart.parityBits |= ((Uart.shiftReg >> 8) & 0x01);		// store parity bit
						Uart.bitCount = 0;
						Uart.shiftReg = 0;
						if((Uart.len&0x0007) == 0) {							// every 8 data bytes
							Uart.parity[Uart.parityLen++] = Uart.parityBits;	// store 8 parity bits
							Uart.parityBits = 0;
						}
					}
				}
			}
		} else {
			if (IsMillerModulationNibble2(Uart.twoBits >> Uart.syncBit)) {		// Modulation second half = Sequence X = logic "1"
				Uart.bitCount++;
				Uart.shiftReg = (Uart.shiftReg >> 1) | 0x100;					// add a 1 to the shiftreg
				Uart.state = STATE_MILLER_X;
				Uart.endTime = Uart.startTime + 8*(9*Uart.len + Uart.bitCount + 1) - 2;
				if(Uart.bitCount >= 9) {										// if we decoded a full byte (including parity)
					Uart.output[Uart.len++] = (Uart.shiftReg & 0xff);
					Uart.parityBits <<= 1;										// make room for the new parity bit
					Uart.parityBits |= ((Uart.shiftReg >> 8) & 0x01); 			// store parity bit
					Uart.bitCount = 0;
					Uart.shiftReg = 0;
					if ((Uart.len&0x0007) == 0) {								// every 8 data bytes
						Uart.parity[Uart.parityLen++] = Uart.parityBits;		// store 8 parity bits
						Uart.parityBits = 0;
					}
				}
			} else {															// no modulation in both halves - Sequence Y
				if (Uart.state == STATE_MILLER_Z || Uart.state == STATE_MILLER_Y) {	// Y after logic "0" - End of Communication
					Uart.state = STATE_UNSYNCD;
					Uart.bitCount--;											// last "0" was part of EOC sequence
					Uart.shiftReg <<= 1;										// drop it
					if(Uart.bitCount > 0) {										// if we decoded some bits
						Uart.shiftReg >>= (9 - Uart.bitCount);					// right align them
						Uart.output[Uart.len++] = (Uart.shiftReg & 0xff);		// add last byte to the output
						Uart.parityBits <<= 1;									// add a (void) parity bit
						Uart.parityBits <<= (8 - (Uart.len&0x0007));			// left align parity bits
						Uart.parity[Uart.parityLen++] = Uart.parityBits;		// and store it
						return TRUE;
					} else if (Uart.len & 0x0007) {								// there are some parity bits to store
						Uart.parityBits <<= (8 - (Uart.len&0x0007));			// left align remaining parity bits
						Uart.parity[Uart.parityLen++] = Uart.parityBits;		// and store them
					}
					if (Uart.len) {
						return TRUE;											// we are finished with decoding the raw data sequence
					} else {
						UartReset();					// Nothing receiver - start over
					}
				}
				if (Uart.state == STATE_START_OF_COMMUNICATION) {				// error - must not follow directly after SOC
					UartReset();
					Uart.highCnt = 6;
				} else {														// a logic "0"
					Uart.bitCount++;
					Uart.shiftReg = (Uart.shiftReg >> 1);						// add a 0 to the shiftreg
					Uart.state = STATE_MILLER_Y;
					if(Uart.bitCount >= 9) {									// if we decoded a full byte (including parity)
						Uart.output[Uart.len++] = (Uart.shiftReg & 0xff);
						Uart.parityBits <<= 1;									// make room for the parity bit
						Uart.parityBits |= ((Uart.shiftReg >> 8) & 0x01); 		// store parity bit
						Uart.bitCount = 0;
						Uart.shiftReg = 0;
						if ((Uart.len&0x0007) == 0) {							// every 8 data bytes
							Uart.parity[Uart.parityLen++] = Uart.parityBits;	// store 8 parity bits
							Uart.parityBits = 0;
						}
					}
				}
			}
		}
			
	} 

    return FALSE;	// not finished yet, need more data
}



//=============================================================================
// ISO 14443 Type A - Manchester decoder
//=============================================================================
// Basics:
// This decoder is used when the PM3 acts as a reader.
// The tag will modulate the reader field by asserting different loads to it. As a consequence, the voltage
// at the reader antenna will be modulated as well. The FPGA detects the modulation for us and would deliver e.g. the following:
// ........ 0 0 1 1 1 1 0 0 0 0 0 0 0 0 1 1 1 1 1 1 1 1 0 0 0 0 0 0 0 0 0 0 0 0 0 0 .......
// The Manchester decoder needs to identify the following sequences:
// 4 ticks modulated followed by 4 ticks unmodulated: 	Sequence D = 1 (also used as "start of communication")
// 4 ticks unmodulated followed by 4 ticks modulated: 	Sequence E = 0
// 8 ticks unmodulated:									Sequence F = end of communication
// 8 ticks modulated:									A collision. Save the collision position and treat as Sequence D
// Note 1: the bitstream may start at any time. We therefore need to sync.
// Note 2: parameter offset is used to determine the position of the parity bits (required for the anticollision command only)
static tDemod Demod;

// Lookup-Table to decide if 4 raw bits are a modulation.
// We accept three or four "1" in any position
const bool Mod_Manchester_LUT[] = {
	FALSE, FALSE, FALSE, FALSE, FALSE, FALSE, FALSE, TRUE,
	FALSE, FALSE, FALSE, TRUE,  FALSE, TRUE,  TRUE,  TRUE
};

#define IsManchesterModulationNibble1(b) (Mod_Manchester_LUT[(b & 0x00F0) >> 4])
#define IsManchesterModulationNibble2(b) (Mod_Manchester_LUT[(b & 0x000F)])


void DemodReset()
{
	Demod.state = DEMOD_UNSYNCD;
	Demod.len = 0;						// number of decoded data bytes
	Demod.parityLen = 0;
	Demod.shiftReg = 0;					// shiftreg to hold decoded data bits
	Demod.parityBits = 0;				// 
	Demod.collisionPos = 0;				// Position of collision bit
	Demod.twoBits = 0xffff;				// buffer for 2 Bits
	Demod.highCnt = 0;
	Demod.startTime = 0;
	Demod.endTime = 0;
}

void DemodInit(uint8_t *data, uint8_t *parity)
{
	Demod.output = data;
	Demod.parity = parity;
	DemodReset();
}

// use parameter non_real_time to provide a timestamp. Set to 0 if the decoder should measure real time
static RAMFUNC int ManchesterDecoding(uint8_t bit, uint16_t offset, uint32_t non_real_time)
{

	Demod.twoBits = (Demod.twoBits << 8) | bit;
	
	if (Demod.state == DEMOD_UNSYNCD) {

		if (Demod.highCnt < 2) {											// wait for a stable unmodulated signal
			if (Demod.twoBits == 0x0000) {
				Demod.highCnt++;
			} else {
				Demod.highCnt = 0;
			}
		} else {
			Demod.syncBit = 0xFFFF;			// not set
			if 		((Demod.twoBits & 0x7700) == 0x7000) Demod.syncBit = 7; 
			else if ((Demod.twoBits & 0x3B80) == 0x3800) Demod.syncBit = 6;
			else if ((Demod.twoBits & 0x1DC0) == 0x1C00) Demod.syncBit = 5;
			else if ((Demod.twoBits & 0x0EE0) == 0x0E00) Demod.syncBit = 4;
			else if ((Demod.twoBits & 0x0770) == 0x0700) Demod.syncBit = 3;
			else if ((Demod.twoBits & 0x03B8) == 0x0380) Demod.syncBit = 2;
			else if ((Demod.twoBits & 0x01DC) == 0x01C0) Demod.syncBit = 1;
			else if ((Demod.twoBits & 0x00EE) == 0x00E0) Demod.syncBit = 0;
			if (Demod.syncBit != 0xFFFF) {
				Demod.startTime = non_real_time?non_real_time:(GetCountSspClk() & 0xfffffff8);
				Demod.startTime -= Demod.syncBit;
				Demod.bitCount = offset;			// number of decoded data bits
				Demod.state = DEMOD_MANCHESTER_DATA;
			}
		}

	} else {

		if (IsManchesterModulationNibble1(Demod.twoBits >> Demod.syncBit)) {		// modulation in first half
			if (IsManchesterModulationNibble2(Demod.twoBits >> Demod.syncBit)) {	// ... and in second half = collision
				if (!Demod.collisionPos) {
					Demod.collisionPos = (Demod.len << 3) + Demod.bitCount;
				}
			}															// modulation in first half only - Sequence D = 1
			Demod.bitCount++;
			Demod.shiftReg = (Demod.shiftReg >> 1) | 0x100;				// in both cases, add a 1 to the shiftreg
			if(Demod.bitCount == 9) {									// if we decoded a full byte (including parity)
				Demod.output[Demod.len++] = (Demod.shiftReg & 0xff);
				Demod.parityBits <<= 1;									// make room for the parity bit
				Demod.parityBits |= ((Demod.shiftReg >> 8) & 0x01); 	// store parity bit
				Demod.bitCount = 0;
				Demod.shiftReg = 0;
				if((Demod.len&0x0007) == 0) {							// every 8 data bytes
					Demod.parity[Demod.parityLen++] = Demod.parityBits;	// store 8 parity bits
					Demod.parityBits = 0;
				}
			}
			Demod.endTime = Demod.startTime + 8*(9*Demod.len + Demod.bitCount + 1) - 4;
		} else {														// no modulation in first half
			if (IsManchesterModulationNibble2(Demod.twoBits >> Demod.syncBit)) {	// and modulation in second half = Sequence E = 0
				Demod.bitCount++;
				Demod.shiftReg = (Demod.shiftReg >> 1);					// add a 0 to the shiftreg
				if(Demod.bitCount >= 9) {								// if we decoded a full byte (including parity)
					Demod.output[Demod.len++] = (Demod.shiftReg & 0xff);
					Demod.parityBits <<= 1;								// make room for the new parity bit
					Demod.parityBits |= ((Demod.shiftReg >> 8) & 0x01); // store parity bit
					Demod.bitCount = 0;
					Demod.shiftReg = 0;
					if ((Demod.len&0x0007) == 0) {						// every 8 data bytes
						Demod.parity[Demod.parityLen++] = Demod.parityBits;	// store 8 parity bits1
						Demod.parityBits = 0;
					}
				}
				Demod.endTime = Demod.startTime + 8*(9*Demod.len + Demod.bitCount + 1);
			} else {													// no modulation in both halves - End of communication
				if(Demod.bitCount > 0) {								// there are some remaining data bits
					Demod.shiftReg >>= (9 - Demod.bitCount);			// right align the decoded bits
					Demod.output[Demod.len++] = Demod.shiftReg & 0xff;	// and add them to the output
					Demod.parityBits <<= 1;								// add a (void) parity bit
					Demod.parityBits <<= (8 - (Demod.len&0x0007));		// left align remaining parity bits
					Demod.parity[Demod.parityLen++] = Demod.parityBits;	// and store them
					return TRUE;
				} else if (Demod.len & 0x0007) {						// there are some parity bits to store
					Demod.parityBits <<= (8 - (Demod.len&0x0007));		// left align remaining parity bits
					Demod.parity[Demod.parityLen++] = Demod.parityBits;	// and store them
				}
				if (Demod.len) {
					return TRUE;										// we are finished with decoding the raw data sequence
				} else { 												// nothing received. Start over
					DemodReset();
				}
			}
		}
			
	} 

    return FALSE;	// not finished yet, need more data
}

//=============================================================================
// Finally, a `sniffer' for ISO 14443 Type A
// Both sides of communication!
//=============================================================================

//-----------------------------------------------------------------------------
// Record the sequence of commands sent by the reader to the tag, with
// triggering so that we start recording at the point that the tag is moved
// near the reader.
//-----------------------------------------------------------------------------
void RAMFUNC SnoopIso14443a(uint8_t param) {
	// param:
	// bit 0 - trigger from first card answer
	// bit 1 - trigger from first reader 7-bit request
	
	LEDsoff();

	// We won't start recording the frames that we acquire until we trigger;
	// a good trigger condition to get started is probably when we see a
	// response from the tag.
	// triggered == FALSE -- to wait first for card
	bool triggered = !(param & 0x03); 
	
	// Allocate memory from BigBuf for some buffers
	// free all previous allocations first
	BigBuf_free();

	// The command (reader -> tag) that we're receiving.
	uint8_t *receivedCmd = BigBuf_malloc(MAX_FRAME_SIZE);
	uint8_t *receivedCmdPar = BigBuf_malloc(MAX_PARITY_SIZE);
	
	// The response (tag -> reader) that we're receiving.
	uint8_t *receivedResponse = BigBuf_malloc(MAX_FRAME_SIZE);
	uint8_t *receivedResponsePar = BigBuf_malloc(MAX_PARITY_SIZE);
	
	// The DMA buffer, used to stream samples from the FPGA
	uint8_t *dmaBuf = BigBuf_malloc(DMA_BUFFER_SIZE);

	// init trace buffer
	iso14a_clear_trace();
	iso14a_set_tracing(TRUE);

	uint8_t *data = dmaBuf;
	uint8_t previous_data = 0;
	int maxDataLen = 0;
	int dataLen = 0;
	bool TagIsActive = FALSE;
	bool ReaderIsActive = FALSE;
	
	iso14443a_setup(FPGA_HF_ISO14443A_SNIFFER);

	// Set up the demodulator for tag -> reader responses.
	DemodInit(receivedResponse, receivedResponsePar);
	
	// Set up the demodulator for the reader -> tag commands
	UartInit(receivedCmd, receivedCmdPar);
	
	// Setup and start DMA.
	FpgaSetupSscDma((uint8_t *)dmaBuf, DMA_BUFFER_SIZE);
	
	// And now we loop, receiving samples.
	for(uint32_t rsamples = 0; TRUE; ) {

		if(BUTTON_PRESS()) {
			DbpString("cancelled by button");
			break;
		}

		LED_A_ON();
		WDT_HIT();

		int register readBufDataP = data - dmaBuf;
		int register dmaBufDataP = DMA_BUFFER_SIZE - AT91C_BASE_PDC_SSC->PDC_RCR;
		if (readBufDataP <= dmaBufDataP){
			dataLen = dmaBufDataP - readBufDataP;
		} else {
			dataLen = DMA_BUFFER_SIZE - readBufDataP + dmaBufDataP;
		}
		// test for length of buffer
		if(dataLen > maxDataLen) {
			maxDataLen = dataLen;
			if(dataLen > (9 * DMA_BUFFER_SIZE / 10)) {
				Dbprintf("blew circular buffer! dataLen=%d", dataLen);
				break;
			}
		}
		if(dataLen < 1) continue;

		// primary buffer was stopped( <-- we lost data!
		if (!AT91C_BASE_PDC_SSC->PDC_RCR) {
			AT91C_BASE_PDC_SSC->PDC_RPR = (uint32_t) dmaBuf;
			AT91C_BASE_PDC_SSC->PDC_RCR = DMA_BUFFER_SIZE;
			Dbprintf("RxEmpty ERROR!!! data length:%d", dataLen); // temporary
		}
		// secondary buffer sets as primary, secondary buffer was stopped
		if (!AT91C_BASE_PDC_SSC->PDC_RNCR) {
			AT91C_BASE_PDC_SSC->PDC_RNPR = (uint32_t) dmaBuf;
			AT91C_BASE_PDC_SSC->PDC_RNCR = DMA_BUFFER_SIZE;
		}

		LED_A_OFF();
		
		if (rsamples & 0x01) {				// Need two samples to feed Miller and Manchester-Decoder

			if(!TagIsActive) {		// no need to try decoding reader data if the tag is sending
				uint8_t readerdata = (previous_data & 0xF0) | (*data >> 4);
				if (MillerDecoding(readerdata, (rsamples-1)*4)) {
					LED_C_ON();

					// check - if there is a short 7bit request from reader
					if ((!triggered) && (param & 0x02) && (Uart.len == 1) && (Uart.bitCount == 7)) triggered = TRUE;

					if(triggered) {
						if (!LogTrace(receivedCmd, 
										Uart.len, 
										Uart.startTime*16 - DELAY_READER_AIR2ARM_AS_SNIFFER,
										Uart.endTime*16 - DELAY_READER_AIR2ARM_AS_SNIFFER,
										Uart.parity, 
										TRUE)) break;
					}
					/* And ready to receive another command. */
					UartReset();
					/* And also reset the demod code, which might have been */
					/* false-triggered by the commands from the reader. */
					DemodReset();
					LED_B_OFF();
				}
				ReaderIsActive = (Uart.state != STATE_UNSYNCD);
			}

			if(!ReaderIsActive) {		// no need to try decoding tag data if the reader is sending - and we cannot afford the time
				uint8_t tagdata = (previous_data << 4) | (*data & 0x0F);
				if(ManchesterDecoding(tagdata, 0, (rsamples-1)*4)) {
					LED_B_ON();

					if (!LogTrace(receivedResponse, 
									Demod.len, 
									Demod.startTime*16 - DELAY_TAG_AIR2ARM_AS_SNIFFER, 
									Demod.endTime*16 - DELAY_TAG_AIR2ARM_AS_SNIFFER,
									Demod.parity,
									FALSE)) break;

					if ((!triggered) && (param & 0x01)) triggered = TRUE;

					// And ready to receive another response.
					DemodReset();
					LED_C_OFF();
				} 
				TagIsActive = (Demod.state != DEMOD_UNSYNCD);
			}
		}

		previous_data = *data;
		rsamples++;
		data++;
		if(data == dmaBuf + DMA_BUFFER_SIZE) {
			data = dmaBuf;
		}
	} // main cycle

	DbpString("COMMAND FINISHED");

	FpgaDisableSscDma();
	Dbprintf("maxDataLen=%d, Uart.state=%x, Uart.len=%d", maxDataLen, Uart.state, Uart.len);
	Dbprintf("traceLen=%d, Uart.output[0]=%08x", traceLen, (uint32_t)Uart.output[0]);
	LEDsoff();
}

//-----------------------------------------------------------------------------
// Prepare tag messages
//-----------------------------------------------------------------------------
static void CodeIso14443aAsTagPar(const uint8_t *cmd, uint16_t len, uint8_t *parity)
{
	ToSendReset();

	// Correction bit, might be removed when not needed
	ToSendStuffBit(0);
	ToSendStuffBit(0);
	ToSendStuffBit(0);
	ToSendStuffBit(0);
	ToSendStuffBit(1);  // 1
	ToSendStuffBit(0);
	ToSendStuffBit(0);
	ToSendStuffBit(0);
	
	// Send startbit
	ToSend[++ToSendMax] = SEC_D;
	LastProxToAirDuration = 8 * ToSendMax - 4;

	for(uint16_t i = 0; i < len; i++) {
		uint8_t b = cmd[i];

		// Data bits
		for(uint16_t j = 0; j < 8; j++) {
			if(b & 1) {
				ToSend[++ToSendMax] = SEC_D;
			} else {
				ToSend[++ToSendMax] = SEC_E;
			}
			b >>= 1;
		}

		// Get the parity bit
		if (parity[i>>3] & (0x80>>(i&0x0007))) {
			ToSend[++ToSendMax] = SEC_D;
			LastProxToAirDuration = 8 * ToSendMax - 4;
		} else {
			ToSend[++ToSendMax] = SEC_E;
			LastProxToAirDuration = 8 * ToSendMax;
		}
	}

	// Send stopbit
	ToSend[++ToSendMax] = SEC_F;

	// Convert from last byte pos to length
	ToSendMax++;
}

static void CodeIso14443aAsTag(const uint8_t *cmd, uint16_t len)
{
	uint8_t par[MAX_PARITY_SIZE];
	
	GetParity(cmd, len, par);
	CodeIso14443aAsTagPar(cmd, len, par);
}


static void Code4bitAnswerAsTag(uint8_t cmd)
{
	int i;

	ToSendReset();

	// Correction bit, might be removed when not needed
	ToSendStuffBit(0);
	ToSendStuffBit(0);
	ToSendStuffBit(0);
	ToSendStuffBit(0);
	ToSendStuffBit(1);  // 1
	ToSendStuffBit(0);
	ToSendStuffBit(0);
	ToSendStuffBit(0);

	// Send startbit
	ToSend[++ToSendMax] = SEC_D;

	uint8_t b = cmd;
	for(i = 0; i < 4; i++) {
		if(b & 1) {
			ToSend[++ToSendMax] = SEC_D;
			LastProxToAirDuration = 8 * ToSendMax - 4;
		} else {
			ToSend[++ToSendMax] = SEC_E;
			LastProxToAirDuration = 8 * ToSendMax;
		}
		b >>= 1;
	}

	// Send stopbit
	ToSend[++ToSendMax] = SEC_F;

	// Convert from last byte pos to length
	ToSendMax++;
}

//-----------------------------------------------------------------------------
// Wait for commands from reader
// Stop when button is pressed
// Or return TRUE when command is captured
//-----------------------------------------------------------------------------
static int GetIso14443aCommandFromReader(uint8_t *received, uint8_t *parity, int *len)
{
    // Set FPGA mode to "simulated ISO 14443 tag", no modulation (listen
    // only, since we are receiving, not transmitting).
    // Signal field is off with the appropriate LED
    LED_D_OFF();
    FpgaWriteConfWord(FPGA_MAJOR_MODE_HF_ISO14443A | FPGA_HF_ISO14443A_TAGSIM_LISTEN);

    // Now run a `software UART' on the stream of incoming samples.
	UartInit(received, parity);

	// clear RXRDY:
    uint8_t b = (uint8_t)AT91C_BASE_SSC->SSC_RHR;

    for(;;) {
        WDT_HIT();

        if(BUTTON_PRESS()) return FALSE;
		
        if(AT91C_BASE_SSC->SSC_SR & (AT91C_SSC_RXRDY)) {
            b = (uint8_t)AT91C_BASE_SSC->SSC_RHR;
			if(MillerDecoding(b, 0)) {
				*len = Uart.len;
				return TRUE;
			}
 		}
    }
}

static int EmSendCmd14443aRaw(uint8_t *resp, uint16_t respLen, bool correctionNeeded);
int EmSend4bitEx(uint8_t resp, bool correctionNeeded);
int EmSend4bit(uint8_t resp);
int EmSendCmdExPar(uint8_t *resp, uint16_t respLen, bool correctionNeeded, uint8_t *par);
int EmSendCmdEx(uint8_t *resp, uint16_t respLen, bool correctionNeeded);
int EmSendCmd(uint8_t *resp, uint16_t respLen);
int EmSendCmdPar(uint8_t *resp, uint16_t respLen, uint8_t *par);
bool EmLogTrace(uint8_t *reader_data, uint16_t reader_len, uint32_t reader_StartTime, uint32_t reader_EndTime, uint8_t *reader_Parity,
				 uint8_t *tag_data, uint16_t tag_len, uint32_t tag_StartTime, uint32_t tag_EndTime, uint8_t *tag_Parity);

static uint8_t* free_buffer_pointer;

typedef struct {
  uint8_t* response;
  size_t   response_n;
  uint8_t* modulation;
  size_t   modulation_n;
  uint32_t ProxToAirDuration;
} tag_response_info_t;

bool prepare_tag_modulation(tag_response_info_t* response_info, size_t max_buffer_size) {
	// Example response, answer to MIFARE Classic read block will be 16 bytes + 2 CRC = 18 bytes
	// This will need the following byte array for a modulation sequence
	//    144        data bits (18 * 8)
	//     18        parity bits
	//      2        Start and stop
	//      1        Correction bit (Answer in 1172 or 1236 periods, see FPGA)
	//      1        just for the case
	// ----------- +
	//    166 bytes, since every bit that needs to be send costs us a byte
	//
 
 
  // Prepare the tag modulation bits from the message
  CodeIso14443aAsTag(response_info->response,response_info->response_n);
  
  // Make sure we do not exceed the free buffer space
  if (ToSendMax > max_buffer_size) {
    Dbprintf("Out of memory, when modulating bits for tag answer:");
    Dbhexdump(response_info->response_n,response_info->response,false);
    return false;
  }
  
  // Copy the byte array, used for this modulation to the buffer position
  memcpy(response_info->modulation,ToSend,ToSendMax);
  
  // Store the number of bytes that were used for encoding/modulation and the time needed to transfer them
  response_info->modulation_n = ToSendMax;
  response_info->ProxToAirDuration = LastProxToAirDuration;
  
  return true;
}


// "precompile" responses. There are 7 predefined responses with a total of 28 bytes data to transmit.
// Coded responses need one byte per bit to transfer (data, parity, start, stop, correction) 
// 28 * 8 data bits, 28 * 1 parity bits, 7 start bits, 7 stop bits, 7 correction bits
// -> need 273 bytes buffer
#define ALLOCATED_TAG_MODULATION_BUFFER_SIZE 273

bool prepare_allocated_tag_modulation(tag_response_info_t* response_info) {
  // Retrieve and store the current buffer index
  response_info->modulation = free_buffer_pointer;
  
  // Determine the maximum size we can use from our buffer
  size_t max_buffer_size = ALLOCATED_TAG_MODULATION_BUFFER_SIZE;
  
  // Forward the prepare tag modulation function to the inner function
  if (prepare_tag_modulation(response_info, max_buffer_size)) {
    // Update the free buffer offset
    free_buffer_pointer += ToSendMax;
    return true;
  } else {
    return false;
  }
}

//-----------------------------------------------------------------------------
// Main loop of simulated tag: receive commands from reader, decide what
// response to send, and send it.
//-----------------------------------------------------------------------------
void SimulateIso14443aTag(int tagType, int uid_1st, int uid_2nd, byte_t* data)
{
	uint8_t sak;

	// The first response contains the ATQA (note: bytes are transmitted in reverse order).
	uint8_t response1[2];
	
	switch (tagType) {
		case 1: { // MIFARE Classic
			// Says: I am Mifare 1k - original line
			response1[0] = 0x04;
			response1[1] = 0x00;
			sak = 0x08;
		} break;
		case 2: { // MIFARE Ultralight
			// Says: I am a stupid memory tag, no crypto
			response1[0] = 0x04;
			response1[1] = 0x00;
			sak = 0x00;
		} break;
		case 3: { // MIFARE DESFire
			// Says: I am a DESFire tag, ph33r me
			response1[0] = 0x04;
			response1[1] = 0x03;
			sak = 0x20;
		} break;
		case 4: { // ISO/IEC 14443-4
			// Says: I am a javacard (JCOP)
			response1[0] = 0x04;
			response1[1] = 0x00;
			sak = 0x28;
		} break;
		case 5: { // MIFARE TNP3XXX
			// Says: I am a toy
			response1[0] = 0x01;
			response1[1] = 0x0f;
			sak = 0x01;
		} break;		
		default: {
			Dbprintf("Error: unkown tagtype (%d)",tagType);
			return;
		} break;
	}
	
	// The second response contains the (mandatory) first 24 bits of the UID
	uint8_t response2[5] = {0x00};

	// Check if the uid uses the (optional) part
	uint8_t response2a[5] = {0x00};
	
	if (uid_2nd) {
		response2[0] = 0x88;
		num_to_bytes(uid_1st,3,response2+1);
		num_to_bytes(uid_2nd,4,response2a);
		response2a[4] = response2a[0] ^ response2a[1] ^ response2a[2] ^ response2a[3];

		// Configure the ATQA and SAK accordingly
		response1[0] |= 0x40;
		sak |= 0x04;
	} else {
		num_to_bytes(uid_1st,4,response2);
		// Configure the ATQA and SAK accordingly
		response1[0] &= 0xBF;
		sak &= 0xFB;
	}

	// Calculate the BitCountCheck (BCC) for the first 4 bytes of the UID.
	response2[4] = response2[0] ^ response2[1] ^ response2[2] ^ response2[3];

	// Prepare the mandatory SAK (for 4 and 7 byte UID)
	uint8_t response3[3]  = {0x00};
	response3[0] = sak;
	ComputeCrc14443(CRC_14443_A, response3, 1, &response3[1], &response3[2]);

	// Prepare the optional second SAK (for 7 byte UID), drop the cascade bit
	uint8_t response3a[3]  = {0x00};
	response3a[0] = sak & 0xFB;
	ComputeCrc14443(CRC_14443_A, response3a, 1, &response3a[1], &response3a[2]);

	uint8_t response5[] = { 0x00, 0x00, 0x00, 0x00 }; // Very random tag nonce
	uint8_t response6[] = { 0x04, 0x58, 0x80, 0x02, 0x00, 0x00 }; // dummy ATS (pseudo-ATR), answer to RATS: 
	// Format byte = 0x58: FSCI=0x08 (FSC=256), TA(1) and TC(1) present, 
	// TA(1) = 0x80: different divisors not supported, DR = 1, DS = 1
	// TB(1) = not present. Defaults: FWI = 4 (FWT = 256 * 16 * 2^4 * 1/fc = 4833us), SFGI = 0 (SFG = 256 * 16 * 2^0 * 1/fc = 302us)
	// TC(1) = 0x02: CID supported, NAD not supported
	ComputeCrc14443(CRC_14443_A, response6, 4, &response6[4], &response6[5]);

	#define TAG_RESPONSE_COUNT 7
	tag_response_info_t responses[TAG_RESPONSE_COUNT] = {
		{ .response = response1,  .response_n = sizeof(response1)  },  // Answer to request - respond with card type
		{ .response = response2,  .response_n = sizeof(response2)  },  // Anticollision cascade1 - respond with uid
		{ .response = response2a, .response_n = sizeof(response2a) },  // Anticollision cascade2 - respond with 2nd half of uid if asked
		{ .response = response3,  .response_n = sizeof(response3)  },  // Acknowledge select - cascade 1
		{ .response = response3a, .response_n = sizeof(response3a) },  // Acknowledge select - cascade 2
		{ .response = response5,  .response_n = sizeof(response5)  },  // Authentication answer (random nonce)
		{ .response = response6,  .response_n = sizeof(response6)  },  // dummy ATS (pseudo-ATR), answer to RATS
	};

	// Allocate 512 bytes for the dynamic modulation, created when the reader queries for it
	// Such a response is less time critical, so we can prepare them on the fly
	#define DYNAMIC_RESPONSE_BUFFER_SIZE 64
	#define DYNAMIC_MODULATION_BUFFER_SIZE 512
	uint8_t dynamic_response_buffer[DYNAMIC_RESPONSE_BUFFER_SIZE];
	uint8_t dynamic_modulation_buffer[DYNAMIC_MODULATION_BUFFER_SIZE];
	tag_response_info_t dynamic_response_info = {
		.response = dynamic_response_buffer,
		.response_n = 0,
		.modulation = dynamic_modulation_buffer,
		.modulation_n = 0
	};
  
	BigBuf_free_keep_EM();

	// allocate buffers:
	uint8_t *receivedCmd = BigBuf_malloc(MAX_FRAME_SIZE);
	uint8_t *receivedCmdPar = BigBuf_malloc(MAX_PARITY_SIZE);
	free_buffer_pointer = BigBuf_malloc(ALLOCATED_TAG_MODULATION_BUFFER_SIZE);

	// clear trace
    iso14a_clear_trace();
	iso14a_set_tracing(TRUE);

	// Prepare the responses of the anticollision phase
	// there will be not enough time to do this at the moment the reader sends it REQA
	for (size_t i=0; i<TAG_RESPONSE_COUNT; i++) {
		prepare_allocated_tag_modulation(&responses[i]);
	}

	int len = 0;

	// To control where we are in the protocol
	int order = 0;
	int lastorder;

	// Just to allow some checks
	int happened = 0;
	int happened2 = 0;
	int cmdsRecvd = 0;

	// We need to listen to the high-frequency, peak-detected path.
	iso14443a_setup(FPGA_HF_ISO14443A_TAGSIM_LISTEN);

	cmdsRecvd = 0;
	tag_response_info_t* p_response;

	LED_A_ON();
	for(;;) {
		// Clean receive command buffer
		
		if(!GetIso14443aCommandFromReader(receivedCmd, receivedCmdPar, &len)) {
			DbpString("Button press");
			break;
		}

		p_response = NULL;
		
		// Okay, look at the command now.
		lastorder = order;
		if(receivedCmd[0] == 0x26) { // Received a REQUEST
			p_response = &responses[0]; order = 1;
		} else if(receivedCmd[0] == 0x52) { // Received a WAKEUP
			p_response = &responses[0]; order = 6;
		} else if(receivedCmd[1] == 0x20 && receivedCmd[0] == 0x93) {	// Received request for UID (cascade 1)
			p_response = &responses[1]; order = 2;
		} else if(receivedCmd[1] == 0x20 && receivedCmd[0] == 0x95) { 	// Received request for UID (cascade 2)
			p_response = &responses[2]; order = 20;
		} else if(receivedCmd[1] == 0x70 && receivedCmd[0] == 0x93) {	// Received a SELECT (cascade 1)
			p_response = &responses[3]; order = 3;
		} else if(receivedCmd[1] == 0x70 && receivedCmd[0] == 0x95) {	// Received a SELECT (cascade 2)
			p_response = &responses[4]; order = 30;
		} else if(receivedCmd[0] == 0x30) {	// Received a (plain) READ
			EmSendCmdEx(data+(4*receivedCmd[1]),16,false);
			// Dbprintf("Read request from reader: %x %x",receivedCmd[0],receivedCmd[1]);
			// We already responded, do not send anything with the EmSendCmd14443aRaw() that is called below
			p_response = NULL;
		} else if(receivedCmd[0] == 0x50) {	// Received a HALT

			if (tracing) {
				LogTrace(receivedCmd, Uart.len, Uart.startTime*16 - DELAY_AIR2ARM_AS_TAG, Uart.endTime*16 - DELAY_AIR2ARM_AS_TAG, Uart.parity, TRUE);
			}
			p_response = NULL;
		} else if(receivedCmd[0] == 0x60 || receivedCmd[0] == 0x61) {	// Received an authentication request
			p_response = &responses[5]; order = 7;
		} else if(receivedCmd[0] == 0xE0) {	// Received a RATS request
			if (tagType == 1 || tagType == 2) {	// RATS not supported
				EmSend4bit(CARD_NACK_NA);
				p_response = NULL;
			} else {
				p_response = &responses[6]; order = 70;
			}
		} else if (order == 7 && len == 8) { // Received {nr] and {ar} (part of authentication)
			if (tracing) {
				LogTrace(receivedCmd, Uart.len, Uart.startTime*16 - DELAY_AIR2ARM_AS_TAG, Uart.endTime*16 - DELAY_AIR2ARM_AS_TAG, Uart.parity, TRUE);
			}
			uint32_t nr = bytes_to_num(receivedCmd,4);
			uint32_t ar = bytes_to_num(receivedCmd+4,4);
			Dbprintf("Auth attempt {nr}{ar}: %08x %08x",nr,ar);
		} else {
			// Check for ISO 14443A-4 compliant commands, look at left nibble
			switch (receivedCmd[0]) {

				case 0x0B:
				case 0x0A: { // IBlock (command)
				  dynamic_response_info.response[0] = receivedCmd[0];
				  dynamic_response_info.response[1] = 0x00;
				  dynamic_response_info.response[2] = 0x90;
				  dynamic_response_info.response[3] = 0x00;
				  dynamic_response_info.response_n = 4;
				} break;

				case 0x1A:
				case 0x1B: { // Chaining command
				  dynamic_response_info.response[0] = 0xaa | ((receivedCmd[0]) & 1);
				  dynamic_response_info.response_n = 2;
				} break;

				case 0xaa:
				case 0xbb: {
				  dynamic_response_info.response[0] = receivedCmd[0] ^ 0x11;
				  dynamic_response_info.response_n = 2;
				} break;
				  
				case 0xBA: { //
				  memcpy(dynamic_response_info.response,"\xAB\x00",2);
				  dynamic_response_info.response_n = 2;
				} break;

				case 0xCA:
				case 0xC2: { // Readers sends deselect command
				  memcpy(dynamic_response_info.response,"\xCA\x00",2);
				  dynamic_response_info.response_n = 2;
				} break;

				default: {
					// Never seen this command before
					if (tracing) {
						LogTrace(receivedCmd, Uart.len, Uart.startTime*16 - DELAY_AIR2ARM_AS_TAG, Uart.endTime*16 - DELAY_AIR2ARM_AS_TAG, Uart.parity, TRUE);
					}
					Dbprintf("Received unknown command (len=%d):",len);
					Dbhexdump(len,receivedCmd,false);
					// Do not respond
					dynamic_response_info.response_n = 0;
				} break;
			}
      
			if (dynamic_response_info.response_n > 0) {
				// Copy the CID from the reader query
				dynamic_response_info.response[1] = receivedCmd[1];

				// Add CRC bytes, always used in ISO 14443A-4 compliant cards
				AppendCrc14443a(dynamic_response_info.response,dynamic_response_info.response_n);
				dynamic_response_info.response_n += 2;
        
				if (prepare_tag_modulation(&dynamic_response_info,DYNAMIC_MODULATION_BUFFER_SIZE) == false) {
					Dbprintf("Error preparing tag response");
					if (tracing) {
						LogTrace(receivedCmd, Uart.len, Uart.startTime*16 - DELAY_AIR2ARM_AS_TAG, Uart.endTime*16 - DELAY_AIR2ARM_AS_TAG, Uart.parity, TRUE);
					}
					break;
				}
				p_response = &dynamic_response_info;
			}
		}

		// Count number of wakeups received after a halt
		if(order == 6 && lastorder == 5) { happened++; }

		// Count number of other messages after a halt
		if(order != 6 && lastorder == 5) { happened2++; }

		if(cmdsRecvd > 999) {
			DbpString("1000 commands later...");
			break;
		}
		cmdsRecvd++;

		if (p_response != NULL) {
			EmSendCmd14443aRaw(p_response->modulation, p_response->modulation_n, receivedCmd[0] == 0x52);
			// do the tracing for the previous reader request and this tag answer:
			uint8_t par[MAX_PARITY_SIZE];
			GetParity(p_response->response, p_response->response_n, par);
	
			EmLogTrace(Uart.output, 
						Uart.len, 
						Uart.startTime*16 - DELAY_AIR2ARM_AS_TAG, 
						Uart.endTime*16 - DELAY_AIR2ARM_AS_TAG, 
						Uart.parity,
						p_response->response, 
						p_response->response_n,
						LastTimeProxToAirStart*16 + DELAY_ARM2AIR_AS_TAG,
						(LastTimeProxToAirStart + p_response->ProxToAirDuration)*16 + DELAY_ARM2AIR_AS_TAG, 
						par);
		}
		
		if (!tracing) {
			Dbprintf("Trace Full. Simulation stopped.");
			break;
		}
	}

	Dbprintf("%x %x %x", happened, happened2, cmdsRecvd);
	LED_A_OFF();
	BigBuf_free_keep_EM();
}


// prepare a delayed transfer. This simply shifts ToSend[] by a number
// of bits specified in the delay parameter.
void PrepareDelayedTransfer(uint16_t delay)
{
	uint8_t bitmask = 0;
	uint8_t bits_to_shift = 0;
	uint8_t bits_shifted = 0;
	
	delay &= 0x07;
	if (delay) {
		for (uint16_t i = 0; i < delay; i++) {
			bitmask |= (0x01 << i);
		}
		ToSend[ToSendMax++] = 0x00;
		for (uint16_t i = 0; i < ToSendMax; i++) {
			bits_to_shift = ToSend[i] & bitmask;
			ToSend[i] = ToSend[i] >> delay;
			ToSend[i] = ToSend[i] | (bits_shifted << (8 - delay));
			bits_shifted = bits_to_shift;
		}
	}
}


//-------------------------------------------------------------------------------------
// Transmit the command (to the tag) that was placed in ToSend[].
// Parameter timing:
// if NULL: transfer at next possible time, taking into account
// 			request guard time and frame delay time
// if == 0:	transfer immediately and return time of transfer
// if != 0: delay transfer until time specified
//-------------------------------------------------------------------------------------
static void TransmitFor14443a(const uint8_t *cmd, uint16_t len, uint32_t *timing)
{
	
	FpgaWriteConfWord(FPGA_MAJOR_MODE_HF_ISO14443A | FPGA_HF_ISO14443A_READER_MOD);

	uint32_t ThisTransferTime = 0;

	if (timing) {
		if(*timing == 0) {										// Measure time
			*timing = (GetCountSspClk() + 8) & 0xfffffff8;
		} else {
			PrepareDelayedTransfer(*timing & 0x00000007);		// Delay transfer (fine tuning - up to 7 MF clock ticks)
		}
		if(MF_DBGLEVEL >= 4 && GetCountSspClk() >= (*timing & 0xfffffff8)) Dbprintf("TransmitFor14443a: Missed timing");
		while(GetCountSspClk() < (*timing & 0xfffffff8));		// Delay transfer (multiple of 8 MF clock ticks)
		LastTimeProxToAirStart = *timing;
	} else {
		ThisTransferTime = ((MAX(NextTransferTime, GetCountSspClk()) & 0xfffffff8) + 8);
		while(GetCountSspClk() < ThisTransferTime);
		LastTimeProxToAirStart = ThisTransferTime;
	}
	
	// clear TXRDY
	AT91C_BASE_SSC->SSC_THR = SEC_Y;

	uint16_t c = 0;
	for(;;) {
		if(AT91C_BASE_SSC->SSC_SR & (AT91C_SSC_TXRDY)) {
			AT91C_BASE_SSC->SSC_THR = cmd[c];
			c++;
			if(c >= len) {
				break;
			}
		}
	}
	
	NextTransferTime = MAX(NextTransferTime, LastTimeProxToAirStart + REQUEST_GUARD_TIME);
}


//-----------------------------------------------------------------------------
// Prepare reader command (in bits, support short frames) to send to FPGA
//-----------------------------------------------------------------------------
void CodeIso14443aBitsAsReaderPar(const uint8_t *cmd, uint16_t bits, const uint8_t *parity)
{
	int i, j;
	int last;
	uint8_t b;

	ToSendReset();

	// Start of Communication (Seq. Z)
	ToSend[++ToSendMax] = SEC_Z;
	LastProxToAirDuration = 8 * (ToSendMax+1) - 6;
	last = 0;

	size_t bytecount = nbytes(bits);
	// Generate send structure for the data bits
	for (i = 0; i < bytecount; i++) {
		// Get the current byte to send
		b = cmd[i];
		size_t bitsleft = MIN((bits-(i*8)),8);

		for (j = 0; j < bitsleft; j++) {
			if (b & 1) {
				// Sequence X
				ToSend[++ToSendMax] = SEC_X;
				LastProxToAirDuration = 8 * (ToSendMax+1) - 2;
				last = 1;
			} else {
				if (last == 0) {
				// Sequence Z
				ToSend[++ToSendMax] = SEC_Z;
				LastProxToAirDuration = 8 * (ToSendMax+1) - 6;
				} else {
					// Sequence Y
					ToSend[++ToSendMax] = SEC_Y;
					last = 0;
				}
			}
			b >>= 1;
		}

		// Only transmit parity bit if we transmitted a complete byte
		if (j == 8) {
			// Get the parity bit
			if (parity[i>>3] & (0x80 >> (i&0x0007))) {
				// Sequence X
				ToSend[++ToSendMax] = SEC_X;
				LastProxToAirDuration = 8 * (ToSendMax+1) - 2;
				last = 1;
			} else {
				if (last == 0) {
					// Sequence Z
					ToSend[++ToSendMax] = SEC_Z;
					LastProxToAirDuration = 8 * (ToSendMax+1) - 6;
				} else {
					// Sequence Y
					ToSend[++ToSendMax] = SEC_Y;
					last = 0;
				}
			}
		}
	}

	// End of Communication: Logic 0 followed by Sequence Y
	if (last == 0) {
		// Sequence Z
		ToSend[++ToSendMax] = SEC_Z;
		LastProxToAirDuration = 8 * (ToSendMax+1) - 6;
	} else {
		// Sequence Y
		ToSend[++ToSendMax] = SEC_Y;
		last = 0;
	}
	ToSend[++ToSendMax] = SEC_Y;

	// Convert to length of command:
	ToSendMax++;
}

//-----------------------------------------------------------------------------
// Prepare reader command to send to FPGA
//-----------------------------------------------------------------------------
void CodeIso14443aAsReaderPar(const uint8_t *cmd, uint16_t len, const uint8_t *parity)
{
  CodeIso14443aBitsAsReaderPar(cmd, len*8, parity);
}

//-----------------------------------------------------------------------------
// Wait for commands from reader
// Stop when button is pressed (return 1) or field was gone (return 2)
// Or return 0 when command is captured
//-----------------------------------------------------------------------------
static int EmGetCmd(uint8_t *received, uint16_t *len, uint8_t *parity)
{
	*len = 0;

	uint32_t timer = 0, vtime = 0;
	int analogCnt = 0;
	int analogAVG = 0;

	// Set FPGA mode to "simulated ISO 14443 tag", no modulation (listen
	// only, since we are receiving, not transmitting).
	// Signal field is off with the appropriate LED
	LED_D_OFF();
	FpgaWriteConfWord(FPGA_MAJOR_MODE_HF_ISO14443A | FPGA_HF_ISO14443A_TAGSIM_LISTEN);

	// Set ADC to read field strength
	AT91C_BASE_ADC->ADC_CR = AT91C_ADC_SWRST;
	AT91C_BASE_ADC->ADC_MR =
				ADC_MODE_PRESCALE(32) |
				ADC_MODE_STARTUP_TIME(16) |
				ADC_MODE_SAMPLE_HOLD_TIME(8);
	AT91C_BASE_ADC->ADC_CHER = ADC_CHANNEL(ADC_CHAN_HF);
	// start ADC
	AT91C_BASE_ADC->ADC_CR = AT91C_ADC_START;
	
	// Now run a 'software UART' on the stream of incoming samples.
	UartInit(received, parity);

	// Clear RXRDY:
    uint8_t b = (uint8_t)AT91C_BASE_SSC->SSC_RHR;

	for(;;) {
		WDT_HIT();

		if (BUTTON_PRESS()) return 1;

		// test if the field exists
		if (AT91C_BASE_ADC->ADC_SR & ADC_END_OF_CONVERSION(ADC_CHAN_HF)) {
			analogCnt++;
			analogAVG += AT91C_BASE_ADC->ADC_CDR[ADC_CHAN_HF];
			AT91C_BASE_ADC->ADC_CR = AT91C_ADC_START;
			if (analogCnt >= 32) {
				if ((33000 * (analogAVG / analogCnt) >> 10) < MF_MINFIELDV) {
					vtime = GetTickCount();
					if (!timer) timer = vtime;
					// 50ms no field --> card to idle state
					if (vtime - timer > 50) return 2;
				} else
					if (timer) timer = 0;
				analogCnt = 0;
				analogAVG = 0;
			}
		}

		// receive and test the miller decoding
        if(AT91C_BASE_SSC->SSC_SR & (AT91C_SSC_RXRDY)) {
            b = (uint8_t)AT91C_BASE_SSC->SSC_RHR;
			if(MillerDecoding(b, 0)) {
				*len = Uart.len;
				return 0;
			}
        }

	}
}


static int EmSendCmd14443aRaw(uint8_t *resp, uint16_t respLen, bool correctionNeeded)
{
	uint8_t b;
	uint16_t i = 0;
	uint32_t ThisTransferTime;
	
	// Modulate Manchester
	FpgaWriteConfWord(FPGA_MAJOR_MODE_HF_ISO14443A | FPGA_HF_ISO14443A_TAGSIM_MOD);

	// include correction bit if necessary
	if (Uart.parityBits & 0x01) {
		correctionNeeded = TRUE;
	}
	if(correctionNeeded) {
		// 1236, so correction bit needed
		i = 0;
	} else {
		i = 1;
	}

 	// clear receiving shift register and holding register
	while(!(AT91C_BASE_SSC->SSC_SR & AT91C_SSC_RXRDY));
	b = AT91C_BASE_SSC->SSC_RHR; (void) b;
	while(!(AT91C_BASE_SSC->SSC_SR & AT91C_SSC_RXRDY));
	b = AT91C_BASE_SSC->SSC_RHR; (void) b;
	
	// wait for the FPGA to signal fdt_indicator == 1 (the FPGA is ready to queue new data in its delay line)
	for (uint16_t j = 0; j < 5; j++) {	// allow timeout - better late than never
		while(!(AT91C_BASE_SSC->SSC_SR & AT91C_SSC_RXRDY));
		if (AT91C_BASE_SSC->SSC_RHR) break;
	}

	while ((ThisTransferTime = GetCountSspClk()) & 0x00000007);

	// Clear TXRDY:
	AT91C_BASE_SSC->SSC_THR = SEC_F;

	// send cycle
	for(; i < respLen; ) {
		if(AT91C_BASE_SSC->SSC_SR & (AT91C_SSC_TXRDY)) {
			AT91C_BASE_SSC->SSC_THR = resp[i++];
			FpgaSendQueueDelay = (uint8_t)AT91C_BASE_SSC->SSC_RHR;
		}
	
		if(BUTTON_PRESS()) {
			break;
		}
	}

	// Ensure that the FPGA Delay Queue is empty before we switch to TAGSIM_LISTEN again:
	for (i = 0; i < 2 ; ) {
		if(AT91C_BASE_SSC->SSC_SR & (AT91C_SSC_TXRDY)) {
			AT91C_BASE_SSC->SSC_THR = SEC_F;
			FpgaSendQueueDelay = (uint8_t)AT91C_BASE_SSC->SSC_RHR;
			i++;
		}
	}
	
	LastTimeProxToAirStart = ThisTransferTime + (correctionNeeded?8:0);

	return 0;
}

int EmSend4bitEx(uint8_t resp, bool correctionNeeded){
	Code4bitAnswerAsTag(resp);
	int res = EmSendCmd14443aRaw(ToSend, ToSendMax, correctionNeeded);
	// do the tracing for the previous reader request and this tag answer:
	uint8_t par[1];
	GetParity(&resp, 1, par);
	EmLogTrace(Uart.output, 
				Uart.len, 
				Uart.startTime*16 - DELAY_AIR2ARM_AS_TAG, 
				Uart.endTime*16 - DELAY_AIR2ARM_AS_TAG, 
				Uart.parity,
				&resp, 
				1, 
				LastTimeProxToAirStart*16 + DELAY_ARM2AIR_AS_TAG,
				(LastTimeProxToAirStart + LastProxToAirDuration)*16 + DELAY_ARM2AIR_AS_TAG, 
				par);
	return res;
}

int EmSend4bit(uint8_t resp){
	return EmSend4bitEx(resp, false);
}

int EmSendCmdExPar(uint8_t *resp, uint16_t respLen, bool correctionNeeded, uint8_t *par){
	CodeIso14443aAsTagPar(resp, respLen, par);
	int res = EmSendCmd14443aRaw(ToSend, ToSendMax, correctionNeeded);
	// do the tracing for the previous reader request and this tag answer:
	EmLogTrace(Uart.output, 
				Uart.len, 
				Uart.startTime*16 - DELAY_AIR2ARM_AS_TAG, 
				Uart.endTime*16 - DELAY_AIR2ARM_AS_TAG, 
				Uart.parity,
				resp, 
				respLen, 
				LastTimeProxToAirStart*16 + DELAY_ARM2AIR_AS_TAG,
				(LastTimeProxToAirStart + LastProxToAirDuration)*16 + DELAY_ARM2AIR_AS_TAG, 
				par);
	return res;
}

int EmSendCmdEx(uint8_t *resp, uint16_t respLen, bool correctionNeeded){
	uint8_t par[MAX_PARITY_SIZE];
	GetParity(resp, respLen, par);
	return EmSendCmdExPar(resp, respLen, correctionNeeded, par);
}

int EmSendCmd(uint8_t *resp, uint16_t respLen){
	uint8_t par[MAX_PARITY_SIZE];
	GetParity(resp, respLen, par);
	return EmSendCmdExPar(resp, respLen, false, par);
}

int EmSendCmdPar(uint8_t *resp, uint16_t respLen, uint8_t *par){
	return EmSendCmdExPar(resp, respLen, false, par);
}

bool EmLogTrace(uint8_t *reader_data, uint16_t reader_len, uint32_t reader_StartTime, uint32_t reader_EndTime, uint8_t *reader_Parity,
				 uint8_t *tag_data, uint16_t tag_len, uint32_t tag_StartTime, uint32_t tag_EndTime, uint8_t *tag_Parity)
{
	if (tracing) {
		// we cannot exactly measure the end and start of a received command from reader. However we know that the delay from
		// end of the received command to start of the tag's (simulated by us) answer is n*128+20 or n*128+84 resp.
		// with n >= 9. The start of the tags answer can be measured and therefore the end of the received command be calculated:
		uint16_t reader_modlen = reader_EndTime - reader_StartTime;
		uint16_t approx_fdt = tag_StartTime - reader_EndTime;
		uint16_t exact_fdt = (approx_fdt - 20 + 32)/64 * 64 + 20;
		reader_EndTime = tag_StartTime - exact_fdt;
		reader_StartTime = reader_EndTime - reader_modlen;
		if (!LogTrace(reader_data, reader_len, reader_StartTime, reader_EndTime, reader_Parity, TRUE)) {
			return FALSE;
		} else return(!LogTrace(tag_data, tag_len, tag_StartTime, tag_EndTime, tag_Parity, FALSE));
	} else {
		return TRUE;
	}
}

//-----------------------------------------------------------------------------
// Wait a certain time for tag response
//  If a response is captured return TRUE
//  If it takes too long return FALSE
//-----------------------------------------------------------------------------
static int GetIso14443aAnswerFromTag(uint8_t *receivedResponse, uint8_t *receivedResponsePar, uint16_t offset)
{
	uint32_t c;
	
	// Set FPGA mode to "reader listen mode", no modulation (listen
	// only, since we are receiving, not transmitting).
	// Signal field is on with the appropriate LED
	LED_D_ON();
	FpgaWriteConfWord(FPGA_MAJOR_MODE_HF_ISO14443A | FPGA_HF_ISO14443A_READER_LISTEN);
	
	// Now get the answer from the card
	DemodInit(receivedResponse, receivedResponsePar);

	// clear RXRDY:
    uint8_t b = (uint8_t)AT91C_BASE_SSC->SSC_RHR;
	
	c = 0;
	for(;;) {
		WDT_HIT();

		if(AT91C_BASE_SSC->SSC_SR & (AT91C_SSC_RXRDY)) {
			b = (uint8_t)AT91C_BASE_SSC->SSC_RHR;
			if(ManchesterDecoding(b, offset, 0)) {
				NextTransferTime = MAX(NextTransferTime, Demod.endTime - (DELAY_AIR2ARM_AS_READER + DELAY_ARM2AIR_AS_READER)/16 + FRAME_DELAY_TIME_PICC_TO_PCD);
				return TRUE;
			} else if (c++ > iso14a_timeout) {
				return FALSE; 
			}
		}
	}
}

void ReaderTransmitBitsPar(uint8_t* frame, uint16_t bits, uint8_t *par, uint32_t *timing)
{
	CodeIso14443aBitsAsReaderPar(frame, bits, par);
  
	// Send command to tag
	TransmitFor14443a(ToSend, ToSendMax, timing);
	if(trigger)
		LED_A_ON();
  
	// Log reader command in trace buffer
	if (tracing) {
		LogTrace(frame, nbytes(bits), LastTimeProxToAirStart*16 + DELAY_ARM2AIR_AS_READER, (LastTimeProxToAirStart + LastProxToAirDuration)*16 + DELAY_ARM2AIR_AS_READER, par, TRUE);
	}
}

void ReaderTransmitPar(uint8_t* frame, uint16_t len, uint8_t *par, uint32_t *timing)
{
  ReaderTransmitBitsPar(frame, len*8, par, timing);
}

void ReaderTransmitBits(uint8_t* frame, uint16_t len, uint32_t *timing)
{
  // Generate parity and redirect
  uint8_t par[MAX_PARITY_SIZE];
  GetParity(frame, len/8, par);
  ReaderTransmitBitsPar(frame, len, par, timing);
}

void ReaderTransmit(uint8_t* frame, uint16_t len, uint32_t *timing)
{
  // Generate parity and redirect
  uint8_t par[MAX_PARITY_SIZE];
  GetParity(frame, len, par);
  ReaderTransmitBitsPar(frame, len*8, par, timing);
}

int ReaderReceiveOffset(uint8_t* receivedAnswer, uint16_t offset, uint8_t *parity)
{
	if (!GetIso14443aAnswerFromTag(receivedAnswer, parity, offset)) return FALSE;
	if (tracing) {
		LogTrace(receivedAnswer, Demod.len, Demod.startTime*16 - DELAY_AIR2ARM_AS_READER, Demod.endTime*16 - DELAY_AIR2ARM_AS_READER, parity, FALSE);
	}
	return Demod.len;
}

int ReaderReceive(uint8_t *receivedAnswer, uint8_t *parity)
{
	if (!GetIso14443aAnswerFromTag(receivedAnswer, parity, 0)) return FALSE;
	if (tracing) {
		LogTrace(receivedAnswer, Demod.len, Demod.startTime*16 - DELAY_AIR2ARM_AS_READER, Demod.endTime*16 - DELAY_AIR2ARM_AS_READER, parity, FALSE);
	}
	return Demod.len;
}

/* performs iso14443a anticollision procedure
 * fills the uid pointer unless NULL
 * fills resp_data unless NULL */
int iso14443a_select_card(byte_t *uid_ptr, iso14a_card_select_t *p_hi14a_card, uint32_t *cuid_ptr) {
	uint8_t wupa[]       = { 0x52 };  // 0x26 - REQA  0x52 - WAKE-UP
	uint8_t sel_all[]    = { 0x93,0x20 };
	uint8_t sel_uid[]    = { 0x93,0x70,0x00,0x00,0x00,0x00,0x00,0x00,0x00};
	uint8_t rats[]       = { 0xE0,0x80,0x00,0x00 }; // FSD=256, FSDI=8, CID=0
	uint8_t resp[MAX_FRAME_SIZE]; // theoretically. A usual RATS will be much smaller
	uint8_t resp_par[MAX_PARITY_SIZE];
	byte_t uid_resp[4];
	size_t uid_resp_len;

	uint8_t sak = 0x04; // cascade uid
	int cascade_level = 0;
	int len;

	// Broadcast for a card, WUPA (0x52) will force response from all cards in the field
    ReaderTransmitBitsPar(wupa,7,0, NULL);
	
	// Receive the ATQA
	if(!ReaderReceive(resp, resp_par)) return 0;

	if(p_hi14a_card) {
		memcpy(p_hi14a_card->atqa, resp, 2);
		p_hi14a_card->uidlen = 0;
		memset(p_hi14a_card->uid,0,10);
	}

	// clear uid
	if (uid_ptr) {
		memset(uid_ptr,0,10);
	}

	// OK we will select at least at cascade 1, lets see if first byte of UID was 0x88 in
	// which case we need to make a cascade 2 request and select - this is a long UID
	// While the UID is not complete, the 3nd bit (from the right) is set in the SAK.
	for(; sak & 0x04; cascade_level++) {
		// SELECT_* (L1: 0x93, L2: 0x95, L3: 0x97)
		sel_uid[0] = sel_all[0] = 0x93 + cascade_level * 2;

		// SELECT_ALL
		ReaderTransmit(sel_all, sizeof(sel_all), NULL);
		if (!ReaderReceive(resp, resp_par)) return 0;

		if (Demod.collisionPos) {			// we had a collision and need to construct the UID bit by bit
			memset(uid_resp, 0, 4);
			uint16_t uid_resp_bits = 0;
			uint16_t collision_answer_offset = 0;
			// anti-collision-loop:
			while (Demod.collisionPos) {
				Dbprintf("Multiple tags detected. Collision after Bit %d", Demod.collisionPos);
				for (uint16_t i = collision_answer_offset; i < Demod.collisionPos; i++, uid_resp_bits++) {	// add valid UID bits before collision point
					uint16_t UIDbit = (resp[i/8] >> (i % 8)) & 0x01;
					uid_resp[uid_resp_bits / 8] |= UIDbit << (uid_resp_bits % 8);
				}
				uid_resp[uid_resp_bits/8] |= 1 << (uid_resp_bits % 8);					// next time select the card(s) with a 1 in the collision position
				uid_resp_bits++;
				// construct anticollosion command:
				sel_uid[1] = ((2 + uid_resp_bits/8) << 4) | (uid_resp_bits & 0x07);  	// length of data in bytes and bits
				for (uint16_t i = 0; i <= uid_resp_bits/8; i++) {
					sel_uid[2+i] = uid_resp[i];
				}
				collision_answer_offset = uid_resp_bits%8;
				ReaderTransmitBits(sel_uid, 16 + uid_resp_bits, NULL);
				if (!ReaderReceiveOffset(resp, collision_answer_offset, resp_par)) return 0;
			}
			// finally, add the last bits and BCC of the UID
			for (uint16_t i = collision_answer_offset; i < (Demod.len-1)*8; i++, uid_resp_bits++) {
				uint16_t UIDbit = (resp[i/8] >> (i%8)) & 0x01;
				uid_resp[uid_resp_bits/8] |= UIDbit << (uid_resp_bits % 8);
			}

		} else {		// no collision, use the response to SELECT_ALL as current uid
			memcpy(uid_resp, resp, 4);
		}
		uid_resp_len = 4;

		// calculate crypto UID. Always use last 4 Bytes.
		if(cuid_ptr) {
			*cuid_ptr = bytes_to_num(uid_resp, 4);
		}

		// Construct SELECT UID command
		sel_uid[1] = 0x70;													// transmitting a full UID (1 Byte cmd, 1 Byte NVB, 4 Byte UID, 1 Byte BCC, 2 Bytes CRC)
		memcpy(sel_uid+2, uid_resp, 4);										// the UID
		sel_uid[6] = sel_uid[2] ^ sel_uid[3] ^ sel_uid[4] ^ sel_uid[5];  	// calculate and add BCC
		AppendCrc14443a(sel_uid, 7);										// calculate and add CRC
		ReaderTransmit(sel_uid, sizeof(sel_uid), NULL);

		// Receive the SAK
		if (!ReaderReceive(resp, resp_par)) return 0;
		sak = resp[0];

    // Test if more parts of the uid are coming
		if ((sak & 0x04) /* && uid_resp[0] == 0x88 */) {
			// Remove first byte, 0x88 is not an UID byte, it CT, see page 3 of:
			// http://www.nxp.com/documents/application_note/AN10927.pdf
			uid_resp[0] = uid_resp[1];
			uid_resp[1] = uid_resp[2];
			uid_resp[2] = uid_resp[3]; 

			uid_resp_len = 3;
		}

		if(uid_ptr) {
			memcpy(uid_ptr + (cascade_level*3), uid_resp, uid_resp_len);
		}

		if(p_hi14a_card) {
			memcpy(p_hi14a_card->uid + (cascade_level*3), uid_resp, uid_resp_len);
			p_hi14a_card->uidlen += uid_resp_len;
		}
	}

	if(p_hi14a_card) {
		p_hi14a_card->sak = sak;
		p_hi14a_card->ats_len = 0;
	}

	// non iso14443a compliant tag
	if( (sak & 0x20) == 0) return 2; 

	// Request for answer to select
	AppendCrc14443a(rats, 2);
	ReaderTransmit(rats, sizeof(rats), NULL);

	if (!(len = ReaderReceive(resp, resp_par))) return 0;

	
	if(p_hi14a_card) {
		memcpy(p_hi14a_card->ats, resp, sizeof(p_hi14a_card->ats));
		p_hi14a_card->ats_len = len;
	}

	// reset the PCB block number
	iso14_pcb_blocknum = 0;
	return 1;	
}

void iso14443a_setup(uint8_t fpga_minor_mode) {
	FpgaDownloadAndGo(FPGA_BITSTREAM_HF);
	// Set up the synchronous serial port
	FpgaSetupSsc();
	// connect Demodulated Signal to ADC:
	SetAdcMuxFor(GPIO_MUXSEL_HIPKD);

	// Signal field is on with the appropriate LED
	if (fpga_minor_mode == FPGA_HF_ISO14443A_READER_MOD
		|| fpga_minor_mode == FPGA_HF_ISO14443A_READER_LISTEN) {
		LED_D_ON();
	} else {
		LED_D_OFF();
	}
	FpgaWriteConfWord(FPGA_MAJOR_MODE_HF_ISO14443A | fpga_minor_mode);

	// Start the timer
	StartCountSspClk();
	
	DemodReset();
	UartReset();
	NextTransferTime = 2*DELAY_ARM2AIR_AS_READER;
	iso14a_set_timeout(1050); // 10ms default
}

int iso14_apdu(uint8_t *cmd, uint16_t cmd_len, void *data) {
	uint8_t parity[MAX_PARITY_SIZE];
	uint8_t real_cmd[cmd_len+4];
	real_cmd[0] = 0x0a; //I-Block
	// put block number into the PCB
	real_cmd[0] |= iso14_pcb_blocknum;
	real_cmd[1] = 0x00; //CID: 0 //FIXME: allow multiple selected cards
	memcpy(real_cmd+2, cmd, cmd_len);
	AppendCrc14443a(real_cmd,cmd_len+2);
 
	ReaderTransmit(real_cmd, cmd_len+4, NULL);
	size_t len = ReaderReceive(data, parity);
	uint8_t *data_bytes = (uint8_t *) data;
	if (!len)
		return 0; //DATA LINK ERROR
	// if we received an I- or R(ACK)-Block with a block number equal to the
	// current block number, toggle the current block number
	else if (len >= 4 // PCB+CID+CRC = 4 bytes
	         && ((data_bytes[0] & 0xC0) == 0 // I-Block
	             || (data_bytes[0] & 0xD0) == 0x80) // R-Block with ACK bit set to 0
	         && (data_bytes[0] & 0x01) == iso14_pcb_blocknum) // equal block numbers
	{
		iso14_pcb_blocknum ^= 1;
	}

	return len;
}

//-----------------------------------------------------------------------------
// Read an ISO 14443a tag. Send out commands and store answers.
//
//-----------------------------------------------------------------------------
void ReaderIso14443a(UsbCommand *c)
{
	iso14a_command_t param = c->arg[0];
	uint8_t *cmd = c->d.asBytes;
	size_t len = c->arg[1];
	size_t lenbits = c->arg[2];
	uint32_t arg0 = 0;
	byte_t buf[USB_CMD_DATA_SIZE];
	uint8_t par[MAX_PARITY_SIZE];
  
	if(param & ISO14A_CONNECT) {
		iso14a_clear_trace();
	}

	iso14a_set_tracing(TRUE);

	if(param & ISO14A_REQUEST_TRIGGER) {
		iso14a_set_trigger(TRUE);
	}

	if(param & ISO14A_CONNECT) {
		iso14443a_setup(FPGA_HF_ISO14443A_READER_LISTEN);
		if(!(param & ISO14A_NO_SELECT)) {
			iso14a_card_select_t *card = (iso14a_card_select_t*)buf;
			arg0 = iso14443a_select_card(NULL,card,NULL);
			cmd_send(CMD_ACK,arg0,card->uidlen,0,buf,sizeof(iso14a_card_select_t));
		}
	}

	if(param & ISO14A_SET_TIMEOUT) {
		iso14a_set_timeout(c->arg[2]);
	}

	if(param & ISO14A_APDU) {
		arg0 = iso14_apdu(cmd, len, buf);
		cmd_send(CMD_ACK,arg0,0,0,buf,sizeof(buf));
	}

	if(param & ISO14A_RAW) {
		if(param & ISO14A_APPEND_CRC) {
			AppendCrc14443a(cmd,len);
			len += 2;
			if (lenbits) lenbits += 16;
		}
		if(lenbits>0) {
			GetParity(cmd, lenbits/8, par);
			ReaderTransmitBitsPar(cmd, lenbits, par, NULL);
		} else {
			ReaderTransmit(cmd,len, NULL);
		}
		arg0 = ReaderReceive(buf, par);
		cmd_send(CMD_ACK,arg0,0,0,buf,sizeof(buf));
	}

	if(param & ISO14A_REQUEST_TRIGGER) {
		iso14a_set_trigger(FALSE);
	}

	if(param & ISO14A_NO_DISCONNECT) {
		return;
	}

	FpgaWriteConfWord(FPGA_MAJOR_MODE_OFF);
	LEDsoff();
}


// Determine the distance between two nonces.
// Assume that the difference is small, but we don't know which is first.
// Therefore try in alternating directions.
int32_t dist_nt(uint32_t nt1, uint32_t nt2) {

	uint16_t i;
	uint32_t nttmp1, nttmp2;

	if (nt1 == nt2) return 0;

	nttmp1 = nt1;
	nttmp2 = nt2;
	
	for (i = 1; i < 32768; i++) {
		nttmp1 = prng_successor(nttmp1, 1);
		if (nttmp1 == nt2) return i;
		nttmp2 = prng_successor(nttmp2, 1);
			if (nttmp2 == nt1) return -i;
		}
	
	return(-99999); // either nt1 or nt2 are invalid nonces
}


//-----------------------------------------------------------------------------
// Recover several bits of the cypher stream. This implements (first stages of)
// the algorithm described in "The Dark Side of Security by Obscurity and
// Cloning MiFare Classic Rail and Building Passes, Anywhere, Anytime"
// (article by Nicolas T. Courtois, 2009)
//-----------------------------------------------------------------------------
void ReaderMifare(bool first_try)
{
	// Mifare AUTH
	uint8_t mf_auth[]    = { 0x60,0x00,0xf5,0x7b };
	uint8_t mf_nr_ar[]   = { 0x00,0x00,0x00,0x00,0x00,0x00,0x00,0x00 };
	static uint8_t mf_nr_ar3;

	uint8_t receivedAnswer[MAX_MIFARE_FRAME_SIZE];
	uint8_t receivedAnswerPar[MAX_MIFARE_PARITY_SIZE];

	// free eventually allocated BigBuf memory. We want all for tracing.
	BigBuf_free();
	
	iso14a_clear_trace();
	iso14a_set_tracing(TRUE);

	byte_t nt_diff = 0;
	uint8_t par[1] = {0};	// maximum 8 Bytes to be sent here, 1 byte parity is therefore enough
	static byte_t par_low = 0;
	bool led_on = TRUE;
	uint8_t uid[10]  ={0};
	uint32_t cuid;

	uint32_t nt = 0;
	uint32_t previous_nt = 0;
	static uint32_t nt_attacked = 0;
	byte_t par_list[8] = {0x00};
	byte_t ks_list[8] = {0x00};

	static uint32_t sync_time;
	static uint32_t sync_cycles;
	int catch_up_cycles = 0;
	int last_catch_up = 0;
	uint16_t consecutive_resyncs = 0;
	int isOK = 0;

	if (first_try) { 
		mf_nr_ar3 = 0;
		iso14443a_setup(FPGA_HF_ISO14443A_READER_MOD);
		sync_time = GetCountSspClk() & 0xfffffff8;
		sync_cycles = 65536;									// theory: Mifare Classic's random generator repeats every 2^16 cycles (and so do the nonces).
		nt_attacked = 0;
		nt = 0;
		par[0] = 0;
	}
	else {
		// we were unsuccessful on a previous call. Try another READER nonce (first 3 parity bits remain the same)
		mf_nr_ar3++;
		mf_nr_ar[3] = mf_nr_ar3;
		par[0] = par_low;
	}

	LED_A_ON();
	LED_B_OFF();
	LED_C_OFF();
	
  
	for(uint16_t i = 0; TRUE; i++) {
		
		WDT_HIT();

		// Test if the action was cancelled
		if(BUTTON_PRESS()) {
			break;
		}
		
		LED_C_ON();

		if(!iso14443a_select_card(uid, NULL, &cuid)) {
			if (MF_DBGLEVEL >= 1)	Dbprintf("Mifare: Can't select card");
			continue;
		}

		sync_time = (sync_time & 0xfffffff8) + sync_cycles + catch_up_cycles;
		catch_up_cycles = 0;

		// if we missed the sync time already, advance to the next nonce repeat
		while(GetCountSspClk() > sync_time) {
			sync_time = (sync_time & 0xfffffff8) + sync_cycles;
		}

		// Transmit MIFARE_CLASSIC_AUTH at synctime. Should result in returning the same tag nonce (== nt_attacked) 
		ReaderTransmit(mf_auth, sizeof(mf_auth), &sync_time);

		// Receive the (4 Byte) "random" nonce
		if (!ReaderReceive(receivedAnswer, receivedAnswerPar)) {
			if (MF_DBGLEVEL >= 1)	Dbprintf("Mifare: Couldn't receive tag nonce");
			continue;
		  }

		previous_nt = nt;
		nt = bytes_to_num(receivedAnswer, 4);

		// Transmit reader nonce with fake par
		ReaderTransmitPar(mf_nr_ar, sizeof(mf_nr_ar), par, NULL);

		if (first_try && previous_nt && !nt_attacked) { // we didn't calibrate our clock yet
			int nt_distance = dist_nt(previous_nt, nt);
			if (nt_distance == 0) {
				nt_attacked = nt;
			}
			else {
				if (nt_distance == -99999) { // invalid nonce received, try again
					continue;
				}
				sync_cycles = (sync_cycles - nt_distance);
				if (MF_DBGLEVEL >= 3) Dbprintf("calibrating in cycle %d. nt_distance=%d, Sync_cycles: %d\n", i, nt_distance, sync_cycles);
				continue;
			}
		}

		if ((nt != nt_attacked) && nt_attacked) { 	// we somehow lost sync. Try to catch up again...
			catch_up_cycles = -dist_nt(nt_attacked, nt);
			if (catch_up_cycles == 99999) {			// invalid nonce received. Don't resync on that one.
				catch_up_cycles = 0;
				continue;
			}
			if (catch_up_cycles == last_catch_up) {
				consecutive_resyncs++;
			}
			else {
				last_catch_up = catch_up_cycles;
			    consecutive_resyncs = 0;
			}
			if (consecutive_resyncs < 3) {
				if (MF_DBGLEVEL >= 3) Dbprintf("Lost sync in cycle %d. nt_distance=%d. Consecutive Resyncs = %d. Trying one time catch up...\n", i, -catch_up_cycles, consecutive_resyncs);
			}
			else {	
				sync_cycles = sync_cycles + catch_up_cycles;
				if (MF_DBGLEVEL >= 3) Dbprintf("Lost sync in cycle %d for the fourth time consecutively (nt_distance = %d). Adjusting sync_cycles to %d.\n", i, -catch_up_cycles, sync_cycles);
			}
			continue;
		}
 
		consecutive_resyncs = 0;
		
		// Receive answer. This will be a 4 Bit NACK when the 8 parity bits are OK after decoding
		if (ReaderReceive(receivedAnswer, receivedAnswerPar))
		{
			catch_up_cycles = 8; 	// the PRNG is delayed by 8 cycles due to the NAC (4Bits = 0x05 encrypted) transfer
	
			if (nt_diff == 0)
			{
				par_low = par[0] & 0xE0; // there is no need to check all parities for other nt_diff. Parity Bits for mf_nr_ar[0..2] won't change
			}

			led_on = !led_on;
			if(led_on) LED_B_ON(); else LED_B_OFF();

			par_list[nt_diff] = SwapBits(par[0], 8);
			ks_list[nt_diff] = receivedAnswer[0] ^ 0x05;

			// Test if the information is complete
			if (nt_diff == 0x07) {
				isOK = 1;
				break;
			}

			nt_diff = (nt_diff + 1) & 0x07;
			mf_nr_ar[3] = (mf_nr_ar[3] & 0x1F) | (nt_diff << 5);
			par[0] = par_low;
		} else {
			if (nt_diff == 0 && first_try)
			{
				par[0]++;
			} else {
				par[0] = ((par[0] & 0x1F) + 1) | par_low;
			}
		}
	}


	mf_nr_ar[3] &= 0x1F;
	
	byte_t buf[28];
	memcpy(buf + 0,  uid, 4);
	num_to_bytes(nt, 4, buf + 4);
	memcpy(buf + 8,  par_list, 8);
	memcpy(buf + 16, ks_list, 8);
	memcpy(buf + 24, mf_nr_ar, 4);
		
	cmd_send(CMD_ACK,isOK,0,0,buf,28);

	// Thats it...
	FpgaWriteConfWord(FPGA_MAJOR_MODE_OFF);
	LEDsoff();

	iso14a_set_tracing(FALSE);
}

/**
  *MIFARE 1K simulate.
  *
  *@param flags :
  *	FLAG_INTERACTIVE - In interactive mode, we are expected to finish the operation with an ACK
  * 4B_FLAG_UID_IN_DATA - means that there is a 4-byte UID in the data-section, we're expected to use that
  * 7B_FLAG_UID_IN_DATA - means that there is a 7-byte UID in the data-section, we're expected to use that
  *	FLAG_NR_AR_ATTACK  - means we should collect NR_AR responses for bruteforcing later
  *@param exitAfterNReads, exit simulation after n blocks have been read, 0 is inifite
  */
void Mifare1ksim(uint8_t flags, uint8_t exitAfterNReads, uint8_t arg2, uint8_t *datain)
{
	int cardSTATE = MFEMUL_NOFIELD;
	int _7BUID = 0;
	int vHf = 0;	// in mV
	int res;
	uint32_t selTimer = 0;
	uint32_t authTimer = 0;
	uint16_t len = 0;
	uint8_t cardWRBL = 0;
	uint8_t cardAUTHSC = 0;
	uint8_t cardAUTHKEY = 0xff;  // no authentication
	uint32_t cardRr = 0;
	uint32_t cuid = 0;
	//uint32_t rn_enc = 0;
	uint32_t ans = 0;
	uint32_t cardINTREG = 0;
	uint8_t cardINTBLOCK = 0;
	struct Crypto1State mpcs = {0, 0};
	struct Crypto1State *pcs;
	pcs = &mpcs;
	uint32_t numReads = 0;//Counts numer of times reader read a block
	uint8_t receivedCmd[MAX_MIFARE_FRAME_SIZE];
	uint8_t receivedCmd_par[MAX_MIFARE_PARITY_SIZE];
	uint8_t response[MAX_MIFARE_FRAME_SIZE];
	uint8_t response_par[MAX_MIFARE_PARITY_SIZE];
	
	uint8_t rATQA[] = {0x04, 0x00}; // Mifare classic 1k 4BUID
	uint8_t rUIDBCC1[] = {0xde, 0xad, 0xbe, 0xaf, 0x62};
	uint8_t rUIDBCC2[] = {0xde, 0xad, 0xbe, 0xaf, 0x62}; // !!!
	uint8_t rSAK[] = {0x08, 0xb6, 0xdd};
	uint8_t rSAK1[] = {0x04, 0xda, 0x17};

	uint8_t rAUTH_NT[] = {0x01, 0x02, 0x03, 0x04};
	uint8_t rAUTH_AT[] = {0x00, 0x00, 0x00, 0x00};
		
	//Here, we collect UID,NT,AR,NR,UID2,NT2,AR2,NR2
	// This can be used in a reader-only attack.
	// (it can also be retrieved via 'hf 14a list', but hey...
	uint32_t ar_nr_responses[] = {0,0,0,0,0,0,0,0};
	uint8_t ar_nr_collected = 0;

	// free eventually allocated BigBuf memory but keep Emulator Memory
	BigBuf_free_keep_EM();
	// clear trace
    iso14a_clear_trace();
	iso14a_set_tracing(TRUE);

	// Authenticate response - nonce
	uint32_t nonce = bytes_to_num(rAUTH_NT, 4);
	
	//-- Determine the UID
	// Can be set from emulator memory, incoming data
	// and can be 7 or 4 bytes long
	if (flags & FLAG_4B_UID_IN_DATA)
	{
		// 4B uid comes from data-portion of packet
		memcpy(rUIDBCC1,datain,4);
		rUIDBCC1[4] = rUIDBCC1[0] ^ rUIDBCC1[1] ^ rUIDBCC1[2] ^ rUIDBCC1[3];

	} else if (flags & FLAG_7B_UID_IN_DATA) {
		// 7B uid comes from data-portion of packet
		memcpy(&rUIDBCC1[1],datain,3);
		memcpy(rUIDBCC2, datain+3, 4);
		_7BUID = true;
	} else {
		// get UID from emul memory
		emlGetMemBt(receivedCmd, 7, 1);
		_7BUID = !(receivedCmd[0] == 0x00);
		if (!_7BUID) {                     // ---------- 4BUID
			emlGetMemBt(rUIDBCC1, 0, 4);
		} else {                           // ---------- 7BUID
			emlGetMemBt(&rUIDBCC1[1], 0, 3);
			emlGetMemBt(rUIDBCC2, 3, 4);
		}
	}

	/*
	 * Regardless of what method was used to set the UID, set fifth byte and modify
	 * the ATQA for 4 or 7-byte UID
	 */
	rUIDBCC1[4] = rUIDBCC1[0] ^ rUIDBCC1[1] ^ rUIDBCC1[2] ^ rUIDBCC1[3];
	if (_7BUID) {
		rATQA[0] = 0x44;
		rUIDBCC1[0] = 0x88;
		rUIDBCC2[4] = rUIDBCC2[0] ^ rUIDBCC2[1] ^ rUIDBCC2[2] ^ rUIDBCC2[3];
	}

	// We need to listen to the high-frequency, peak-detected path.
	iso14443a_setup(FPGA_HF_ISO14443A_TAGSIM_LISTEN);


	if (MF_DBGLEVEL >= 1)	{
		if (!_7BUID) {
			Dbprintf("4B UID: %02x%02x%02x%02x", 
				rUIDBCC1[0], rUIDBCC1[1], rUIDBCC1[2], rUIDBCC1[3]);
		} else {
			Dbprintf("7B UID: (%02x)%02x%02x%02x%02x%02x%02x%02x",
				rUIDBCC1[0], rUIDBCC1[1], rUIDBCC1[2], rUIDBCC1[3],
				rUIDBCC2[0], rUIDBCC2[1] ,rUIDBCC2[2], rUIDBCC2[3]);
		}
	}

	bool finished = FALSE;
	while (!BUTTON_PRESS() && !finished) {
		WDT_HIT();

		// find reader field
		// Vref = 3300mV, and an 10:1 voltage divider on the input
		// can measure voltages up to 33000 mV
		if (cardSTATE == MFEMUL_NOFIELD) {
			vHf = (33000 * AvgAdc(ADC_CHAN_HF)) >> 10;
			if (vHf > MF_MINFIELDV) {
				cardSTATE_TO_IDLE();
				LED_A_ON();
			}
		} 
		if(cardSTATE == MFEMUL_NOFIELD) continue;

		//Now, get data

		res = EmGetCmd(receivedCmd, &len, receivedCmd_par);
		if (res == 2) { //Field is off!
			cardSTATE = MFEMUL_NOFIELD;
			LEDsoff();
			continue;
		} else if (res == 1) {
			break; 	//return value 1 means button press
		}
			
		// REQ or WUP request in ANY state and WUP in HALTED state
		if (len == 1 && ((receivedCmd[0] == 0x26 && cardSTATE != MFEMUL_HALTED) || receivedCmd[0] == 0x52)) {
			selTimer = GetTickCount();
			EmSendCmdEx(rATQA, sizeof(rATQA), (receivedCmd[0] == 0x52));
			cardSTATE = MFEMUL_SELECT1;

			// init crypto block
			LED_B_OFF();
			LED_C_OFF();
			crypto1_destroy(pcs);
			cardAUTHKEY = 0xff;
			continue;
		}
		
		switch (cardSTATE) {
			case MFEMUL_NOFIELD:
			case MFEMUL_HALTED:
			case MFEMUL_IDLE:{
				LogTrace(Uart.output, Uart.len, Uart.startTime*16 - DELAY_AIR2ARM_AS_TAG, Uart.endTime*16 - DELAY_AIR2ARM_AS_TAG, Uart.parity, TRUE);
				break;
			}
			case MFEMUL_SELECT1:{
				// select all
				if (len == 2 && (receivedCmd[0] == 0x93 && receivedCmd[1] == 0x20)) {
					if (MF_DBGLEVEL >= 4)	Dbprintf("SELECT ALL received");
					EmSendCmd(rUIDBCC1, sizeof(rUIDBCC1));
					break;
				}

				if (MF_DBGLEVEL >= 4 && len == 9 && receivedCmd[0] == 0x93 && receivedCmd[1] == 0x70 )
				{
					Dbprintf("SELECT %02x%02x%02x%02x received",receivedCmd[2],receivedCmd[3],receivedCmd[4],receivedCmd[5]);
				}
				// select card
				if (len == 9 && 
						(receivedCmd[0] == 0x93 && receivedCmd[1] == 0x70 && memcmp(&receivedCmd[2], rUIDBCC1, 4) == 0)) {
					EmSendCmd(_7BUID?rSAK1:rSAK, _7BUID?sizeof(rSAK1):sizeof(rSAK));
					cuid = bytes_to_num(rUIDBCC1, 4);
					if (!_7BUID) {
						cardSTATE = MFEMUL_WORK;
						LED_B_ON();
						if (MF_DBGLEVEL >= 4)	Dbprintf("--> WORK. anticol1 time: %d", GetTickCount() - selTimer);
						break;
					} else {
						cardSTATE = MFEMUL_SELECT2;
					}
				}
				break;
			}
			case MFEMUL_AUTH1:{
				if( len != 8)
				{
					cardSTATE_TO_IDLE();
					LogTrace(Uart.output, Uart.len, Uart.startTime*16 - DELAY_AIR2ARM_AS_TAG, Uart.endTime*16 - DELAY_AIR2ARM_AS_TAG, Uart.parity, TRUE);
					break;
				}
				uint32_t ar = bytes_to_num(receivedCmd, 4);
				uint32_t nr = bytes_to_num(&receivedCmd[4], 4);

				//Collect AR/NR
				if(ar_nr_collected < 2){
					if(ar_nr_responses[2] != ar)
					{// Avoid duplicates... probably not necessary, ar should vary. 
						ar_nr_responses[ar_nr_collected*4] = cuid;
						ar_nr_responses[ar_nr_collected*4+1] = nonce;
						ar_nr_responses[ar_nr_collected*4+2] = ar;
						ar_nr_responses[ar_nr_collected*4+3] = nr;
						ar_nr_collected++;
					}
				}

				// --- crypto
				crypto1_word(pcs, ar , 1);
				cardRr = nr ^ crypto1_word(pcs, 0, 0);

				// test if auth OK
				if (cardRr != prng_successor(nonce, 64)){
					if (MF_DBGLEVEL >= 2) Dbprintf("AUTH FAILED for sector %d with key %c. cardRr=%08x, succ=%08x",
							cardAUTHSC, cardAUTHKEY == 0 ? 'A' : 'B',
							cardRr, prng_successor(nonce, 64));
					// Shouldn't we respond anything here?
					// Right now, we don't nack or anything, which causes the
					// reader to do a WUPA after a while. /Martin
					// -- which is the correct response. /piwi
					cardSTATE_TO_IDLE();
					LogTrace(Uart.output, Uart.len, Uart.startTime*16 - DELAY_AIR2ARM_AS_TAG, Uart.endTime*16 - DELAY_AIR2ARM_AS_TAG, Uart.parity, TRUE);
					break;
				}

				ans = prng_successor(nonce, 96) ^ crypto1_word(pcs, 0, 0);

				num_to_bytes(ans, 4, rAUTH_AT);
				// --- crypto
				EmSendCmd(rAUTH_AT, sizeof(rAUTH_AT));
				LED_C_ON();
				cardSTATE = MFEMUL_WORK;
				if (MF_DBGLEVEL >= 4)	Dbprintf("AUTH COMPLETED for sector %d with key %c. time=%d", 
					cardAUTHSC, cardAUTHKEY == 0 ? 'A' : 'B',
					GetTickCount() - authTimer);
				break;
			}
			case MFEMUL_SELECT2:{
				if (!len) { 
					LogTrace(Uart.output, Uart.len, Uart.startTime*16 - DELAY_AIR2ARM_AS_TAG, Uart.endTime*16 - DELAY_AIR2ARM_AS_TAG, Uart.parity, TRUE);
					break;
				}
				if (len == 2 && (receivedCmd[0] == 0x95 && receivedCmd[1] == 0x20)) {
					EmSendCmd(rUIDBCC2, sizeof(rUIDBCC2));
					break;
				}

				// select 2 card
				if (len == 9 && 
						(receivedCmd[0] == 0x95 && receivedCmd[1] == 0x70 && memcmp(&receivedCmd[2], rUIDBCC2, 4) == 0)) {
					EmSendCmd(rSAK, sizeof(rSAK));
					cuid = bytes_to_num(rUIDBCC2, 4);
					cardSTATE = MFEMUL_WORK;
					LED_B_ON();
					if (MF_DBGLEVEL >= 4)	Dbprintf("--> WORK. anticol2 time: %d", GetTickCount() - selTimer);
					break;
				}
				
				// i guess there is a command). go into the work state.
				if (len != 4) {
					LogTrace(Uart.output, Uart.len, Uart.startTime*16 - DELAY_AIR2ARM_AS_TAG, Uart.endTime*16 - DELAY_AIR2ARM_AS_TAG, Uart.parity, TRUE);
					break;
				}
				cardSTATE = MFEMUL_WORK;
				//goto lbWORK;
				//intentional fall-through to the next case-stmt
			}

			case MFEMUL_WORK:{
				if (len == 0) {
					LogTrace(Uart.output, Uart.len, Uart.startTime*16 - DELAY_AIR2ARM_AS_TAG, Uart.endTime*16 - DELAY_AIR2ARM_AS_TAG, Uart.parity, TRUE);
					break;
				}
				
				bool encrypted_data = (cardAUTHKEY != 0xFF) ;

				if(encrypted_data) {
					// decrypt seqence
					mf_crypto1_decrypt(pcs, receivedCmd, len);
				}
				
				if (len == 4 && (receivedCmd[0] == 0x60 || receivedCmd[0] == 0x61)) {
					authTimer = GetTickCount();
					cardAUTHSC = receivedCmd[1] / 4;  // received block num
					cardAUTHKEY = receivedCmd[0] - 0x60;
					crypto1_destroy(pcs);//Added by martin
					crypto1_create(pcs, emlGetKey(cardAUTHSC, cardAUTHKEY));

					if (!encrypted_data) { // first authentication
						if (MF_DBGLEVEL >= 4) Dbprintf("Reader authenticating for block %d (0x%02x) with key %d",receivedCmd[1] ,receivedCmd[1],cardAUTHKEY  );

						crypto1_word(pcs, cuid ^ nonce, 0);//Update crypto state
						num_to_bytes(nonce, 4, rAUTH_AT); // Send nonce
					} else { // nested authentication
						if (MF_DBGLEVEL >= 4) Dbprintf("Reader doing nested authentication for block %d (0x%02x) with key %d",receivedCmd[1] ,receivedCmd[1],cardAUTHKEY );
						ans = nonce ^ crypto1_word(pcs, cuid ^ nonce, 0); 
						num_to_bytes(ans, 4, rAUTH_AT);
					}
					EmSendCmd(rAUTH_AT, sizeof(rAUTH_AT));
					//Dbprintf("Sending rAUTH %02x%02x%02x%02x", rAUTH_AT[0],rAUTH_AT[1],rAUTH_AT[2],rAUTH_AT[3]);
					cardSTATE = MFEMUL_AUTH1;
					break;
				}
				
				// rule 13 of 7.5.3. in ISO 14443-4. chaining shall be continued
				// BUT... ACK --> NACK
				if (len == 1 && receivedCmd[0] == CARD_ACK) {
					EmSend4bit(mf_crypto1_encrypt4bit(pcs, CARD_NACK_NA));
					break;
				}
				
				// rule 12 of 7.5.3. in ISO 14443-4. R(NAK) --> R(ACK)
				if (len == 1 && receivedCmd[0] == CARD_NACK_NA) {
					EmSend4bit(mf_crypto1_encrypt4bit(pcs, CARD_ACK));
					break;
				}
				
				if(len != 4) {
					LogTrace(Uart.output, Uart.len, Uart.startTime*16 - DELAY_AIR2ARM_AS_TAG, Uart.endTime*16 - DELAY_AIR2ARM_AS_TAG, Uart.parity, TRUE);
					break;
				}

				if(receivedCmd[0] == 0x30 // read block
						|| receivedCmd[0] == 0xA0 // write block
						|| receivedCmd[0] == 0xC0 // inc
						|| receivedCmd[0] == 0xC1 // dec
						|| receivedCmd[0] == 0xC2 // restore
						|| receivedCmd[0] == 0xB0) { // transfer
					if (receivedCmd[1] >= 16 * 4) {
						EmSend4bit(mf_crypto1_encrypt4bit(pcs, CARD_NACK_NA));
						if (MF_DBGLEVEL >= 2) Dbprintf("Reader tried to operate (0x%02) on out of range block: %d (0x%02x), nacking",receivedCmd[0],receivedCmd[1],receivedCmd[1]);
						break;
					}

					if (receivedCmd[1] / 4 != cardAUTHSC) {
						EmSend4bit(mf_crypto1_encrypt4bit(pcs, CARD_NACK_NA));
						if (MF_DBGLEVEL >= 2) Dbprintf("Reader tried to operate (0x%02) on block (0x%02x) not authenticated for (0x%02x), nacking",receivedCmd[0],receivedCmd[1],cardAUTHSC);
						break;
					}
				}
				// read block
				if (receivedCmd[0] == 0x30) {
					if (MF_DBGLEVEL >= 4) {
						Dbprintf("Reader reading block %d (0x%02x)",receivedCmd[1],receivedCmd[1]);
					}
					emlGetMem(response, receivedCmd[1], 1);
					AppendCrc14443a(response, 16);
					mf_crypto1_encrypt(pcs, response, 18, response_par);
					EmSendCmdPar(response, 18, response_par);
					numReads++;
					if(exitAfterNReads > 0 && numReads == exitAfterNReads) {
						Dbprintf("%d reads done, exiting", numReads);
						finished = true;
					}
					break;
				}
				// write block
				if (receivedCmd[0] == 0xA0) {
					if (MF_DBGLEVEL >= 4) Dbprintf("RECV 0xA0 write block %d (%02x)",receivedCmd[1],receivedCmd[1]);
					EmSend4bit(mf_crypto1_encrypt4bit(pcs, CARD_ACK));
					cardSTATE = MFEMUL_WRITEBL2;
					cardWRBL = receivedCmd[1];
					break;
				}
				// increment, decrement, restore
				if (receivedCmd[0] == 0xC0 || receivedCmd[0] == 0xC1 || receivedCmd[0] == 0xC2) {
					if (MF_DBGLEVEL >= 4) Dbprintf("RECV 0x%02x inc(0xC1)/dec(0xC0)/restore(0xC2) block %d (%02x)",receivedCmd[0],receivedCmd[1],receivedCmd[1]);
					if (emlCheckValBl(receivedCmd[1])) {
						if (MF_DBGLEVEL >= 2) Dbprintf("Reader tried to operate on block, but emlCheckValBl failed, nacking");
						EmSend4bit(mf_crypto1_encrypt4bit(pcs, CARD_NACK_NA));
						break;
					}
					EmSend4bit(mf_crypto1_encrypt4bit(pcs, CARD_ACK));
					if (receivedCmd[0] == 0xC1)
						cardSTATE = MFEMUL_INTREG_INC;
					if (receivedCmd[0] == 0xC0)
						cardSTATE = MFEMUL_INTREG_DEC;
					if (receivedCmd[0] == 0xC2)
						cardSTATE = MFEMUL_INTREG_REST;
					cardWRBL = receivedCmd[1];
					break;
				}
				// transfer
				if (receivedCmd[0] == 0xB0) {
					if (MF_DBGLEVEL >= 4) Dbprintf("RECV 0x%02x transfer block %d (%02x)",receivedCmd[0],receivedCmd[1],receivedCmd[1]);
					if (emlSetValBl(cardINTREG, cardINTBLOCK, receivedCmd[1]))
						EmSend4bit(mf_crypto1_encrypt4bit(pcs, CARD_NACK_NA));
					else
						EmSend4bit(mf_crypto1_encrypt4bit(pcs, CARD_ACK));
					break;
				}
				// halt
				if (receivedCmd[0] == 0x50 && receivedCmd[1] == 0x00) {
					LED_B_OFF();
					LED_C_OFF();
					cardSTATE = MFEMUL_HALTED;
					if (MF_DBGLEVEL >= 4)	Dbprintf("--> HALTED. Selected time: %d ms",  GetTickCount() - selTimer);
					LogTrace(Uart.output, Uart.len, Uart.startTime*16 - DELAY_AIR2ARM_AS_TAG, Uart.endTime*16 - DELAY_AIR2ARM_AS_TAG, Uart.parity, TRUE);
					break;
				}
				// RATS
				if (receivedCmd[0] == 0xe0) {//RATS
					EmSend4bit(mf_crypto1_encrypt4bit(pcs, CARD_NACK_NA));
					break;
				}
				// command not allowed
				if (MF_DBGLEVEL >= 4)	Dbprintf("Received command not allowed, nacking");
				EmSend4bit(mf_crypto1_encrypt4bit(pcs, CARD_NACK_NA));
				break;
			}
			case MFEMUL_WRITEBL2:{
				if (len == 18){
					mf_crypto1_decrypt(pcs, receivedCmd, len);
					emlSetMem(receivedCmd, cardWRBL, 1);
					EmSend4bit(mf_crypto1_encrypt4bit(pcs, CARD_ACK));
					cardSTATE = MFEMUL_WORK;
				} else {
					cardSTATE_TO_IDLE();
					LogTrace(Uart.output, Uart.len, Uart.startTime*16 - DELAY_AIR2ARM_AS_TAG, Uart.endTime*16 - DELAY_AIR2ARM_AS_TAG, Uart.parity, TRUE);
				}
				break;
			}
			
			case MFEMUL_INTREG_INC:{
				mf_crypto1_decrypt(pcs, receivedCmd, len);
				memcpy(&ans, receivedCmd, 4);
				if (emlGetValBl(&cardINTREG, &cardINTBLOCK, cardWRBL)) {
					EmSend4bit(mf_crypto1_encrypt4bit(pcs, CARD_NACK_NA));
					cardSTATE_TO_IDLE();
					break;
				} 
				LogTrace(Uart.output, Uart.len, Uart.startTime*16 - DELAY_AIR2ARM_AS_TAG, Uart.endTime*16 - DELAY_AIR2ARM_AS_TAG, Uart.parity, TRUE);
				cardINTREG = cardINTREG + ans;
				cardSTATE = MFEMUL_WORK;
				break;
			}
			case MFEMUL_INTREG_DEC:{
				mf_crypto1_decrypt(pcs, receivedCmd, len);
				memcpy(&ans, receivedCmd, 4);
				if (emlGetValBl(&cardINTREG, &cardINTBLOCK, cardWRBL)) {
					EmSend4bit(mf_crypto1_encrypt4bit(pcs, CARD_NACK_NA));
					cardSTATE_TO_IDLE();
					break;
				}
				LogTrace(Uart.output, Uart.len, Uart.startTime*16 - DELAY_AIR2ARM_AS_TAG, Uart.endTime*16 - DELAY_AIR2ARM_AS_TAG, Uart.parity, TRUE);
				cardINTREG = cardINTREG - ans;
				cardSTATE = MFEMUL_WORK;
				break;
			}
			case MFEMUL_INTREG_REST:{
				mf_crypto1_decrypt(pcs, receivedCmd, len);
				memcpy(&ans, receivedCmd, 4);
				if (emlGetValBl(&cardINTREG, &cardINTBLOCK, cardWRBL)) {
					EmSend4bit(mf_crypto1_encrypt4bit(pcs, CARD_NACK_NA));
					cardSTATE_TO_IDLE();
					break;
				}
				LogTrace(Uart.output, Uart.len, Uart.startTime*16 - DELAY_AIR2ARM_AS_TAG, Uart.endTime*16 - DELAY_AIR2ARM_AS_TAG, Uart.parity, TRUE);
				cardSTATE = MFEMUL_WORK;
				break;
			}
		}
	}

	FpgaWriteConfWord(FPGA_MAJOR_MODE_OFF);
	LEDsoff();

	if(flags & FLAG_INTERACTIVE)// Interactive mode flag, means we need to send ACK
	{
		//May just aswell send the collected ar_nr in the response aswell
		cmd_send(CMD_ACK,CMD_SIMULATE_MIFARE_CARD,0,0,&ar_nr_responses,ar_nr_collected*4*4);
	}

	if(flags & FLAG_NR_AR_ATTACK)
	{
		if(ar_nr_collected > 1) {
			Dbprintf("Collected two pairs of AR/NR which can be used to extract keys from reader:");
			Dbprintf("../tools/mfkey/mfkey32 %08x %08x %08x %08x %08x %08x",
					 ar_nr_responses[0], // UID
					ar_nr_responses[1], //NT
					ar_nr_responses[2], //AR1
					ar_nr_responses[3], //NR1
					ar_nr_responses[6], //AR2
					ar_nr_responses[7] //NR2
					);
		} else {
			Dbprintf("Failed to obtain two AR/NR pairs!");
			if(ar_nr_collected >0) {
				Dbprintf("Only got these: UID=%08x, nonce=%08x, AR1=%08x, NR1=%08x",
						ar_nr_responses[0], // UID
						ar_nr_responses[1], //NT
						ar_nr_responses[2], //AR1
						ar_nr_responses[3] //NR1
						);
			}
		}
	}
	if (MF_DBGLEVEL >= 1)	Dbprintf("Emulator stopped. Tracing: %d  trace length: %d ",	tracing, traceLen);
}



//-----------------------------------------------------------------------------
// MIFARE sniffer. 
// 
//-----------------------------------------------------------------------------
void RAMFUNC SniffMifare(uint8_t param) {
	// param:
	// bit 0 - trigger from first card answer
	// bit 1 - trigger from first reader 7-bit request

	// C(red) A(yellow) B(green)
	LEDsoff();
	// init trace buffer
	iso14a_clear_trace();
	iso14a_set_tracing(TRUE);

	// The command (reader -> tag) that we're receiving.
	// The length of a received command will in most cases be no more than 18 bytes.
	// So 32 should be enough!
	uint8_t receivedCmd[MAX_MIFARE_FRAME_SIZE];
	uint8_t receivedCmdPar[MAX_MIFARE_PARITY_SIZE];
	// The response (tag -> reader) that we're receiving.
	uint8_t receivedResponse[MAX_MIFARE_FRAME_SIZE];
	uint8_t receivedResponsePar[MAX_MIFARE_PARITY_SIZE];

	// As we receive stuff, we copy it from receivedCmd or receivedResponse
	// into trace, along with its length and other annotations.
	//uint8_t *trace = (uint8_t *)BigBuf;
	
	// free eventually allocated BigBuf memory
	BigBuf_free();
	// allocate the DMA buffer, used to stream samples from the FPGA
	uint8_t *dmaBuf = BigBuf_malloc(DMA_BUFFER_SIZE);
	uint8_t *data = dmaBuf;
	uint8_t previous_data = 0;
	int maxDataLen = 0;
	int dataLen = 0;
	bool ReaderIsActive = FALSE;
	bool TagIsActive = FALSE;

	iso14443a_setup(FPGA_HF_ISO14443A_SNIFFER);

	// Set up the demodulator for tag -> reader responses.
	DemodInit(receivedResponse, receivedResponsePar);

	// Set up the demodulator for the reader -> tag commands
	UartInit(receivedCmd, receivedCmdPar);

	// Setup for the DMA.
	FpgaSetupSscDma((uint8_t *)dmaBuf, DMA_BUFFER_SIZE); // set transfer address and number of bytes. Start transfer.

	LED_D_OFF();
	
	// init sniffer
	MfSniffInit();

	// And now we loop, receiving samples.
	for(uint32_t sniffCounter = 0; TRUE; ) {
	
		if(BUTTON_PRESS()) {
			DbpString("cancelled by button");
			break;
		}

		LED_A_ON();
		WDT_HIT();
		
 		if ((sniffCounter & 0x0000FFFF) == 0) {	// from time to time
			// check if a transaction is completed (timeout after 2000ms).
			// if yes, stop the DMA transfer and send what we have so far to the client
			if (MfSniffSend(2000)) {			
				// Reset everything - we missed some sniffed data anyway while the DMA was stopped
				sniffCounter = 0;
				data = dmaBuf;
				maxDataLen = 0;
				ReaderIsActive = FALSE;
				TagIsActive = FALSE;
				FpgaSetupSscDma((uint8_t *)dmaBuf, DMA_BUFFER_SIZE); // set transfer address and number of bytes. Start transfer.
			}
		}
		
		int register readBufDataP = data - dmaBuf;	// number of bytes we have processed so far
		int register dmaBufDataP = DMA_BUFFER_SIZE - AT91C_BASE_PDC_SSC->PDC_RCR; // number of bytes already transferred
		if (readBufDataP <= dmaBufDataP){			// we are processing the same block of data which is currently being transferred
			dataLen = dmaBufDataP - readBufDataP;	// number of bytes still to be processed
		} else {									
			dataLen = DMA_BUFFER_SIZE - readBufDataP + dmaBufDataP; // number of bytes still to be processed
		}
		// test for length of buffer
		if(dataLen > maxDataLen) {					// we are more behind than ever...
			maxDataLen = dataLen;					
			if(dataLen > (9 * DMA_BUFFER_SIZE / 10)) {
				Dbprintf("blew circular buffer! dataLen=0x%x", dataLen);
				break;
			}
		}
		if(dataLen < 1) continue;

		// primary buffer was stopped ( <-- we lost data!
		if (!AT91C_BASE_PDC_SSC->PDC_RCR) {
			AT91C_BASE_PDC_SSC->PDC_RPR = (uint32_t) dmaBuf;
			AT91C_BASE_PDC_SSC->PDC_RCR = DMA_BUFFER_SIZE;
			Dbprintf("RxEmpty ERROR!!! data length:%d", dataLen); // temporary
		}
		// secondary buffer sets as primary, secondary buffer was stopped
		if (!AT91C_BASE_PDC_SSC->PDC_RNCR) {
			AT91C_BASE_PDC_SSC->PDC_RNPR = (uint32_t) dmaBuf;
			AT91C_BASE_PDC_SSC->PDC_RNCR = DMA_BUFFER_SIZE;
		}

		LED_A_OFF();
		
		if (sniffCounter & 0x01) {

			if(!TagIsActive) {		// no need to try decoding tag data if the reader is sending
				uint8_t readerdata = (previous_data & 0xF0) | (*data >> 4);
				if(MillerDecoding(readerdata, (sniffCounter-1)*4)) {
					LED_C_INV();
					if (MfSniffLogic(receivedCmd, Uart.len, Uart.parity, Uart.bitCount, TRUE)) break;

					/* And ready to receive another command. */
					UartReset();
					
					/* And also reset the demod code */
					DemodReset();
				}
				ReaderIsActive = (Uart.state != STATE_UNSYNCD);
			}
			
			if(!ReaderIsActive) {		// no need to try decoding tag data if the reader is sending
				uint8_t tagdata = (previous_data << 4) | (*data & 0x0F);
				if(ManchesterDecoding(tagdata, 0, (sniffCounter-1)*4)) {
					LED_C_INV();

					if (MfSniffLogic(receivedResponse, Demod.len, Demod.parity, Demod.bitCount, FALSE)) break;

					// And ready to receive another response.
					DemodReset();
				}
				TagIsActive = (Demod.state != DEMOD_UNSYNCD);
			}
		}

		previous_data = *data;
		sniffCounter++;
		data++;
		if(data == dmaBuf + DMA_BUFFER_SIZE) {
			data = dmaBuf;
		}

	} // main cycle

	DbpString("COMMAND FINISHED");

	FpgaDisableSscDma();
	MfSniffEnd();
	
	Dbprintf("maxDataLen=%x, Uart.state=%x, Uart.len=%x", maxDataLen, Uart.state, Uart.len);
	LEDsoff();
}<|MERGE_RESOLUTION|>--- conflicted
+++ resolved
@@ -23,10 +23,6 @@
 
 static uint32_t iso14a_timeout;
 int rsamples = 0;
-<<<<<<< HEAD
-=======
-int tracing = TRUE;
->>>>>>> 146c201c
 uint8_t trigger = 0;
 // the block number for the ISO14443-4 PCB
 static uint8_t iso14_pcb_blocknum = 0;
@@ -149,19 +145,7 @@
 	trigger = enable;
 }
 
-<<<<<<< HEAD
-=======
-void iso14a_clear_trace() {
-	uint8_t *trace = BigBuf_get_addr();
-	uint16_t max_traceLen = BigBuf_max_traceLen();
-	memset(trace, 0x44, max_traceLen);
-	traceLen = 0;
-}
-
-void iso14a_set_tracing(bool enable) {
-	tracing = enable;
-}
->>>>>>> 146c201c
+
 
 void iso14a_set_timeout(uint32_t timeout) {
 	iso14a_timeout = timeout;
@@ -204,66 +188,6 @@
 {
 	ComputeCrc14443(CRC_14443_A,data,len,data+len,data+len+1);
 }
-
-<<<<<<< HEAD
-=======
-// The function LogTrace() is also used by the iClass implementation in iClass.c
-bool RAMFUNC LogTrace(const uint8_t *btBytes, uint16_t iLen, uint32_t timestamp_start, uint32_t timestamp_end, uint8_t *parity, bool readerToTag)
-{
-	if (!tracing) return FALSE;
-	
-	uint8_t *trace = BigBuf_get_addr();
-	uint16_t num_paritybytes = (iLen-1)/8 + 1;	// number of valid paritybytes in *parity
-	uint16_t duration = timestamp_end - timestamp_start;
-
-	// Return when trace is full
-	uint16_t max_traceLen = BigBuf_max_traceLen();
-	if (traceLen + sizeof(iLen) + sizeof(timestamp_start) + sizeof(duration) + num_paritybytes + iLen >= max_traceLen) {
-		tracing = FALSE;	// don't trace any more
-		return FALSE;
-	}
-	
-	// Traceformat:
-	// 32 bits timestamp (little endian)
-	// 16 bits duration (little endian)
-	// 16 bits data length (little endian, Highest Bit used as readerToTag flag)
-	// y Bytes data
-	// x Bytes parity (one byte per 8 bytes data)
-	
-	// timestamp (start)
-	trace[traceLen++] = ((timestamp_start >> 0) & 0xff);
-	trace[traceLen++] = ((timestamp_start >> 8) & 0xff);
-	trace[traceLen++] = ((timestamp_start >> 16) & 0xff);
-	trace[traceLen++] = ((timestamp_start >> 24) & 0xff);
-	
-	// duration
-	trace[traceLen++] = ((duration >> 0) & 0xff);
-	trace[traceLen++] = ((duration >> 8) & 0xff);
-
-	// data length
-	trace[traceLen++] = ((iLen >> 0) & 0xff);
-	trace[traceLen++] = ((iLen >> 8) & 0xff);
-
-	// readerToTag flag
-	if (!readerToTag) {
-		trace[traceLen - 1] |= 0x80;
-	}
-
-	// data bytes
-	if (btBytes != NULL && iLen != 0) {
-		memcpy(trace + traceLen, btBytes, iLen);
-	}
-	traceLen += iLen;
-
-	// parity bytes
-	if (parity != NULL && iLen != 0) {
-		memcpy(trace + traceLen, parity, num_paritybytes);
-	}
-	traceLen += num_paritybytes;
-
-	return TRUE;
-}
->>>>>>> 146c201c
 
 //=============================================================================
 // ISO 14443 Type A - Miller decoder
