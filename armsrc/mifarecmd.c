//-----------------------------------------------------------------------------
// Merlok - June 2011, 2012
// Gerhard de Koning Gans - May 2008
// Hagen Fritsch - June 2010
// Midnitesnake - Dec 2013
// Andy Davies  - Apr 2014
// Iceman - May 2014
//
// This code is licensed to you under the terms of the GNU GPL, version 2 or,
// at your option, any later version. See the LICENSE.txt file for the text of
// the license.
//-----------------------------------------------------------------------------
// Routines to support ISO 14443 type A.
//-----------------------------------------------------------------------------

#include "mifarecmd.h"
#include "apps.h"
#include "util.h"

#include "crc.h"

//-----------------------------------------------------------------------------
// Select, Authenticate, Read a MIFARE tag. 
// read block
//-----------------------------------------------------------------------------
void MifareReadBlock(uint8_t arg0, uint8_t arg1, uint8_t arg2, uint8_t *datain)
{
  // params
	uint8_t blockNo = arg0;
	uint8_t keyType = arg1;
	uint64_t ui64Key = 0;
	ui64Key = bytes_to_num(datain, 6);
	
	// variables
	byte_t isOK = 0;
	byte_t dataoutbuf[16];
	uint8_t uid[10];
	uint32_t cuid;
	struct Crypto1State mpcs = {0, 0};
	struct Crypto1State *pcs;
	pcs = &mpcs;

	// clear trace
	clear_trace();
	iso14443a_setup(FPGA_HF_ISO14443A_READER_LISTEN);

	LED_A_ON();
	LED_B_OFF();
	LED_C_OFF();

	while (true) {
		if(!iso14443a_select_card(uid, NULL, &cuid)) {
			if (MF_DBGLEVEL >= 1)	Dbprintf("Can't select card");
			break;
		};

		if(mifare_classic_auth(pcs, cuid, blockNo, keyType, ui64Key, AUTH_FIRST)) {
			if (MF_DBGLEVEL >= 1)	Dbprintf("Auth error");
			break;
		};
		
		if(mifare_classic_readblock(pcs, cuid, blockNo, dataoutbuf)) {
			if (MF_DBGLEVEL >= 1)	Dbprintf("Read block error");
			break;
		};

		if(mifare_classic_halt(pcs, cuid)) {
			if (MF_DBGLEVEL >= 1)	Dbprintf("Halt error");
			break;
		};
		
		isOK = 1;
		break;
	}
	
	//  ----------------------------- crypto1 destroy
	crypto1_destroy(pcs);
	
	if (MF_DBGLEVEL >= 2)	DbpString("READ BLOCK FINISHED");

	LED_B_ON();
	cmd_send(CMD_ACK,isOK,0,0,dataoutbuf,16);
	LED_B_OFF();

	FpgaWriteConfWord(FPGA_MAJOR_MODE_OFF);
	LEDsoff();
}

void MifareUC_Auth(uint8_t arg0, uint8_t *keybytes){

	bool turnOffField = (arg0 == 1);

	LED_A_ON(); LED_B_OFF(); LED_C_OFF();
	clear_trace();
	iso14443a_setup(FPGA_HF_ISO14443A_READER_LISTEN);

	if(!iso14443a_select_card(NULL, NULL, NULL)) {
		if (MF_DBGLEVEL >= MF_DBG_ERROR) Dbprintf("Can't select card");
		OnError(0);
		return;
	};
	
	if(!mifare_ultra_auth(keybytes)){
		if (MF_DBGLEVEL >= MF_DBG_ERROR) Dbprintf("Authentication failed");
		OnError(1);
		return;
	}

	if (turnOffField) {
		FpgaWriteConfWord(FPGA_MAJOR_MODE_OFF);
		LEDsoff();
	}
	cmd_send(CMD_ACK,1,0,0,0,0);
}

// Arg0 = BlockNo,
// Arg1 = UsePwd bool
// datain = PWD bytes,
void MifareUReadBlock(uint8_t arg0, uint8_t arg1, uint8_t *datain)
{
	uint8_t blockNo = arg0;
	byte_t dataout[16] = {0x00};
	bool useKey = (arg1 == 1); //UL_C
	bool usePwd = (arg1 == 2); //UL_EV1/NTAG

	LEDsoff();
	LED_A_ON();
	clear_trace();
	iso14443a_setup(FPGA_HF_ISO14443A_READER_LISTEN);

	int len = iso14443a_select_card(NULL, NULL, NULL);
	if(!len) {
		if (MF_DBGLEVEL >= MF_DBG_ERROR) Dbprintf("Can't select card (RC:%02X)",len);
		OnError(1);
		return;
	}

	// UL-C authentication
	if ( useKey ) {
		uint8_t key[16] = {0x00};
		memcpy(key, datain, sizeof(key) );

		if ( !mifare_ultra_auth(key) ) {
			OnError(1);
			return;
		}
	}

	// UL-EV1 / NTAG authentication
	if ( usePwd ) {
		uint8_t pwd[4] = {0x00};
		memcpy(pwd, datain, 4);
		uint8_t pack[4] = {0,0,0,0};
		if (!mifare_ul_ev1_auth(pwd, pack)) {
			OnError(1);
			return;
		}
	}	

	if( mifare_ultra_readblock(blockNo, dataout) ) {
		if (MF_DBGLEVEL >= MF_DBG_ERROR) Dbprintf("Read block error");
		OnError(2);
		return;
	}

	if( mifare_ultra_halt() ) {
		if (MF_DBGLEVEL >= MF_DBG_ERROR) Dbprintf("Halt error");
		OnError(3);
		return;
	}

    cmd_send(CMD_ACK,1,0,0,dataout,16);
	FpgaWriteConfWord(FPGA_MAJOR_MODE_OFF);
	LEDsoff();
}

//-----------------------------------------------------------------------------
// Select, Authenticate, Read a MIFARE tag. 
// read sector (data = 4 x 16 bytes = 64 bytes, or 16 x 16 bytes = 256 bytes)
//-----------------------------------------------------------------------------
void MifareReadSector(uint8_t arg0, uint8_t arg1, uint8_t arg2, uint8_t *datain)
{
  // params
	uint8_t sectorNo = arg0;
	uint8_t keyType = arg1;
	uint64_t ui64Key = 0;
	ui64Key = bytes_to_num(datain, 6);
	
	// variables
	byte_t isOK = 0;
	byte_t dataoutbuf[16 * 16];
	uint8_t uid[10];
	uint32_t cuid;
	struct Crypto1State mpcs = {0, 0};
	struct Crypto1State *pcs;
	pcs = &mpcs;

	// clear trace
	clear_trace();

	iso14443a_setup(FPGA_HF_ISO14443A_READER_LISTEN);

	LED_A_ON();
	LED_B_OFF();
	LED_C_OFF();

	isOK = 1;
	if(!iso14443a_select_card(uid, NULL, &cuid)) {
		isOK = 0;
		if (MF_DBGLEVEL >= 1)	Dbprintf("Can't select card");
	}
	
	
	if(isOK && mifare_classic_auth(pcs, cuid, FirstBlockOfSector(sectorNo), keyType, ui64Key, AUTH_FIRST)) {
		isOK = 0;
		if (MF_DBGLEVEL >= 1)	Dbprintf("Auth error");
	}
	
	for (uint8_t blockNo = 0; isOK && blockNo < NumBlocksPerSector(sectorNo); blockNo++) {
		if(mifare_classic_readblock(pcs, cuid, FirstBlockOfSector(sectorNo) + blockNo, dataoutbuf + 16 * blockNo)) {
			isOK = 0;
			if (MF_DBGLEVEL >= 1)	Dbprintf("Read sector %2d block %2d error", sectorNo, blockNo);
			break;
		}
	}
		
	if(mifare_classic_halt(pcs, cuid)) {
		if (MF_DBGLEVEL >= 1)	Dbprintf("Halt error");
	}

	//  ----------------------------- crypto1 destroy
	crypto1_destroy(pcs);
	
	if (MF_DBGLEVEL >= 2) DbpString("READ SECTOR FINISHED");

	LED_B_ON();
	cmd_send(CMD_ACK,isOK,0,0,dataoutbuf,16*NumBlocksPerSector(sectorNo));
	LED_B_OFF();

	// Thats it...
	FpgaWriteConfWord(FPGA_MAJOR_MODE_OFF);
	LEDsoff();
}

// arg0 = blockNo (start)
// arg1 = Pages (number of blocks)
// arg2 = useKey
// datain = KEY bytes
void MifareUReadCard(uint8_t arg0, uint16_t arg1, uint8_t arg2, uint8_t *datain)
{
	// free eventually allocated BigBuf memory
	BigBuf_free();
	clear_trace();

	// params
	uint8_t blockNo = arg0;
	uint16_t blocks = arg1;
	bool useKey = (arg2 == 1); //UL_C
	bool usePwd = (arg2 == 2); //UL_EV1/NTAG
	uint32_t countblocks = 0;
	uint8_t *dataout = BigBuf_malloc(CARD_MEMORY_SIZE);
	if (dataout == NULL){
		Dbprintf("out of memory");
		OnError(1);
		return;
	}

	LEDsoff();
	LED_A_ON();
	iso14443a_setup(FPGA_HF_ISO14443A_READER_LISTEN);

	int len = iso14443a_select_card(NULL, NULL, NULL);
	if (!len) {
		if (MF_DBGLEVEL >= MF_DBG_ERROR) Dbprintf("Can't select card (RC:%d)",len);
		OnError(1);
		return;
	}

	// UL-C authentication
	if ( useKey ) {
		uint8_t key[16] = {0x00};
		memcpy(key, datain, sizeof(key) );

		if ( !mifare_ultra_auth(key) ) {
			OnError(1);
			return;
		}
	}

	// UL-EV1 / NTAG authentication
	if (usePwd) {
		uint8_t pwd[4] = {0x00};
		memcpy(pwd, datain, sizeof(pwd));
		uint8_t pack[4] = {0,0,0,0};

		if (!mifare_ul_ev1_auth(pwd, pack)){
			OnError(1);
			return;			
		}
	}

	for (int i = 0; i < blocks; i++){
		if ((i*4) + 4 > CARD_MEMORY_SIZE) {
			Dbprintf("Data exceeds buffer!!");
			break;
		}

		len = mifare_ultra_readblock(blockNo + i, dataout + 4 * i);
		
		if (len) {
			if (MF_DBGLEVEL >= MF_DBG_ERROR) Dbprintf("Read block %d error",i);
			// if no blocks read - error out
			if (i==0){
				OnError(2);
			return;
			} else {
				//stop at last successful read block and return what we got
				break;
			}
		} else {
			countblocks++;
		}
	}

	len = mifare_ultra_halt();
	if (len) {
		if (MF_DBGLEVEL >= MF_DBG_ERROR) Dbprintf("Halt error");
		OnError(3);
		return;
	}

	if (MF_DBGLEVEL >= MF_DBG_EXTENDED) Dbprintf("Blocks read %d", countblocks);

	countblocks *= 4;
<<<<<<< HEAD
	cmd_send(CMD_ACK, 1, countblocks, BigBuf_max_traceLen(),0 , 0);
=======
	cmd_send(CMD_ACK, 1, countblocks, BigBuf_max_traceLen(), 0, 0);
>>>>>>> 96c4f551
	FpgaWriteConfWord(FPGA_MAJOR_MODE_OFF);
	LEDsoff();
	
	BigBuf_free();
}

//-----------------------------------------------------------------------------
// Select, Authenticate, Write a MIFARE tag. 
// read block
//-----------------------------------------------------------------------------
void MifareWriteBlock(uint8_t arg0, uint8_t arg1, uint8_t arg2, uint8_t *datain)
{
	// params
	uint8_t blockNo = arg0;
	uint8_t keyType = arg1;
	uint64_t ui64Key = 0;
	byte_t blockdata[16];

	ui64Key = bytes_to_num(datain, 6);
	memcpy(blockdata, datain + 10, 16);
	
	// variables
	byte_t isOK = 0;
	uint8_t uid[10];
	uint32_t cuid;
	struct Crypto1State mpcs = {0, 0};
	struct Crypto1State *pcs;
	pcs = &mpcs;

	// clear trace
	clear_trace();

	iso14443a_setup(FPGA_HF_ISO14443A_READER_LISTEN);

	LED_A_ON();
	LED_B_OFF();
	LED_C_OFF();

	while (true) {
			if(!iso14443a_select_card(uid, NULL, &cuid)) {
			if (MF_DBGLEVEL >= 1)	Dbprintf("Can't select card");
			break;
		};

		if(mifare_classic_auth(pcs, cuid, blockNo, keyType, ui64Key, AUTH_FIRST)) {
			if (MF_DBGLEVEL >= 1)	Dbprintf("Auth error");
			break;
		};
		
		if(mifare_classic_writeblock(pcs, cuid, blockNo, blockdata)) {
			if (MF_DBGLEVEL >= 1)	Dbprintf("Write block error");
			break;
		};

		if(mifare_classic_halt(pcs, cuid)) {
			if (MF_DBGLEVEL >= 1)	Dbprintf("Halt error");
			break;
		};
		
		isOK = 1;
		break;
	}
	
	//  ----------------------------- crypto1 destroy
	crypto1_destroy(pcs);
	
	if (MF_DBGLEVEL >= 2)	DbpString("WRITE BLOCK FINISHED");

	LED_B_ON();
	cmd_send(CMD_ACK,isOK,0,0,0,0);
	LED_B_OFF();


	// Thats it...
	FpgaWriteConfWord(FPGA_MAJOR_MODE_OFF);
	LEDsoff();
}

void MifareUWriteBlock(uint8_t arg0, uint8_t *datain)
{
	uint8_t blockNo = arg0;
	byte_t blockdata[16] = {0x00};

	memcpy(blockdata, datain, 16);

	uint8_t uid[10] = {0x00};

	LED_A_ON(); LED_B_OFF(); LED_C_OFF();

	clear_trace();
	iso14443a_setup(FPGA_HF_ISO14443A_READER_LISTEN);

	if(!iso14443a_select_card(uid, NULL, NULL)) {
		if (MF_DBGLEVEL >= 1)   Dbprintf("Can't select card");
		OnError(0);
		return;
	};

	if(mifare_ultra_writeblock(blockNo, blockdata)) {
		if (MF_DBGLEVEL >= 1)   Dbprintf("Write block error");
		OnError(0);
		return;	};

	if(mifare_ultra_halt()) {
		if (MF_DBGLEVEL >= 1)   Dbprintf("Halt error");
		OnError(0);
		return;
	};

	if (MF_DBGLEVEL >= 2)   DbpString("WRITE BLOCK FINISHED");

	cmd_send(CMD_ACK,1,0,0,0,0);
	FpgaWriteConfWord(FPGA_MAJOR_MODE_OFF);
	LEDsoff();
}

// Arg0   : Block to write to.
// Arg1   : 0 = use no authentication.
//          1 = use 0x1A authentication.
//          2 = use 0x1B authentication.
// datain : 4 first bytes is data to be written.
//        : 4/16 next bytes is authentication key.
void MifareUWriteBlock_Special(uint8_t arg0, uint8_t arg1, uint8_t *datain)
{
	uint8_t blockNo = arg0;
	bool useKey = (arg1 == 1); //UL_C
	bool usePwd = (arg1 == 2); //UL_EV1/NTAG
	byte_t blockdata[4] = {0x00};

	memcpy(blockdata, datain,4);
	
	LEDsoff();
	LED_A_ON();
	clear_trace();
	iso14443a_setup(FPGA_HF_ISO14443A_READER_LISTEN);

	if(!iso14443a_select_card(NULL, NULL, NULL)) {
		if (MF_DBGLEVEL >= 1) Dbprintf("Can't select card");
		OnError(0);
		return;
	};

	// UL-C authentication
	if ( useKey ) {
		uint8_t key[16] = {0x00};	
		memcpy(key, datain+4, sizeof(key) );

		if ( !mifare_ultra_auth(key) ) {
			OnError(1);
			return;			
		}
	}
	
	// UL-EV1 / NTAG authentication
	if (usePwd) { 
		uint8_t pwd[4] = {0x00};
		memcpy(pwd, datain+4, 4);
		uint8_t pack[4] = {0,0,0,0};
		if (!mifare_ul_ev1_auth(pwd, pack)) {
			OnError(1);
			return;			
		}
	}
	
	if(mifare_ultra_special_writeblock(blockNo, blockdata)) {
		if (MF_DBGLEVEL >= 1) Dbprintf("Write block error");
		OnError(0);
		return;
	};

	if(mifare_ultra_halt()) {
		if (MF_DBGLEVEL >= 1) Dbprintf("Halt error");
		OnError(0);
		return;
	};

	if (MF_DBGLEVEL >= 2) DbpString("WRITE BLOCK FINISHED");

	cmd_send(CMD_ACK,1,0,0,0,0);
	FpgaWriteConfWord(FPGA_MAJOR_MODE_OFF);
	LEDsoff();
}

void MifareUSetPwd(uint8_t arg0, uint8_t *datain){
	
	uint8_t pwd[16] = {0x00};
	byte_t blockdata[4] = {0x00};
	
	memcpy(pwd, datain, 16);
	
	LED_A_ON(); LED_B_OFF(); LED_C_OFF();
	clear_trace();
	iso14443a_setup(FPGA_HF_ISO14443A_READER_LISTEN);

	if(!iso14443a_select_card(NULL, NULL, NULL)) {
		if (MF_DBGLEVEL >= 1) Dbprintf("Can't select card");
		OnError(0);
		return;
	};

	blockdata[0] = pwd[7];
	blockdata[1] = pwd[6];
	blockdata[2] = pwd[5];
	blockdata[3] = pwd[4];
	if(mifare_ultra_special_writeblock( 44, blockdata)) {
		if (MF_DBGLEVEL >= 1) Dbprintf("Write block error");
		OnError(44);
		return;
	};

	blockdata[0] = pwd[3];
	blockdata[1] = pwd[2];
	blockdata[2] = pwd[1];
	blockdata[3] = pwd[0];
	if(mifare_ultra_special_writeblock( 45, blockdata)) {
		if (MF_DBGLEVEL >= 1) Dbprintf("Write block error");
		OnError(45);
		return;
	};

	blockdata[0] = pwd[15];
	blockdata[1] = pwd[14];
	blockdata[2] = pwd[13];
	blockdata[3] = pwd[12];
	if(mifare_ultra_special_writeblock( 46, blockdata)) {
		if (MF_DBGLEVEL >= 1) Dbprintf("Write block error");
		OnError(46);
		return;
	};

	blockdata[0] = pwd[11];
	blockdata[1] = pwd[10];
	blockdata[2] = pwd[9];
	blockdata[3] = pwd[8];
	if(mifare_ultra_special_writeblock( 47, blockdata)) {
		if (MF_DBGLEVEL >= 1) Dbprintf("Write block error");
		OnError(47);
		return;
	};	

	if(mifare_ultra_halt()) {
		if (MF_DBGLEVEL >= 1) Dbprintf("Halt error");
		OnError(0);
		return;
	};

	cmd_send(CMD_ACK,1,0,0,0,0);
	FpgaWriteConfWord(FPGA_MAJOR_MODE_OFF);
	LEDsoff();
}

// Return 1 if the nonce is invalid else return 0
int valid_nonce(uint32_t Nt, uint32_t NtEnc, uint32_t Ks1, uint8_t *parity) {
	return ((oddparity((Nt >> 24) & 0xFF) == ((parity[0]) ^ oddparity((NtEnc >> 24) & 0xFF) ^ BIT(Ks1,16))) & \
	(oddparity((Nt >> 16) & 0xFF) == ((parity[1]) ^ oddparity((NtEnc >> 16) & 0xFF) ^ BIT(Ks1,8))) & \
	(oddparity((Nt >> 8) & 0xFF) == ((parity[2]) ^ oddparity((NtEnc >> 8) & 0xFF) ^ BIT(Ks1,0)))) ? 1 : 0;
}


//-----------------------------------------------------------------------------
// MIFARE nested authentication. 
// 
//-----------------------------------------------------------------------------
void MifareNested(uint32_t arg0, uint32_t arg1, uint32_t calibrate, uint8_t *datain)
{
	// params
	uint8_t blockNo = arg0 & 0xff;
	uint8_t keyType = (arg0 >> 8) & 0xff;
	uint8_t targetBlockNo = arg1 & 0xff;
	uint8_t targetKeyType = (arg1 >> 8) & 0xff;
	uint64_t ui64Key = 0;

	ui64Key = bytes_to_num(datain, 6);
	
	// variables
	uint16_t rtr, i, j, len;
	uint16_t davg;
	static uint16_t dmin, dmax;
	uint8_t uid[10];
	uint32_t cuid, nt1, nt2, nttmp, nttest, ks1;
	uint8_t par[1];
	uint32_t target_nt[2], target_ks[2];
	
	uint8_t par_array[4];
	uint16_t ncount = 0;
	struct Crypto1State mpcs = {0, 0};
	struct Crypto1State *pcs;
	pcs = &mpcs;
	uint8_t receivedAnswer[MAX_MIFARE_FRAME_SIZE];

	uint32_t auth1_time, auth2_time;
	static uint16_t delta_time;

	// free eventually allocated BigBuf memory
	BigBuf_free();
	// clear trace
	clear_trace();
	set_tracing(false);
	
	iso14443a_setup(FPGA_HF_ISO14443A_READER_LISTEN);

	LED_A_ON();
	LED_C_OFF();


	// statistics on nonce distance
	if (calibrate) {	// for first call only. Otherwise reuse previous calibration
		LED_B_ON();
		WDT_HIT();

		davg = dmax = 0;
		dmin = 2000;
		delta_time = 0;
		
		for (rtr = 0; rtr < 17; rtr++) {

			// prepare next select. No need to power down the card.
			if(mifare_classic_halt(pcs, cuid)) {
				if (MF_DBGLEVEL >= 1)	Dbprintf("Nested: Halt error");
				rtr--;
				continue;
			}

			if(!iso14443a_select_card(uid, NULL, &cuid)) {
				if (MF_DBGLEVEL >= 1)	Dbprintf("Nested: Can't select card");
				rtr--;
				continue;
			};

			auth1_time = 0;
			if(mifare_classic_authex(pcs, cuid, blockNo, keyType, ui64Key, AUTH_FIRST, &nt1, &auth1_time)) {
				if (MF_DBGLEVEL >= 1)	Dbprintf("Nested: Auth1 error");
				rtr--;
				continue;
			};

			if (delta_time) {
				auth2_time = auth1_time + delta_time;
			} else {
				auth2_time = 0;
			}
			if(mifare_classic_authex(pcs, cuid, blockNo, keyType, ui64Key, AUTH_NESTED, &nt2, &auth2_time)) {
				if (MF_DBGLEVEL >= 1)	Dbprintf("Nested: Auth2 error");
				rtr--;
				continue;
			};

			nttmp = prng_successor(nt1, 100);				//NXP Mifare is typical around 840,but for some unlicensed/compatible mifare card this can be 160
			for (i = 101; i < 1200; i++) {
				nttmp = prng_successor(nttmp, 1);
				if (nttmp == nt2) break;
			}

			if (i != 1200) {
				if (rtr != 0) {
					davg += i;
					dmin = MIN(dmin, i);
					dmax = MAX(dmax, i);
				}
				else {
					delta_time = auth2_time - auth1_time + 32;  // allow some slack for proper timing
				}
				if (MF_DBGLEVEL >= 3) Dbprintf("Nested: calibrating... ntdist=%d", i);
			}
		}
		
		if (rtr <= 1)	return;

		davg = (davg + (rtr - 1)/2) / (rtr - 1);
		
		if (MF_DBGLEVEL >= 3) Dbprintf("min=%d max=%d avg=%d, delta_time=%d", dmin, dmax, davg, delta_time);

		dmin = davg - 2;
		dmax = davg + 2;
		
		LED_B_OFF();
	
	}
//  -------------------------------------------------------------------------------------------------	
	
	LED_C_ON();

	//  get crypted nonces for target sector
	for(i=0; i < 2; i++) { // look for exactly two different nonces

		target_nt[i] = 0;
		while(target_nt[i] == 0) { // continue until we have an unambiguous nonce
		
			// prepare next select. No need to power down the card.
			if(mifare_classic_halt(pcs, cuid)) {
				if (MF_DBGLEVEL >= 1)	Dbprintf("Nested: Halt error");
				continue;
			}

			if(!iso14443a_select_card(uid, NULL, &cuid)) {
				if (MF_DBGLEVEL >= 1)	Dbprintf("Nested: Can't select card");
				continue;
			};
		
			auth1_time = 0;
			if(mifare_classic_authex(pcs, cuid, blockNo, keyType, ui64Key, AUTH_FIRST, &nt1, &auth1_time)) {
				if (MF_DBGLEVEL >= 1)	Dbprintf("Nested: Auth1 error");
				continue;
			};

			// nested authentication
			auth2_time = auth1_time + delta_time;
			len = mifare_sendcmd_shortex(pcs, AUTH_NESTED, 0x60 + (targetKeyType & 0x01), targetBlockNo, receivedAnswer, par, &auth2_time);
			if (len != 4) {
				if (MF_DBGLEVEL >= 1)	Dbprintf("Nested: Auth2 error len=%d", len);
				continue;
			};
		
			nt2 = bytes_to_num(receivedAnswer, 4);		
			if (MF_DBGLEVEL >= 3) Dbprintf("Nonce#%d: Testing nt1=%08x nt2enc=%08x nt2par=%02x", i+1, nt1, nt2, par[0]);
			
			// Parity validity check
			for (j = 0; j < 4; j++) {
				par_array[j] = (oddparity(receivedAnswer[j]) != ((par[0] >> (7-j)) & 0x01));
			}
			
			ncount = 0;
			nttest = prng_successor(nt1, dmin - 1);
			for (j = dmin; j < dmax + 1; j++) {
				nttest = prng_successor(nttest, 1);
				ks1 = nt2 ^ nttest;

				if (valid_nonce(nttest, nt2, ks1, par_array)){
					if (ncount > 0) { 		// we are only interested in disambiguous nonces, try again
						if (MF_DBGLEVEL >= 3) Dbprintf("Nonce#%d: dismissed (ambigous), ntdist=%d", i+1, j);
						target_nt[i] = 0;
						break;
					}
					target_nt[i] = nttest;
					target_ks[i] = ks1;
					ncount++;
					if (i == 1 && target_nt[1] == target_nt[0]) { // we need two different nonces
						target_nt[i] = 0;
						if (MF_DBGLEVEL >= 3) Dbprintf("Nonce#2: dismissed (= nonce#1), ntdist=%d", j);
						break;
					}
					if (MF_DBGLEVEL >= 3) Dbprintf("Nonce#%d: valid, ntdist=%d", i+1, j);
				}
			}
			if (target_nt[i] == 0 && j == dmax+1 && MF_DBGLEVEL >= 3) Dbprintf("Nonce#%d: dismissed (all invalid)", i+1);
		}
	}

	LED_C_OFF();
	
	//  ----------------------------- crypto1 destroy
	crypto1_destroy(pcs);
	
	byte_t buf[4 + 4 * 4];
	memcpy(buf, &cuid, 4);
	memcpy(buf+4, &target_nt[0], 4);
	memcpy(buf+8, &target_ks[0], 4);
	memcpy(buf+12, &target_nt[1], 4);
	memcpy(buf+16, &target_ks[1], 4);
	
	LED_B_ON();
	cmd_send(CMD_ACK, 0, 2, targetBlockNo + (targetKeyType * 0x100), buf, sizeof(buf));
	LED_B_OFF();

	if (MF_DBGLEVEL >= 3)	DbpString("NESTED FINISHED");

	FpgaWriteConfWord(FPGA_MAJOR_MODE_OFF);
	LEDsoff();
	set_tracing(TRUE);
}

//-----------------------------------------------------------------------------
// MIFARE check keys. key count up to 85. 
// 
//-----------------------------------------------------------------------------
void MifareChkKeys(uint8_t arg0, uint8_t arg1, uint8_t arg2, uint8_t *datain)
{
  // params
	uint8_t blockNo = arg0;
	uint8_t keyType = arg1;
	uint8_t keyCount = arg2;
	uint64_t ui64Key = 0;
	
	// variables
	int i;
	byte_t isOK = 0;
	uint8_t uid[10];
	uint32_t cuid;
	struct Crypto1State mpcs = {0, 0};
	struct Crypto1State *pcs;
	pcs = &mpcs;
	
	// clear debug level
	int OLD_MF_DBGLEVEL = MF_DBGLEVEL;	
	MF_DBGLEVEL = MF_DBG_NONE;
	
	// clear trace
	clear_trace();
	set_tracing(TRUE);

	iso14443a_setup(FPGA_HF_ISO14443A_READER_LISTEN);

	LED_A_ON();
	LED_B_OFF();
	LED_C_OFF();

	for (i = 0; i < keyCount; i++) {
		if(mifare_classic_halt(pcs, cuid)) {
			if (MF_DBGLEVEL >= 1)	Dbprintf("ChkKeys: Halt error");
		}

		if(!iso14443a_select_card(uid, NULL, &cuid)) {
			if (OLD_MF_DBGLEVEL >= 1)	Dbprintf("ChkKeys: Can't select card");
			break;
		};

		ui64Key = bytes_to_num(datain + i * 6, 6);
		if(mifare_classic_auth(pcs, cuid, blockNo, keyType, ui64Key, AUTH_FIRST)) {
			continue;
		};
		
		isOK = 1;
		break;
	}
	
	//  ----------------------------- crypto1 destroy
	crypto1_destroy(pcs);
	
	LED_B_ON();
    cmd_send(CMD_ACK,isOK,0,0,datain + i * 6,6);
	LED_B_OFF();

	FpgaWriteConfWord(FPGA_MAJOR_MODE_OFF);
	LEDsoff();

	// restore debug level
	MF_DBGLEVEL = OLD_MF_DBGLEVEL;	
}

//-----------------------------------------------------------------------------
// MIFARE commands set debug level
// 
//-----------------------------------------------------------------------------
void MifareSetDbgLvl(uint32_t arg0, uint32_t arg1, uint32_t arg2, uint8_t *datain){
	MF_DBGLEVEL = arg0;
	Dbprintf("Debug level: %d", MF_DBGLEVEL);
}

//-----------------------------------------------------------------------------
// Work with emulator memory
// 
//-----------------------------------------------------------------------------
void MifareEMemClr(uint32_t arg0, uint32_t arg1, uint32_t arg2, uint8_t *datain){
	emlClearMem();
}

void MifareEMemSet(uint32_t arg0, uint32_t arg1, uint32_t arg2, uint8_t *datain){
	emlSetMem(datain, arg0, arg1); // data, block num, blocks count
}

void MifareEMemGet(uint32_t arg0, uint32_t arg1, uint32_t arg2, uint8_t *datain){
	byte_t buf[USB_CMD_DATA_SIZE];
	emlGetMem(buf, arg0, arg1); // data, block num, blocks count (max 4)

	LED_B_ON();
	cmd_send(CMD_ACK,arg0,arg1,0,buf,USB_CMD_DATA_SIZE);
	LED_B_OFF();
}

//-----------------------------------------------------------------------------
// Load a card into the emulator memory
// 
//-----------------------------------------------------------------------------
void MifareECardLoad(uint32_t arg0, uint32_t arg1, uint32_t arg2, uint8_t *datain){
	uint8_t numSectors = arg0;
	uint8_t keyType = arg1;
	uint64_t ui64Key = 0;
	uint32_t cuid;
	struct Crypto1State mpcs = {0, 0};
	struct Crypto1State *pcs;
	pcs = &mpcs;

	// variables
	byte_t dataoutbuf[16];
	byte_t dataoutbuf2[16];
	uint8_t uid[10];

	// clear trace
	clear_trace();
	set_tracing(false);
	
	iso14443a_setup(FPGA_HF_ISO14443A_READER_LISTEN);

	LED_A_ON();
	LED_B_OFF();
	LED_C_OFF();
	
	bool isOK = true;

	if(!iso14443a_select_card(uid, NULL, &cuid)) {
		isOK = false;
		if (MF_DBGLEVEL >= 1)	Dbprintf("Can't select card");
	}
		
	for (uint8_t sectorNo = 0; isOK && sectorNo < numSectors; sectorNo++) {
		ui64Key = emlGetKey(sectorNo, keyType);
		if (sectorNo == 0){
			if(isOK && mifare_classic_auth(pcs, cuid, FirstBlockOfSector(sectorNo), keyType, ui64Key, AUTH_FIRST)) {
				isOK = false;
				if (MF_DBGLEVEL >= 1)	Dbprintf("Sector[%2d]. Auth error", sectorNo);
				break;
			}
		} else {
			if(isOK && mifare_classic_auth(pcs, cuid, FirstBlockOfSector(sectorNo), keyType, ui64Key, AUTH_NESTED)) {
				isOK = false;
				if (MF_DBGLEVEL >= 1)	Dbprintf("Sector[%2d]. Auth nested error", sectorNo);
				break;
			}
		}
		
		for (uint8_t blockNo = 0; isOK && blockNo < NumBlocksPerSector(sectorNo); blockNo++) {
			if(isOK && mifare_classic_readblock(pcs, cuid, FirstBlockOfSector(sectorNo) + blockNo, dataoutbuf)) {
				isOK = false;
				if (MF_DBGLEVEL >= 1)	Dbprintf("Error reading sector %2d block %2d", sectorNo, blockNo);
				break;
			};
			if (isOK) {
				if (blockNo < NumBlocksPerSector(sectorNo) - 1) {
					emlSetMem(dataoutbuf, FirstBlockOfSector(sectorNo) + blockNo, 1);
				} else {	// sector trailer, keep the keys, set only the AC
					emlGetMem(dataoutbuf2, FirstBlockOfSector(sectorNo) + blockNo, 1);
					memcpy(&dataoutbuf2[6], &dataoutbuf[6], 4);
					emlSetMem(dataoutbuf2,  FirstBlockOfSector(sectorNo) + blockNo, 1);
				}
			}
		}

	}

	if(mifare_classic_halt(pcs, cuid)) {
		if (MF_DBGLEVEL >= 1)	Dbprintf("Halt error");
	};

	//  ----------------------------- crypto1 destroy
	crypto1_destroy(pcs);

	FpgaWriteConfWord(FPGA_MAJOR_MODE_OFF);
	LEDsoff();
	
	if (MF_DBGLEVEL >= 2) DbpString("EMUL FILL SECTORS FINISHED");

}


//-----------------------------------------------------------------------------
// Work with "magic Chinese" card (email him: ouyangweidaxian@live.cn)
// 
//-----------------------------------------------------------------------------
void MifareCSetBlock(uint32_t arg0, uint32_t arg1, uint32_t arg2, uint8_t *datain){
  
  // params
	uint8_t needWipe = arg0;
	// bit 0 - need get UID
	// bit 1 - need wupC
	// bit 2 - need HALT after sequence
	// bit 3 - need init FPGA and field before sequence
	// bit 4 - need reset FPGA and LED
	uint8_t workFlags = arg1;
	uint8_t blockNo = arg2;
	
	// card commands
	uint8_t wupC1[]       = { 0x40 }; 
	uint8_t wupC2[]       = { 0x43 }; 
	uint8_t wipeC[]       = { 0x41 }; 
	
	// variables
	byte_t isOK = 0;
	uint8_t uid[10] = {0x00};
	uint8_t d_block[18] = {0x00};
	uint32_t cuid;
	
	uint8_t receivedAnswer[MAX_MIFARE_FRAME_SIZE];
	uint8_t receivedAnswerPar[MAX_MIFARE_PARITY_SIZE];

	// reset FPGA and LED
	if (workFlags & 0x08) {
		LED_A_ON();
		LED_B_OFF();
		LED_C_OFF();
	
		clear_trace();
		set_tracing(TRUE);
		iso14443a_setup(FPGA_HF_ISO14443A_READER_LISTEN);
	}

	while (true) {

		// get UID from chip
		if (workFlags & 0x01) {
			if(!iso14443a_select_card(uid, NULL, &cuid)) {
				if (MF_DBGLEVEL >= 1)	Dbprintf("Can't select card");
				//break;
			};

			if(mifare_classic_halt(NULL, cuid)) {
				if (MF_DBGLEVEL >= 1)	Dbprintf("Halt error");
				//break;
			};
		};
	
		// reset chip
		if (needWipe){
			ReaderTransmitBitsPar(wupC1,7,0, NULL);
			if(!ReaderReceive(receivedAnswer, receivedAnswerPar) || (receivedAnswer[0] != 0x0a)) {
				if (MF_DBGLEVEL >= 1)	Dbprintf("wupC1 error");
				break;
			};

			ReaderTransmit(wipeC, sizeof(wipeC), NULL);
			if(!ReaderReceive(receivedAnswer, receivedAnswerPar) || (receivedAnswer[0] != 0x0a)) {
				if (MF_DBGLEVEL >= 1)	Dbprintf("wipeC error");
				break;
			};

			if(mifare_classic_halt(NULL, cuid)) {
				if (MF_DBGLEVEL >= 1)	Dbprintf("Halt error");
				break;
			};
		};	

		// write block
		if (workFlags & 0x02) {
			ReaderTransmitBitsPar(wupC1,7,0, NULL);
			if(!ReaderReceive(receivedAnswer, receivedAnswerPar) || (receivedAnswer[0] != 0x0a)) {
				if (MF_DBGLEVEL >= 1)	Dbprintf("wupC1 error");
				break;
			};

			ReaderTransmit(wupC2, sizeof(wupC2), NULL);
			if(!ReaderReceive(receivedAnswer, receivedAnswerPar) || (receivedAnswer[0] != 0x0a)) {
				if (MF_DBGLEVEL >= 1)	Dbprintf("wupC2 error");
				break;
			};
		}

		if ((mifare_sendcmd_short(NULL, 0, 0xA0, blockNo, receivedAnswer, receivedAnswerPar, NULL) != 1) || (receivedAnswer[0] != 0x0a)) {
			if (MF_DBGLEVEL >= 1)	Dbprintf("write block send command error");
			break;
		};
	
		memcpy(d_block, datain, 16);
		AppendCrc14443a(d_block, 16);
	
		ReaderTransmit(d_block, sizeof(d_block), NULL);
		if ((ReaderReceive(receivedAnswer, receivedAnswerPar) != 1) || (receivedAnswer[0] != 0x0a)) {
			if (MF_DBGLEVEL >= 1)	Dbprintf("write block send data error");
			break;
		};	
	
		if (workFlags & 0x04) {
			if (mifare_classic_halt(NULL, cuid)) {
				if (MF_DBGLEVEL >= 1)	Dbprintf("Halt error");
				break;
			};
		}
		
		isOK = 1;
		break;
	}
	
	LED_B_ON();
	cmd_send(CMD_ACK,isOK,0,0,uid,4);
	LED_B_OFF();

	if ((workFlags & 0x10) || (!isOK)) {
		FpgaWriteConfWord(FPGA_MAJOR_MODE_OFF);
		LEDsoff();
	}
}


void MifareCGetBlock(uint32_t arg0, uint32_t arg1, uint32_t arg2, uint8_t *datain){
  
  // params
	// bit 1 - need wupC
	// bit 2 - need HALT after sequence
	// bit 3 - need init FPGA and field before sequence
	// bit 4 - need reset FPGA and LED
	uint8_t workFlags = arg0;
	uint8_t blockNo = arg2;
	
	// card commands
	uint8_t wupC1[]       = { 0x40 }; 
	uint8_t wupC2[]       = { 0x43 }; 
	
	// variables
	byte_t isOK = 0;
	uint8_t data[18] = {0x00};
	uint32_t cuid = 0;
	
	uint8_t receivedAnswer[MAX_MIFARE_FRAME_SIZE];
	uint8_t receivedAnswerPar[MAX_MIFARE_PARITY_SIZE];
	
	if (workFlags & 0x08) {
		LED_A_ON();
		LED_B_OFF();
		LED_C_OFF();
	
		clear_trace();
		set_tracing(TRUE);
		iso14443a_setup(FPGA_HF_ISO14443A_READER_LISTEN);
	}

	while (true) {
		if (workFlags & 0x02) {
			ReaderTransmitBitsPar(wupC1,7,0, NULL);
			if(!ReaderReceive(receivedAnswer, receivedAnswerPar) || (receivedAnswer[0] != 0x0a)) {
				if (MF_DBGLEVEL >= 1)	Dbprintf("wupC1 error");
				break;
			};

			ReaderTransmit(wupC2, sizeof(wupC2), NULL);
			if(!ReaderReceive(receivedAnswer, receivedAnswerPar) || (receivedAnswer[0] != 0x0a)) {
				if (MF_DBGLEVEL >= 1)	Dbprintf("wupC2 error");
				break;
			};
		}

		// read block
		if ((mifare_sendcmd_short(NULL, 0, 0x30, blockNo, receivedAnswer, receivedAnswerPar, NULL) != 18)) {
			if (MF_DBGLEVEL >= 1)	Dbprintf("read block send command error");
			break;
		};
		memcpy(data, receivedAnswer, 18);
		
		if (workFlags & 0x04) {
			if (mifare_classic_halt(NULL, cuid)) {
				if (MF_DBGLEVEL >= 1)	Dbprintf("Halt error");
				break;
			};
		}
		
		isOK = 1;
		break;
	}
	
	LED_B_ON();
	cmd_send(CMD_ACK,isOK,0,0,data,18);
	LED_B_OFF();

	if ((workFlags & 0x10) || (!isOK)) {
		FpgaWriteConfWord(FPGA_MAJOR_MODE_OFF);
		LEDsoff();
	}
}

void MifareCIdent(){
  
	// card commands
	uint8_t wupC1[]       = { 0x40 }; 
	uint8_t wupC2[]       = { 0x43 }; 
	
	// variables
	byte_t isOK = 1;
	
	uint8_t receivedAnswer[MAX_MIFARE_FRAME_SIZE];
	uint8_t receivedAnswerPar[MAX_MIFARE_PARITY_SIZE];

	ReaderTransmitBitsPar(wupC1,7,0, NULL);
	if(!ReaderReceive(receivedAnswer, receivedAnswerPar) || (receivedAnswer[0] != 0x0a)) {
		isOK = 0;
	};

	ReaderTransmit(wupC2, sizeof(wupC2), NULL);
	if(!ReaderReceive(receivedAnswer, receivedAnswerPar) || (receivedAnswer[0] != 0x0a)) {
		isOK = 0;
	};

	if (mifare_classic_halt(NULL, 0)) {
		isOK = 0;
	};

	cmd_send(CMD_ACK,isOK,0,0,0,0);
}

void MifareCollectNonces(uint32_t arg0, uint32_t arg1){

	BigBuf_free();

	uint32_t iterations = arg0;
	uint8_t uid[10] = {0x00};

	uint8_t *response = BigBuf_malloc(MAX_MIFARE_FRAME_SIZE);
	uint8_t *responsePar = BigBuf_malloc(MAX_MIFARE_PARITY_SIZE);

	uint8_t mf_auth[] = { 0x60,0x00,0xf5,0x7b };
	
	// get memory from BigBuf.
	uint8_t *nonces = BigBuf_malloc(iterations * 4);

	LED_A_ON();
	LED_B_OFF();
	LED_C_OFF();

	clear_trace();
	set_tracing(TRUE);
	iso14443a_setup(FPGA_HF_ISO14443A_READER_LISTEN);
	
	for (int i = 0; i < iterations; i++) {
						
		WDT_HIT();

		// Test if the action was cancelled
		if(BUTTON_PRESS()) break;
		
		//		if(mifare_classic_halt(pcs, cuid)) {
		//			if (MF_DBGLEVEL >= 1) Dbprintf("Halt error");
		//}

		if(!iso14443a_select_card(uid, NULL, NULL)) {
			if (MF_DBGLEVEL >= 1) Dbprintf("Can't select card");
			continue;
		};

		// Transmit MIFARE_CLASSIC_AUTH.
		ReaderTransmit(mf_auth, sizeof(mf_auth), NULL);

		// Receive the (4 Byte) "random" nonce
		if (!ReaderReceive(response, responsePar)) {
			if (MF_DBGLEVEL >= 1)	Dbprintf("Couldn't receive tag nonce");
			continue;
		}	
		
		nonces[i*4] = bytes_to_num(response, 4);
	}
		
	int packLen =  iterations * 4;
	int packSize = 0;
	int packNum = 0;
	while (packLen > 0) {
		packSize = MIN(USB_CMD_DATA_SIZE, packLen);
		LED_B_ON();
		cmd_send(CMD_ACK, 77, 0, packSize, nonces - packLen, packSize);
		LED_B_OFF();

		packLen -= packSize;
		packNum++;
	}
	FpgaWriteConfWord(FPGA_MAJOR_MODE_OFF);
	LEDsoff();
}

//
// DESFIRE
//

void Mifare_DES_Auth1(uint8_t arg0, uint8_t *datain){

	byte_t dataout[11] = {0x00};
	uint8_t uid[10] = {0x00};
	uint32_t cuid = 0x00;
    
	clear_trace();
	iso14443a_setup(FPGA_HF_ISO14443A_READER_LISTEN);

	int len = iso14443a_select_card(uid, NULL, &cuid);
	if(!len) {
		if (MF_DBGLEVEL >= MF_DBG_ERROR) Dbprintf("Can't select card");
		OnError(1);
		return;
	};

	if(mifare_desfire_des_auth1(cuid, dataout)){
		if (MF_DBGLEVEL >= MF_DBG_ERROR) Dbprintf("Authentication part1: Fail.");
		OnError(4);
		return;
	}

	if (MF_DBGLEVEL >= MF_DBG_EXTENDED) DbpString("AUTH 1 FINISHED");
    cmd_send(CMD_ACK,1,cuid,0,dataout, sizeof(dataout));
}

void Mifare_DES_Auth2(uint32_t arg0, uint8_t *datain){

	uint32_t cuid = arg0;
	uint8_t key[16] = {0x00};
	byte_t dataout[12] = {0x00};
	byte_t isOK = 0;
    
	memcpy(key, datain, 16);
	
	isOK = mifare_desfire_des_auth2(cuid, key, dataout);
	
	if( isOK) {
	    if (MF_DBGLEVEL >= MF_DBG_EXTENDED) Dbprintf("Authentication part2: Failed");  
		OnError(4);
		return;
	}

	if (MF_DBGLEVEL >= MF_DBG_EXTENDED) DbpString("AUTH 2 FINISHED");

	cmd_send(CMD_ACK, isOK, 0, 0, dataout, sizeof(dataout));
	FpgaWriteConfWord(FPGA_MAJOR_MODE_OFF);
	LEDsoff();
}<|MERGE_RESOLUTION|>--- conflicted
+++ resolved
@@ -1,1344 +1,1340 @@
-//-----------------------------------------------------------------------------
-// Merlok - June 2011, 2012
-// Gerhard de Koning Gans - May 2008
-// Hagen Fritsch - June 2010
-// Midnitesnake - Dec 2013
-// Andy Davies  - Apr 2014
-// Iceman - May 2014
-//
-// This code is licensed to you under the terms of the GNU GPL, version 2 or,
-// at your option, any later version. See the LICENSE.txt file for the text of
-// the license.
-//-----------------------------------------------------------------------------
-// Routines to support ISO 14443 type A.
-//-----------------------------------------------------------------------------
-
-#include "mifarecmd.h"
-#include "apps.h"
-#include "util.h"
-
-#include "crc.h"
-
-//-----------------------------------------------------------------------------
-// Select, Authenticate, Read a MIFARE tag. 
-// read block
-//-----------------------------------------------------------------------------
-void MifareReadBlock(uint8_t arg0, uint8_t arg1, uint8_t arg2, uint8_t *datain)
-{
-  // params
-	uint8_t blockNo = arg0;
-	uint8_t keyType = arg1;
-	uint64_t ui64Key = 0;
-	ui64Key = bytes_to_num(datain, 6);
-	
-	// variables
-	byte_t isOK = 0;
-	byte_t dataoutbuf[16];
-	uint8_t uid[10];
-	uint32_t cuid;
-	struct Crypto1State mpcs = {0, 0};
-	struct Crypto1State *pcs;
-	pcs = &mpcs;
-
-	// clear trace
-	clear_trace();
-	iso14443a_setup(FPGA_HF_ISO14443A_READER_LISTEN);
-
-	LED_A_ON();
-	LED_B_OFF();
-	LED_C_OFF();
-
-	while (true) {
-		if(!iso14443a_select_card(uid, NULL, &cuid)) {
-			if (MF_DBGLEVEL >= 1)	Dbprintf("Can't select card");
-			break;
-		};
-
-		if(mifare_classic_auth(pcs, cuid, blockNo, keyType, ui64Key, AUTH_FIRST)) {
-			if (MF_DBGLEVEL >= 1)	Dbprintf("Auth error");
-			break;
-		};
-		
-		if(mifare_classic_readblock(pcs, cuid, blockNo, dataoutbuf)) {
-			if (MF_DBGLEVEL >= 1)	Dbprintf("Read block error");
-			break;
-		};
-
-		if(mifare_classic_halt(pcs, cuid)) {
-			if (MF_DBGLEVEL >= 1)	Dbprintf("Halt error");
-			break;
-		};
-		
-		isOK = 1;
-		break;
-	}
-	
-	//  ----------------------------- crypto1 destroy
-	crypto1_destroy(pcs);
-	
-	if (MF_DBGLEVEL >= 2)	DbpString("READ BLOCK FINISHED");
-
-	LED_B_ON();
-	cmd_send(CMD_ACK,isOK,0,0,dataoutbuf,16);
-	LED_B_OFF();
-
-	FpgaWriteConfWord(FPGA_MAJOR_MODE_OFF);
-	LEDsoff();
-}
-
-void MifareUC_Auth(uint8_t arg0, uint8_t *keybytes){
-
-	bool turnOffField = (arg0 == 1);
-
-	LED_A_ON(); LED_B_OFF(); LED_C_OFF();
-	clear_trace();
-	iso14443a_setup(FPGA_HF_ISO14443A_READER_LISTEN);
-
-	if(!iso14443a_select_card(NULL, NULL, NULL)) {
-		if (MF_DBGLEVEL >= MF_DBG_ERROR) Dbprintf("Can't select card");
-		OnError(0);
-		return;
-	};
-	
-	if(!mifare_ultra_auth(keybytes)){
-		if (MF_DBGLEVEL >= MF_DBG_ERROR) Dbprintf("Authentication failed");
-		OnError(1);
-		return;
-	}
-
-	if (turnOffField) {
-		FpgaWriteConfWord(FPGA_MAJOR_MODE_OFF);
-		LEDsoff();
-	}
-	cmd_send(CMD_ACK,1,0,0,0,0);
-}
-
-// Arg0 = BlockNo,
-// Arg1 = UsePwd bool
-// datain = PWD bytes,
-void MifareUReadBlock(uint8_t arg0, uint8_t arg1, uint8_t *datain)
-{
-	uint8_t blockNo = arg0;
-	byte_t dataout[16] = {0x00};
-	bool useKey = (arg1 == 1); //UL_C
-	bool usePwd = (arg1 == 2); //UL_EV1/NTAG
-
-	LEDsoff();
-	LED_A_ON();
-	clear_trace();
-	iso14443a_setup(FPGA_HF_ISO14443A_READER_LISTEN);
-
-	int len = iso14443a_select_card(NULL, NULL, NULL);
-	if(!len) {
-		if (MF_DBGLEVEL >= MF_DBG_ERROR) Dbprintf("Can't select card (RC:%02X)",len);
-		OnError(1);
-		return;
-	}
-
-	// UL-C authentication
-	if ( useKey ) {
-		uint8_t key[16] = {0x00};
-		memcpy(key, datain, sizeof(key) );
-
-		if ( !mifare_ultra_auth(key) ) {
-			OnError(1);
-			return;
-		}
-	}
-
-	// UL-EV1 / NTAG authentication
-	if ( usePwd ) {
-		uint8_t pwd[4] = {0x00};
-		memcpy(pwd, datain, 4);
-		uint8_t pack[4] = {0,0,0,0};
-		if (!mifare_ul_ev1_auth(pwd, pack)) {
-			OnError(1);
-			return;
-		}
-	}	
-
-	if( mifare_ultra_readblock(blockNo, dataout) ) {
-		if (MF_DBGLEVEL >= MF_DBG_ERROR) Dbprintf("Read block error");
-		OnError(2);
-		return;
-	}
-
-	if( mifare_ultra_halt() ) {
-		if (MF_DBGLEVEL >= MF_DBG_ERROR) Dbprintf("Halt error");
-		OnError(3);
-		return;
-	}
-
-    cmd_send(CMD_ACK,1,0,0,dataout,16);
-	FpgaWriteConfWord(FPGA_MAJOR_MODE_OFF);
-	LEDsoff();
-}
-
-//-----------------------------------------------------------------------------
-// Select, Authenticate, Read a MIFARE tag. 
-// read sector (data = 4 x 16 bytes = 64 bytes, or 16 x 16 bytes = 256 bytes)
-//-----------------------------------------------------------------------------
-void MifareReadSector(uint8_t arg0, uint8_t arg1, uint8_t arg2, uint8_t *datain)
-{
-  // params
-	uint8_t sectorNo = arg0;
-	uint8_t keyType = arg1;
-	uint64_t ui64Key = 0;
-	ui64Key = bytes_to_num(datain, 6);
-	
-	// variables
-	byte_t isOK = 0;
-	byte_t dataoutbuf[16 * 16];
-	uint8_t uid[10];
-	uint32_t cuid;
-	struct Crypto1State mpcs = {0, 0};
-	struct Crypto1State *pcs;
-	pcs = &mpcs;
-
-	// clear trace
-	clear_trace();
-
-	iso14443a_setup(FPGA_HF_ISO14443A_READER_LISTEN);
-
-	LED_A_ON();
-	LED_B_OFF();
-	LED_C_OFF();
-
-	isOK = 1;
-	if(!iso14443a_select_card(uid, NULL, &cuid)) {
-		isOK = 0;
-		if (MF_DBGLEVEL >= 1)	Dbprintf("Can't select card");
-	}
-	
-	
-	if(isOK && mifare_classic_auth(pcs, cuid, FirstBlockOfSector(sectorNo), keyType, ui64Key, AUTH_FIRST)) {
-		isOK = 0;
-		if (MF_DBGLEVEL >= 1)	Dbprintf("Auth error");
-	}
-	
-	for (uint8_t blockNo = 0; isOK && blockNo < NumBlocksPerSector(sectorNo); blockNo++) {
-		if(mifare_classic_readblock(pcs, cuid, FirstBlockOfSector(sectorNo) + blockNo, dataoutbuf + 16 * blockNo)) {
-			isOK = 0;
-			if (MF_DBGLEVEL >= 1)	Dbprintf("Read sector %2d block %2d error", sectorNo, blockNo);
-			break;
-		}
-	}
-		
-	if(mifare_classic_halt(pcs, cuid)) {
-		if (MF_DBGLEVEL >= 1)	Dbprintf("Halt error");
-	}
-
-	//  ----------------------------- crypto1 destroy
-	crypto1_destroy(pcs);
-	
-	if (MF_DBGLEVEL >= 2) DbpString("READ SECTOR FINISHED");
-
-	LED_B_ON();
-	cmd_send(CMD_ACK,isOK,0,0,dataoutbuf,16*NumBlocksPerSector(sectorNo));
-	LED_B_OFF();
-
-	// Thats it...
-	FpgaWriteConfWord(FPGA_MAJOR_MODE_OFF);
-	LEDsoff();
-}
-
-// arg0 = blockNo (start)
-// arg1 = Pages (number of blocks)
-// arg2 = useKey
-// datain = KEY bytes
-void MifareUReadCard(uint8_t arg0, uint16_t arg1, uint8_t arg2, uint8_t *datain)
-{
-	// free eventually allocated BigBuf memory
-	BigBuf_free();
-	clear_trace();
-
-	// params
-	uint8_t blockNo = arg0;
-	uint16_t blocks = arg1;
-	bool useKey = (arg2 == 1); //UL_C
-	bool usePwd = (arg2 == 2); //UL_EV1/NTAG
-	uint32_t countblocks = 0;
-	uint8_t *dataout = BigBuf_malloc(CARD_MEMORY_SIZE);
-	if (dataout == NULL){
-		Dbprintf("out of memory");
-		OnError(1);
-		return;
-	}
-
-	LEDsoff();
-	LED_A_ON();
-	iso14443a_setup(FPGA_HF_ISO14443A_READER_LISTEN);
-
-	int len = iso14443a_select_card(NULL, NULL, NULL);
-	if (!len) {
-		if (MF_DBGLEVEL >= MF_DBG_ERROR) Dbprintf("Can't select card (RC:%d)",len);
-		OnError(1);
-		return;
-	}
-
-	// UL-C authentication
-	if ( useKey ) {
-		uint8_t key[16] = {0x00};
-		memcpy(key, datain, sizeof(key) );
-
-		if ( !mifare_ultra_auth(key) ) {
-			OnError(1);
-			return;
-		}
-	}
-
-	// UL-EV1 / NTAG authentication
-	if (usePwd) {
-		uint8_t pwd[4] = {0x00};
-		memcpy(pwd, datain, sizeof(pwd));
-		uint8_t pack[4] = {0,0,0,0};
-
-		if (!mifare_ul_ev1_auth(pwd, pack)){
-			OnError(1);
-			return;			
-		}
-	}
-
-	for (int i = 0; i < blocks; i++){
-		if ((i*4) + 4 > CARD_MEMORY_SIZE) {
-			Dbprintf("Data exceeds buffer!!");
-			break;
-		}
-
-		len = mifare_ultra_readblock(blockNo + i, dataout + 4 * i);
-		
-		if (len) {
-			if (MF_DBGLEVEL >= MF_DBG_ERROR) Dbprintf("Read block %d error",i);
-			// if no blocks read - error out
-			if (i==0){
-				OnError(2);
-			return;
-			} else {
-				//stop at last successful read block and return what we got
-				break;
-			}
-		} else {
-			countblocks++;
-		}
-	}
-
-	len = mifare_ultra_halt();
-	if (len) {
-		if (MF_DBGLEVEL >= MF_DBG_ERROR) Dbprintf("Halt error");
-		OnError(3);
-		return;
-	}
-
-	if (MF_DBGLEVEL >= MF_DBG_EXTENDED) Dbprintf("Blocks read %d", countblocks);
-
-	countblocks *= 4;
-<<<<<<< HEAD
-	cmd_send(CMD_ACK, 1, countblocks, BigBuf_max_traceLen(),0 , 0);
-=======
-	cmd_send(CMD_ACK, 1, countblocks, BigBuf_max_traceLen(), 0, 0);
->>>>>>> 96c4f551
-	FpgaWriteConfWord(FPGA_MAJOR_MODE_OFF);
-	LEDsoff();
-	
-	BigBuf_free();
-}
-
-//-----------------------------------------------------------------------------
-// Select, Authenticate, Write a MIFARE tag. 
-// read block
-//-----------------------------------------------------------------------------
-void MifareWriteBlock(uint8_t arg0, uint8_t arg1, uint8_t arg2, uint8_t *datain)
-{
-	// params
-	uint8_t blockNo = arg0;
-	uint8_t keyType = arg1;
-	uint64_t ui64Key = 0;
-	byte_t blockdata[16];
-
-	ui64Key = bytes_to_num(datain, 6);
-	memcpy(blockdata, datain + 10, 16);
-	
-	// variables
-	byte_t isOK = 0;
-	uint8_t uid[10];
-	uint32_t cuid;
-	struct Crypto1State mpcs = {0, 0};
-	struct Crypto1State *pcs;
-	pcs = &mpcs;
-
-	// clear trace
-	clear_trace();
-
-	iso14443a_setup(FPGA_HF_ISO14443A_READER_LISTEN);
-
-	LED_A_ON();
-	LED_B_OFF();
-	LED_C_OFF();
-
-	while (true) {
-			if(!iso14443a_select_card(uid, NULL, &cuid)) {
-			if (MF_DBGLEVEL >= 1)	Dbprintf("Can't select card");
-			break;
-		};
-
-		if(mifare_classic_auth(pcs, cuid, blockNo, keyType, ui64Key, AUTH_FIRST)) {
-			if (MF_DBGLEVEL >= 1)	Dbprintf("Auth error");
-			break;
-		};
-		
-		if(mifare_classic_writeblock(pcs, cuid, blockNo, blockdata)) {
-			if (MF_DBGLEVEL >= 1)	Dbprintf("Write block error");
-			break;
-		};
-
-		if(mifare_classic_halt(pcs, cuid)) {
-			if (MF_DBGLEVEL >= 1)	Dbprintf("Halt error");
-			break;
-		};
-		
-		isOK = 1;
-		break;
-	}
-	
-	//  ----------------------------- crypto1 destroy
-	crypto1_destroy(pcs);
-	
-	if (MF_DBGLEVEL >= 2)	DbpString("WRITE BLOCK FINISHED");
-
-	LED_B_ON();
-	cmd_send(CMD_ACK,isOK,0,0,0,0);
-	LED_B_OFF();
-
-
-	// Thats it...
-	FpgaWriteConfWord(FPGA_MAJOR_MODE_OFF);
-	LEDsoff();
-}
-
-void MifareUWriteBlock(uint8_t arg0, uint8_t *datain)
-{
-	uint8_t blockNo = arg0;
-	byte_t blockdata[16] = {0x00};
-
-	memcpy(blockdata, datain, 16);
-
-	uint8_t uid[10] = {0x00};
-
-	LED_A_ON(); LED_B_OFF(); LED_C_OFF();
-
-	clear_trace();
-	iso14443a_setup(FPGA_HF_ISO14443A_READER_LISTEN);
-
-	if(!iso14443a_select_card(uid, NULL, NULL)) {
-		if (MF_DBGLEVEL >= 1)   Dbprintf("Can't select card");
-		OnError(0);
-		return;
-	};
-
-	if(mifare_ultra_writeblock(blockNo, blockdata)) {
-		if (MF_DBGLEVEL >= 1)   Dbprintf("Write block error");
-		OnError(0);
-		return;	};
-
-	if(mifare_ultra_halt()) {
-		if (MF_DBGLEVEL >= 1)   Dbprintf("Halt error");
-		OnError(0);
-		return;
-	};
-
-	if (MF_DBGLEVEL >= 2)   DbpString("WRITE BLOCK FINISHED");
-
-	cmd_send(CMD_ACK,1,0,0,0,0);
-	FpgaWriteConfWord(FPGA_MAJOR_MODE_OFF);
-	LEDsoff();
-}
-
-// Arg0   : Block to write to.
-// Arg1   : 0 = use no authentication.
-//          1 = use 0x1A authentication.
-//          2 = use 0x1B authentication.
-// datain : 4 first bytes is data to be written.
-//        : 4/16 next bytes is authentication key.
-void MifareUWriteBlock_Special(uint8_t arg0, uint8_t arg1, uint8_t *datain)
-{
-	uint8_t blockNo = arg0;
-	bool useKey = (arg1 == 1); //UL_C
-	bool usePwd = (arg1 == 2); //UL_EV1/NTAG
-	byte_t blockdata[4] = {0x00};
-
-	memcpy(blockdata, datain,4);
-	
-	LEDsoff();
-	LED_A_ON();
-	clear_trace();
-	iso14443a_setup(FPGA_HF_ISO14443A_READER_LISTEN);
-
-	if(!iso14443a_select_card(NULL, NULL, NULL)) {
-		if (MF_DBGLEVEL >= 1) Dbprintf("Can't select card");
-		OnError(0);
-		return;
-	};
-
-	// UL-C authentication
-	if ( useKey ) {
-		uint8_t key[16] = {0x00};	
-		memcpy(key, datain+4, sizeof(key) );
-
-		if ( !mifare_ultra_auth(key) ) {
-			OnError(1);
-			return;			
-		}
-	}
-	
-	// UL-EV1 / NTAG authentication
-	if (usePwd) { 
-		uint8_t pwd[4] = {0x00};
-		memcpy(pwd, datain+4, 4);
-		uint8_t pack[4] = {0,0,0,0};
-		if (!mifare_ul_ev1_auth(pwd, pack)) {
-			OnError(1);
-			return;			
-		}
-	}
-	
-	if(mifare_ultra_special_writeblock(blockNo, blockdata)) {
-		if (MF_DBGLEVEL >= 1) Dbprintf("Write block error");
-		OnError(0);
-		return;
-	};
-
-	if(mifare_ultra_halt()) {
-		if (MF_DBGLEVEL >= 1) Dbprintf("Halt error");
-		OnError(0);
-		return;
-	};
-
-	if (MF_DBGLEVEL >= 2) DbpString("WRITE BLOCK FINISHED");
-
-	cmd_send(CMD_ACK,1,0,0,0,0);
-	FpgaWriteConfWord(FPGA_MAJOR_MODE_OFF);
-	LEDsoff();
-}
-
-void MifareUSetPwd(uint8_t arg0, uint8_t *datain){
-	
-	uint8_t pwd[16] = {0x00};
-	byte_t blockdata[4] = {0x00};
-	
-	memcpy(pwd, datain, 16);
-	
-	LED_A_ON(); LED_B_OFF(); LED_C_OFF();
-	clear_trace();
-	iso14443a_setup(FPGA_HF_ISO14443A_READER_LISTEN);
-
-	if(!iso14443a_select_card(NULL, NULL, NULL)) {
-		if (MF_DBGLEVEL >= 1) Dbprintf("Can't select card");
-		OnError(0);
-		return;
-	};
-
-	blockdata[0] = pwd[7];
-	blockdata[1] = pwd[6];
-	blockdata[2] = pwd[5];
-	blockdata[3] = pwd[4];
-	if(mifare_ultra_special_writeblock( 44, blockdata)) {
-		if (MF_DBGLEVEL >= 1) Dbprintf("Write block error");
-		OnError(44);
-		return;
-	};
-
-	blockdata[0] = pwd[3];
-	blockdata[1] = pwd[2];
-	blockdata[2] = pwd[1];
-	blockdata[3] = pwd[0];
-	if(mifare_ultra_special_writeblock( 45, blockdata)) {
-		if (MF_DBGLEVEL >= 1) Dbprintf("Write block error");
-		OnError(45);
-		return;
-	};
-
-	blockdata[0] = pwd[15];
-	blockdata[1] = pwd[14];
-	blockdata[2] = pwd[13];
-	blockdata[3] = pwd[12];
-	if(mifare_ultra_special_writeblock( 46, blockdata)) {
-		if (MF_DBGLEVEL >= 1) Dbprintf("Write block error");
-		OnError(46);
-		return;
-	};
-
-	blockdata[0] = pwd[11];
-	blockdata[1] = pwd[10];
-	blockdata[2] = pwd[9];
-	blockdata[3] = pwd[8];
-	if(mifare_ultra_special_writeblock( 47, blockdata)) {
-		if (MF_DBGLEVEL >= 1) Dbprintf("Write block error");
-		OnError(47);
-		return;
-	};	
-
-	if(mifare_ultra_halt()) {
-		if (MF_DBGLEVEL >= 1) Dbprintf("Halt error");
-		OnError(0);
-		return;
-	};
-
-	cmd_send(CMD_ACK,1,0,0,0,0);
-	FpgaWriteConfWord(FPGA_MAJOR_MODE_OFF);
-	LEDsoff();
-}
-
-// Return 1 if the nonce is invalid else return 0
-int valid_nonce(uint32_t Nt, uint32_t NtEnc, uint32_t Ks1, uint8_t *parity) {
-	return ((oddparity((Nt >> 24) & 0xFF) == ((parity[0]) ^ oddparity((NtEnc >> 24) & 0xFF) ^ BIT(Ks1,16))) & \
-	(oddparity((Nt >> 16) & 0xFF) == ((parity[1]) ^ oddparity((NtEnc >> 16) & 0xFF) ^ BIT(Ks1,8))) & \
-	(oddparity((Nt >> 8) & 0xFF) == ((parity[2]) ^ oddparity((NtEnc >> 8) & 0xFF) ^ BIT(Ks1,0)))) ? 1 : 0;
-}
-
-
-//-----------------------------------------------------------------------------
-// MIFARE nested authentication. 
-// 
-//-----------------------------------------------------------------------------
-void MifareNested(uint32_t arg0, uint32_t arg1, uint32_t calibrate, uint8_t *datain)
-{
-	// params
-	uint8_t blockNo = arg0 & 0xff;
-	uint8_t keyType = (arg0 >> 8) & 0xff;
-	uint8_t targetBlockNo = arg1 & 0xff;
-	uint8_t targetKeyType = (arg1 >> 8) & 0xff;
-	uint64_t ui64Key = 0;
-
-	ui64Key = bytes_to_num(datain, 6);
-	
-	// variables
-	uint16_t rtr, i, j, len;
-	uint16_t davg;
-	static uint16_t dmin, dmax;
-	uint8_t uid[10];
-	uint32_t cuid, nt1, nt2, nttmp, nttest, ks1;
-	uint8_t par[1];
-	uint32_t target_nt[2], target_ks[2];
-	
-	uint8_t par_array[4];
-	uint16_t ncount = 0;
-	struct Crypto1State mpcs = {0, 0};
-	struct Crypto1State *pcs;
-	pcs = &mpcs;
-	uint8_t receivedAnswer[MAX_MIFARE_FRAME_SIZE];
-
-	uint32_t auth1_time, auth2_time;
-	static uint16_t delta_time;
-
-	// free eventually allocated BigBuf memory
-	BigBuf_free();
-	// clear trace
-	clear_trace();
-	set_tracing(false);
-	
-	iso14443a_setup(FPGA_HF_ISO14443A_READER_LISTEN);
-
-	LED_A_ON();
-	LED_C_OFF();
-
-
-	// statistics on nonce distance
-	if (calibrate) {	// for first call only. Otherwise reuse previous calibration
-		LED_B_ON();
-		WDT_HIT();
-
-		davg = dmax = 0;
-		dmin = 2000;
-		delta_time = 0;
-		
-		for (rtr = 0; rtr < 17; rtr++) {
-
-			// prepare next select. No need to power down the card.
-			if(mifare_classic_halt(pcs, cuid)) {
-				if (MF_DBGLEVEL >= 1)	Dbprintf("Nested: Halt error");
-				rtr--;
-				continue;
-			}
-
-			if(!iso14443a_select_card(uid, NULL, &cuid)) {
-				if (MF_DBGLEVEL >= 1)	Dbprintf("Nested: Can't select card");
-				rtr--;
-				continue;
-			};
-
-			auth1_time = 0;
-			if(mifare_classic_authex(pcs, cuid, blockNo, keyType, ui64Key, AUTH_FIRST, &nt1, &auth1_time)) {
-				if (MF_DBGLEVEL >= 1)	Dbprintf("Nested: Auth1 error");
-				rtr--;
-				continue;
-			};
-
-			if (delta_time) {
-				auth2_time = auth1_time + delta_time;
-			} else {
-				auth2_time = 0;
-			}
-			if(mifare_classic_authex(pcs, cuid, blockNo, keyType, ui64Key, AUTH_NESTED, &nt2, &auth2_time)) {
-				if (MF_DBGLEVEL >= 1)	Dbprintf("Nested: Auth2 error");
-				rtr--;
-				continue;
-			};
-
-			nttmp = prng_successor(nt1, 100);				//NXP Mifare is typical around 840,but for some unlicensed/compatible mifare card this can be 160
-			for (i = 101; i < 1200; i++) {
-				nttmp = prng_successor(nttmp, 1);
-				if (nttmp == nt2) break;
-			}
-
-			if (i != 1200) {
-				if (rtr != 0) {
-					davg += i;
-					dmin = MIN(dmin, i);
-					dmax = MAX(dmax, i);
-				}
-				else {
-					delta_time = auth2_time - auth1_time + 32;  // allow some slack for proper timing
-				}
-				if (MF_DBGLEVEL >= 3) Dbprintf("Nested: calibrating... ntdist=%d", i);
-			}
-		}
-		
-		if (rtr <= 1)	return;
-
-		davg = (davg + (rtr - 1)/2) / (rtr - 1);
-		
-		if (MF_DBGLEVEL >= 3) Dbprintf("min=%d max=%d avg=%d, delta_time=%d", dmin, dmax, davg, delta_time);
-
-		dmin = davg - 2;
-		dmax = davg + 2;
-		
-		LED_B_OFF();
-	
-	}
-//  -------------------------------------------------------------------------------------------------	
-	
-	LED_C_ON();
-
-	//  get crypted nonces for target sector
-	for(i=0; i < 2; i++) { // look for exactly two different nonces
-
-		target_nt[i] = 0;
-		while(target_nt[i] == 0) { // continue until we have an unambiguous nonce
-		
-			// prepare next select. No need to power down the card.
-			if(mifare_classic_halt(pcs, cuid)) {
-				if (MF_DBGLEVEL >= 1)	Dbprintf("Nested: Halt error");
-				continue;
-			}
-
-			if(!iso14443a_select_card(uid, NULL, &cuid)) {
-				if (MF_DBGLEVEL >= 1)	Dbprintf("Nested: Can't select card");
-				continue;
-			};
-		
-			auth1_time = 0;
-			if(mifare_classic_authex(pcs, cuid, blockNo, keyType, ui64Key, AUTH_FIRST, &nt1, &auth1_time)) {
-				if (MF_DBGLEVEL >= 1)	Dbprintf("Nested: Auth1 error");
-				continue;
-			};
-
-			// nested authentication
-			auth2_time = auth1_time + delta_time;
-			len = mifare_sendcmd_shortex(pcs, AUTH_NESTED, 0x60 + (targetKeyType & 0x01), targetBlockNo, receivedAnswer, par, &auth2_time);
-			if (len != 4) {
-				if (MF_DBGLEVEL >= 1)	Dbprintf("Nested: Auth2 error len=%d", len);
-				continue;
-			};
-		
-			nt2 = bytes_to_num(receivedAnswer, 4);		
-			if (MF_DBGLEVEL >= 3) Dbprintf("Nonce#%d: Testing nt1=%08x nt2enc=%08x nt2par=%02x", i+1, nt1, nt2, par[0]);
-			
-			// Parity validity check
-			for (j = 0; j < 4; j++) {
-				par_array[j] = (oddparity(receivedAnswer[j]) != ((par[0] >> (7-j)) & 0x01));
-			}
-			
-			ncount = 0;
-			nttest = prng_successor(nt1, dmin - 1);
-			for (j = dmin; j < dmax + 1; j++) {
-				nttest = prng_successor(nttest, 1);
-				ks1 = nt2 ^ nttest;
-
-				if (valid_nonce(nttest, nt2, ks1, par_array)){
-					if (ncount > 0) { 		// we are only interested in disambiguous nonces, try again
-						if (MF_DBGLEVEL >= 3) Dbprintf("Nonce#%d: dismissed (ambigous), ntdist=%d", i+1, j);
-						target_nt[i] = 0;
-						break;
-					}
-					target_nt[i] = nttest;
-					target_ks[i] = ks1;
-					ncount++;
-					if (i == 1 && target_nt[1] == target_nt[0]) { // we need two different nonces
-						target_nt[i] = 0;
-						if (MF_DBGLEVEL >= 3) Dbprintf("Nonce#2: dismissed (= nonce#1), ntdist=%d", j);
-						break;
-					}
-					if (MF_DBGLEVEL >= 3) Dbprintf("Nonce#%d: valid, ntdist=%d", i+1, j);
-				}
-			}
-			if (target_nt[i] == 0 && j == dmax+1 && MF_DBGLEVEL >= 3) Dbprintf("Nonce#%d: dismissed (all invalid)", i+1);
-		}
-	}
-
-	LED_C_OFF();
-	
-	//  ----------------------------- crypto1 destroy
-	crypto1_destroy(pcs);
-	
-	byte_t buf[4 + 4 * 4];
-	memcpy(buf, &cuid, 4);
-	memcpy(buf+4, &target_nt[0], 4);
-	memcpy(buf+8, &target_ks[0], 4);
-	memcpy(buf+12, &target_nt[1], 4);
-	memcpy(buf+16, &target_ks[1], 4);
-	
-	LED_B_ON();
-	cmd_send(CMD_ACK, 0, 2, targetBlockNo + (targetKeyType * 0x100), buf, sizeof(buf));
-	LED_B_OFF();
-
-	if (MF_DBGLEVEL >= 3)	DbpString("NESTED FINISHED");
-
-	FpgaWriteConfWord(FPGA_MAJOR_MODE_OFF);
-	LEDsoff();
-	set_tracing(TRUE);
-}
-
-//-----------------------------------------------------------------------------
-// MIFARE check keys. key count up to 85. 
-// 
-//-----------------------------------------------------------------------------
-void MifareChkKeys(uint8_t arg0, uint8_t arg1, uint8_t arg2, uint8_t *datain)
-{
-  // params
-	uint8_t blockNo = arg0;
-	uint8_t keyType = arg1;
-	uint8_t keyCount = arg2;
-	uint64_t ui64Key = 0;
-	
-	// variables
-	int i;
-	byte_t isOK = 0;
-	uint8_t uid[10];
-	uint32_t cuid;
-	struct Crypto1State mpcs = {0, 0};
-	struct Crypto1State *pcs;
-	pcs = &mpcs;
-	
-	// clear debug level
-	int OLD_MF_DBGLEVEL = MF_DBGLEVEL;	
-	MF_DBGLEVEL = MF_DBG_NONE;
-	
-	// clear trace
-	clear_trace();
-	set_tracing(TRUE);
-
-	iso14443a_setup(FPGA_HF_ISO14443A_READER_LISTEN);
-
-	LED_A_ON();
-	LED_B_OFF();
-	LED_C_OFF();
-
-	for (i = 0; i < keyCount; i++) {
-		if(mifare_classic_halt(pcs, cuid)) {
-			if (MF_DBGLEVEL >= 1)	Dbprintf("ChkKeys: Halt error");
-		}
-
-		if(!iso14443a_select_card(uid, NULL, &cuid)) {
-			if (OLD_MF_DBGLEVEL >= 1)	Dbprintf("ChkKeys: Can't select card");
-			break;
-		};
-
-		ui64Key = bytes_to_num(datain + i * 6, 6);
-		if(mifare_classic_auth(pcs, cuid, blockNo, keyType, ui64Key, AUTH_FIRST)) {
-			continue;
-		};
-		
-		isOK = 1;
-		break;
-	}
-	
-	//  ----------------------------- crypto1 destroy
-	crypto1_destroy(pcs);
-	
-	LED_B_ON();
-    cmd_send(CMD_ACK,isOK,0,0,datain + i * 6,6);
-	LED_B_OFF();
-
-	FpgaWriteConfWord(FPGA_MAJOR_MODE_OFF);
-	LEDsoff();
-
-	// restore debug level
-	MF_DBGLEVEL = OLD_MF_DBGLEVEL;	
-}
-
-//-----------------------------------------------------------------------------
-// MIFARE commands set debug level
-// 
-//-----------------------------------------------------------------------------
-void MifareSetDbgLvl(uint32_t arg0, uint32_t arg1, uint32_t arg2, uint8_t *datain){
-	MF_DBGLEVEL = arg0;
-	Dbprintf("Debug level: %d", MF_DBGLEVEL);
-}
-
-//-----------------------------------------------------------------------------
-// Work with emulator memory
-// 
-//-----------------------------------------------------------------------------
-void MifareEMemClr(uint32_t arg0, uint32_t arg1, uint32_t arg2, uint8_t *datain){
-	emlClearMem();
-}
-
-void MifareEMemSet(uint32_t arg0, uint32_t arg1, uint32_t arg2, uint8_t *datain){
-	emlSetMem(datain, arg0, arg1); // data, block num, blocks count
-}
-
-void MifareEMemGet(uint32_t arg0, uint32_t arg1, uint32_t arg2, uint8_t *datain){
-	byte_t buf[USB_CMD_DATA_SIZE];
-	emlGetMem(buf, arg0, arg1); // data, block num, blocks count (max 4)
-
-	LED_B_ON();
-	cmd_send(CMD_ACK,arg0,arg1,0,buf,USB_CMD_DATA_SIZE);
-	LED_B_OFF();
-}
-
-//-----------------------------------------------------------------------------
-// Load a card into the emulator memory
-// 
-//-----------------------------------------------------------------------------
-void MifareECardLoad(uint32_t arg0, uint32_t arg1, uint32_t arg2, uint8_t *datain){
-	uint8_t numSectors = arg0;
-	uint8_t keyType = arg1;
-	uint64_t ui64Key = 0;
-	uint32_t cuid;
-	struct Crypto1State mpcs = {0, 0};
-	struct Crypto1State *pcs;
-	pcs = &mpcs;
-
-	// variables
-	byte_t dataoutbuf[16];
-	byte_t dataoutbuf2[16];
-	uint8_t uid[10];
-
-	// clear trace
-	clear_trace();
-	set_tracing(false);
-	
-	iso14443a_setup(FPGA_HF_ISO14443A_READER_LISTEN);
-
-	LED_A_ON();
-	LED_B_OFF();
-	LED_C_OFF();
-	
-	bool isOK = true;
-
-	if(!iso14443a_select_card(uid, NULL, &cuid)) {
-		isOK = false;
-		if (MF_DBGLEVEL >= 1)	Dbprintf("Can't select card");
-	}
-		
-	for (uint8_t sectorNo = 0; isOK && sectorNo < numSectors; sectorNo++) {
-		ui64Key = emlGetKey(sectorNo, keyType);
-		if (sectorNo == 0){
-			if(isOK && mifare_classic_auth(pcs, cuid, FirstBlockOfSector(sectorNo), keyType, ui64Key, AUTH_FIRST)) {
-				isOK = false;
-				if (MF_DBGLEVEL >= 1)	Dbprintf("Sector[%2d]. Auth error", sectorNo);
-				break;
-			}
-		} else {
-			if(isOK && mifare_classic_auth(pcs, cuid, FirstBlockOfSector(sectorNo), keyType, ui64Key, AUTH_NESTED)) {
-				isOK = false;
-				if (MF_DBGLEVEL >= 1)	Dbprintf("Sector[%2d]. Auth nested error", sectorNo);
-				break;
-			}
-		}
-		
-		for (uint8_t blockNo = 0; isOK && blockNo < NumBlocksPerSector(sectorNo); blockNo++) {
-			if(isOK && mifare_classic_readblock(pcs, cuid, FirstBlockOfSector(sectorNo) + blockNo, dataoutbuf)) {
-				isOK = false;
-				if (MF_DBGLEVEL >= 1)	Dbprintf("Error reading sector %2d block %2d", sectorNo, blockNo);
-				break;
-			};
-			if (isOK) {
-				if (blockNo < NumBlocksPerSector(sectorNo) - 1) {
-					emlSetMem(dataoutbuf, FirstBlockOfSector(sectorNo) + blockNo, 1);
-				} else {	// sector trailer, keep the keys, set only the AC
-					emlGetMem(dataoutbuf2, FirstBlockOfSector(sectorNo) + blockNo, 1);
-					memcpy(&dataoutbuf2[6], &dataoutbuf[6], 4);
-					emlSetMem(dataoutbuf2,  FirstBlockOfSector(sectorNo) + blockNo, 1);
-				}
-			}
-		}
-
-	}
-
-	if(mifare_classic_halt(pcs, cuid)) {
-		if (MF_DBGLEVEL >= 1)	Dbprintf("Halt error");
-	};
-
-	//  ----------------------------- crypto1 destroy
-	crypto1_destroy(pcs);
-
-	FpgaWriteConfWord(FPGA_MAJOR_MODE_OFF);
-	LEDsoff();
-	
-	if (MF_DBGLEVEL >= 2) DbpString("EMUL FILL SECTORS FINISHED");
-
-}
-
-
-//-----------------------------------------------------------------------------
-// Work with "magic Chinese" card (email him: ouyangweidaxian@live.cn)
-// 
-//-----------------------------------------------------------------------------
-void MifareCSetBlock(uint32_t arg0, uint32_t arg1, uint32_t arg2, uint8_t *datain){
-  
-  // params
-	uint8_t needWipe = arg0;
-	// bit 0 - need get UID
-	// bit 1 - need wupC
-	// bit 2 - need HALT after sequence
-	// bit 3 - need init FPGA and field before sequence
-	// bit 4 - need reset FPGA and LED
-	uint8_t workFlags = arg1;
-	uint8_t blockNo = arg2;
-	
-	// card commands
-	uint8_t wupC1[]       = { 0x40 }; 
-	uint8_t wupC2[]       = { 0x43 }; 
-	uint8_t wipeC[]       = { 0x41 }; 
-	
-	// variables
-	byte_t isOK = 0;
-	uint8_t uid[10] = {0x00};
-	uint8_t d_block[18] = {0x00};
-	uint32_t cuid;
-	
-	uint8_t receivedAnswer[MAX_MIFARE_FRAME_SIZE];
-	uint8_t receivedAnswerPar[MAX_MIFARE_PARITY_SIZE];
-
-	// reset FPGA and LED
-	if (workFlags & 0x08) {
-		LED_A_ON();
-		LED_B_OFF();
-		LED_C_OFF();
-	
-		clear_trace();
-		set_tracing(TRUE);
-		iso14443a_setup(FPGA_HF_ISO14443A_READER_LISTEN);
-	}
-
-	while (true) {
-
-		// get UID from chip
-		if (workFlags & 0x01) {
-			if(!iso14443a_select_card(uid, NULL, &cuid)) {
-				if (MF_DBGLEVEL >= 1)	Dbprintf("Can't select card");
-				//break;
-			};
-
-			if(mifare_classic_halt(NULL, cuid)) {
-				if (MF_DBGLEVEL >= 1)	Dbprintf("Halt error");
-				//break;
-			};
-		};
-	
-		// reset chip
-		if (needWipe){
-			ReaderTransmitBitsPar(wupC1,7,0, NULL);
-			if(!ReaderReceive(receivedAnswer, receivedAnswerPar) || (receivedAnswer[0] != 0x0a)) {
-				if (MF_DBGLEVEL >= 1)	Dbprintf("wupC1 error");
-				break;
-			};
-
-			ReaderTransmit(wipeC, sizeof(wipeC), NULL);
-			if(!ReaderReceive(receivedAnswer, receivedAnswerPar) || (receivedAnswer[0] != 0x0a)) {
-				if (MF_DBGLEVEL >= 1)	Dbprintf("wipeC error");
-				break;
-			};
-
-			if(mifare_classic_halt(NULL, cuid)) {
-				if (MF_DBGLEVEL >= 1)	Dbprintf("Halt error");
-				break;
-			};
-		};	
-
-		// write block
-		if (workFlags & 0x02) {
-			ReaderTransmitBitsPar(wupC1,7,0, NULL);
-			if(!ReaderReceive(receivedAnswer, receivedAnswerPar) || (receivedAnswer[0] != 0x0a)) {
-				if (MF_DBGLEVEL >= 1)	Dbprintf("wupC1 error");
-				break;
-			};
-
-			ReaderTransmit(wupC2, sizeof(wupC2), NULL);
-			if(!ReaderReceive(receivedAnswer, receivedAnswerPar) || (receivedAnswer[0] != 0x0a)) {
-				if (MF_DBGLEVEL >= 1)	Dbprintf("wupC2 error");
-				break;
-			};
-		}
-
-		if ((mifare_sendcmd_short(NULL, 0, 0xA0, blockNo, receivedAnswer, receivedAnswerPar, NULL) != 1) || (receivedAnswer[0] != 0x0a)) {
-			if (MF_DBGLEVEL >= 1)	Dbprintf("write block send command error");
-			break;
-		};
-	
-		memcpy(d_block, datain, 16);
-		AppendCrc14443a(d_block, 16);
-	
-		ReaderTransmit(d_block, sizeof(d_block), NULL);
-		if ((ReaderReceive(receivedAnswer, receivedAnswerPar) != 1) || (receivedAnswer[0] != 0x0a)) {
-			if (MF_DBGLEVEL >= 1)	Dbprintf("write block send data error");
-			break;
-		};	
-	
-		if (workFlags & 0x04) {
-			if (mifare_classic_halt(NULL, cuid)) {
-				if (MF_DBGLEVEL >= 1)	Dbprintf("Halt error");
-				break;
-			};
-		}
-		
-		isOK = 1;
-		break;
-	}
-	
-	LED_B_ON();
-	cmd_send(CMD_ACK,isOK,0,0,uid,4);
-	LED_B_OFF();
-
-	if ((workFlags & 0x10) || (!isOK)) {
-		FpgaWriteConfWord(FPGA_MAJOR_MODE_OFF);
-		LEDsoff();
-	}
-}
-
-
-void MifareCGetBlock(uint32_t arg0, uint32_t arg1, uint32_t arg2, uint8_t *datain){
-  
-  // params
-	// bit 1 - need wupC
-	// bit 2 - need HALT after sequence
-	// bit 3 - need init FPGA and field before sequence
-	// bit 4 - need reset FPGA and LED
-	uint8_t workFlags = arg0;
-	uint8_t blockNo = arg2;
-	
-	// card commands
-	uint8_t wupC1[]       = { 0x40 }; 
-	uint8_t wupC2[]       = { 0x43 }; 
-	
-	// variables
-	byte_t isOK = 0;
-	uint8_t data[18] = {0x00};
-	uint32_t cuid = 0;
-	
-	uint8_t receivedAnswer[MAX_MIFARE_FRAME_SIZE];
-	uint8_t receivedAnswerPar[MAX_MIFARE_PARITY_SIZE];
-	
-	if (workFlags & 0x08) {
-		LED_A_ON();
-		LED_B_OFF();
-		LED_C_OFF();
-	
-		clear_trace();
-		set_tracing(TRUE);
-		iso14443a_setup(FPGA_HF_ISO14443A_READER_LISTEN);
-	}
-
-	while (true) {
-		if (workFlags & 0x02) {
-			ReaderTransmitBitsPar(wupC1,7,0, NULL);
-			if(!ReaderReceive(receivedAnswer, receivedAnswerPar) || (receivedAnswer[0] != 0x0a)) {
-				if (MF_DBGLEVEL >= 1)	Dbprintf("wupC1 error");
-				break;
-			};
-
-			ReaderTransmit(wupC2, sizeof(wupC2), NULL);
-			if(!ReaderReceive(receivedAnswer, receivedAnswerPar) || (receivedAnswer[0] != 0x0a)) {
-				if (MF_DBGLEVEL >= 1)	Dbprintf("wupC2 error");
-				break;
-			};
-		}
-
-		// read block
-		if ((mifare_sendcmd_short(NULL, 0, 0x30, blockNo, receivedAnswer, receivedAnswerPar, NULL) != 18)) {
-			if (MF_DBGLEVEL >= 1)	Dbprintf("read block send command error");
-			break;
-		};
-		memcpy(data, receivedAnswer, 18);
-		
-		if (workFlags & 0x04) {
-			if (mifare_classic_halt(NULL, cuid)) {
-				if (MF_DBGLEVEL >= 1)	Dbprintf("Halt error");
-				break;
-			};
-		}
-		
-		isOK = 1;
-		break;
-	}
-	
-	LED_B_ON();
-	cmd_send(CMD_ACK,isOK,0,0,data,18);
-	LED_B_OFF();
-
-	if ((workFlags & 0x10) || (!isOK)) {
-		FpgaWriteConfWord(FPGA_MAJOR_MODE_OFF);
-		LEDsoff();
-	}
-}
-
-void MifareCIdent(){
-  
-	// card commands
-	uint8_t wupC1[]       = { 0x40 }; 
-	uint8_t wupC2[]       = { 0x43 }; 
-	
-	// variables
-	byte_t isOK = 1;
-	
-	uint8_t receivedAnswer[MAX_MIFARE_FRAME_SIZE];
-	uint8_t receivedAnswerPar[MAX_MIFARE_PARITY_SIZE];
-
-	ReaderTransmitBitsPar(wupC1,7,0, NULL);
-	if(!ReaderReceive(receivedAnswer, receivedAnswerPar) || (receivedAnswer[0] != 0x0a)) {
-		isOK = 0;
-	};
-
-	ReaderTransmit(wupC2, sizeof(wupC2), NULL);
-	if(!ReaderReceive(receivedAnswer, receivedAnswerPar) || (receivedAnswer[0] != 0x0a)) {
-		isOK = 0;
-	};
-
-	if (mifare_classic_halt(NULL, 0)) {
-		isOK = 0;
-	};
-
-	cmd_send(CMD_ACK,isOK,0,0,0,0);
-}
-
-void MifareCollectNonces(uint32_t arg0, uint32_t arg1){
-
-	BigBuf_free();
-
-	uint32_t iterations = arg0;
-	uint8_t uid[10] = {0x00};
-
-	uint8_t *response = BigBuf_malloc(MAX_MIFARE_FRAME_SIZE);
-	uint8_t *responsePar = BigBuf_malloc(MAX_MIFARE_PARITY_SIZE);
-
-	uint8_t mf_auth[] = { 0x60,0x00,0xf5,0x7b };
-	
-	// get memory from BigBuf.
-	uint8_t *nonces = BigBuf_malloc(iterations * 4);
-
-	LED_A_ON();
-	LED_B_OFF();
-	LED_C_OFF();
-
-	clear_trace();
-	set_tracing(TRUE);
-	iso14443a_setup(FPGA_HF_ISO14443A_READER_LISTEN);
-	
-	for (int i = 0; i < iterations; i++) {
-						
-		WDT_HIT();
-
-		// Test if the action was cancelled
-		if(BUTTON_PRESS()) break;
-		
-		//		if(mifare_classic_halt(pcs, cuid)) {
-		//			if (MF_DBGLEVEL >= 1) Dbprintf("Halt error");
-		//}
-
-		if(!iso14443a_select_card(uid, NULL, NULL)) {
-			if (MF_DBGLEVEL >= 1) Dbprintf("Can't select card");
-			continue;
-		};
-
-		// Transmit MIFARE_CLASSIC_AUTH.
-		ReaderTransmit(mf_auth, sizeof(mf_auth), NULL);
-
-		// Receive the (4 Byte) "random" nonce
-		if (!ReaderReceive(response, responsePar)) {
-			if (MF_DBGLEVEL >= 1)	Dbprintf("Couldn't receive tag nonce");
-			continue;
-		}	
-		
-		nonces[i*4] = bytes_to_num(response, 4);
-	}
-		
-	int packLen =  iterations * 4;
-	int packSize = 0;
-	int packNum = 0;
-	while (packLen > 0) {
-		packSize = MIN(USB_CMD_DATA_SIZE, packLen);
-		LED_B_ON();
-		cmd_send(CMD_ACK, 77, 0, packSize, nonces - packLen, packSize);
-		LED_B_OFF();
-
-		packLen -= packSize;
-		packNum++;
-	}
-	FpgaWriteConfWord(FPGA_MAJOR_MODE_OFF);
-	LEDsoff();
-}
-
-//
-// DESFIRE
-//
-
-void Mifare_DES_Auth1(uint8_t arg0, uint8_t *datain){
-
-	byte_t dataout[11] = {0x00};
-	uint8_t uid[10] = {0x00};
-	uint32_t cuid = 0x00;
-    
-	clear_trace();
-	iso14443a_setup(FPGA_HF_ISO14443A_READER_LISTEN);
-
-	int len = iso14443a_select_card(uid, NULL, &cuid);
-	if(!len) {
-		if (MF_DBGLEVEL >= MF_DBG_ERROR) Dbprintf("Can't select card");
-		OnError(1);
-		return;
-	};
-
-	if(mifare_desfire_des_auth1(cuid, dataout)){
-		if (MF_DBGLEVEL >= MF_DBG_ERROR) Dbprintf("Authentication part1: Fail.");
-		OnError(4);
-		return;
-	}
-
-	if (MF_DBGLEVEL >= MF_DBG_EXTENDED) DbpString("AUTH 1 FINISHED");
-    cmd_send(CMD_ACK,1,cuid,0,dataout, sizeof(dataout));
-}
-
-void Mifare_DES_Auth2(uint32_t arg0, uint8_t *datain){
-
-	uint32_t cuid = arg0;
-	uint8_t key[16] = {0x00};
-	byte_t dataout[12] = {0x00};
-	byte_t isOK = 0;
-    
-	memcpy(key, datain, 16);
-	
-	isOK = mifare_desfire_des_auth2(cuid, key, dataout);
-	
-	if( isOK) {
-	    if (MF_DBGLEVEL >= MF_DBG_EXTENDED) Dbprintf("Authentication part2: Failed");  
-		OnError(4);
-		return;
-	}
-
-	if (MF_DBGLEVEL >= MF_DBG_EXTENDED) DbpString("AUTH 2 FINISHED");
-
-	cmd_send(CMD_ACK, isOK, 0, 0, dataout, sizeof(dataout));
-	FpgaWriteConfWord(FPGA_MAJOR_MODE_OFF);
-	LEDsoff();
+//-----------------------------------------------------------------------------
+// Merlok - June 2011, 2012
+// Gerhard de Koning Gans - May 2008
+// Hagen Fritsch - June 2010
+// Midnitesnake - Dec 2013
+// Andy Davies  - Apr 2014
+// Iceman - May 2014
+//
+// This code is licensed to you under the terms of the GNU GPL, version 2 or,
+// at your option, any later version. See the LICENSE.txt file for the text of
+// the license.
+//-----------------------------------------------------------------------------
+// Routines to support ISO 14443 type A.
+//-----------------------------------------------------------------------------
+
+#include "mifarecmd.h"
+#include "apps.h"
+#include "util.h"
+
+#include "crc.h"
+
+//-----------------------------------------------------------------------------
+// Select, Authenticate, Read a MIFARE tag. 
+// read block
+//-----------------------------------------------------------------------------
+void MifareReadBlock(uint8_t arg0, uint8_t arg1, uint8_t arg2, uint8_t *datain)
+{
+  // params
+	uint8_t blockNo = arg0;
+	uint8_t keyType = arg1;
+	uint64_t ui64Key = 0;
+	ui64Key = bytes_to_num(datain, 6);
+	
+	// variables
+	byte_t isOK = 0;
+	byte_t dataoutbuf[16];
+	uint8_t uid[10];
+	uint32_t cuid;
+	struct Crypto1State mpcs = {0, 0};
+	struct Crypto1State *pcs;
+	pcs = &mpcs;
+
+	// clear trace
+	clear_trace();
+	iso14443a_setup(FPGA_HF_ISO14443A_READER_LISTEN);
+
+	LED_A_ON();
+	LED_B_OFF();
+	LED_C_OFF();
+
+	while (true) {
+		if(!iso14443a_select_card(uid, NULL, &cuid)) {
+			if (MF_DBGLEVEL >= 1)	Dbprintf("Can't select card");
+			break;
+		};
+
+		if(mifare_classic_auth(pcs, cuid, blockNo, keyType, ui64Key, AUTH_FIRST)) {
+			if (MF_DBGLEVEL >= 1)	Dbprintf("Auth error");
+			break;
+		};
+		
+		if(mifare_classic_readblock(pcs, cuid, blockNo, dataoutbuf)) {
+			if (MF_DBGLEVEL >= 1)	Dbprintf("Read block error");
+			break;
+		};
+
+		if(mifare_classic_halt(pcs, cuid)) {
+			if (MF_DBGLEVEL >= 1)	Dbprintf("Halt error");
+			break;
+		};
+		
+		isOK = 1;
+		break;
+	}
+	
+	//  ----------------------------- crypto1 destroy
+	crypto1_destroy(pcs);
+	
+	if (MF_DBGLEVEL >= 2)	DbpString("READ BLOCK FINISHED");
+
+	LED_B_ON();
+	cmd_send(CMD_ACK,isOK,0,0,dataoutbuf,16);
+	LED_B_OFF();
+
+	FpgaWriteConfWord(FPGA_MAJOR_MODE_OFF);
+	LEDsoff();
+}
+
+void MifareUC_Auth(uint8_t arg0, uint8_t *keybytes){
+
+	bool turnOffField = (arg0 == 1);
+
+	LED_A_ON(); LED_B_OFF(); LED_C_OFF();
+	clear_trace();
+	iso14443a_setup(FPGA_HF_ISO14443A_READER_LISTEN);
+
+	if(!iso14443a_select_card(NULL, NULL, NULL)) {
+		if (MF_DBGLEVEL >= MF_DBG_ERROR) Dbprintf("Can't select card");
+		OnError(0);
+		return;
+	};
+	
+	if(!mifare_ultra_auth(keybytes)){
+		if (MF_DBGLEVEL >= MF_DBG_ERROR) Dbprintf("Authentication failed");
+		OnError(1);
+		return;
+	}
+
+	if (turnOffField) {
+		FpgaWriteConfWord(FPGA_MAJOR_MODE_OFF);
+		LEDsoff();
+	}
+	cmd_send(CMD_ACK,1,0,0,0,0);
+}
+
+// Arg0 = BlockNo,
+// Arg1 = UsePwd bool
+// datain = PWD bytes,
+void MifareUReadBlock(uint8_t arg0, uint8_t arg1, uint8_t *datain)
+{
+	uint8_t blockNo = arg0;
+	byte_t dataout[16] = {0x00};
+	bool useKey = (arg1 == 1); //UL_C
+	bool usePwd = (arg1 == 2); //UL_EV1/NTAG
+
+	LEDsoff();
+	LED_A_ON();
+	clear_trace();
+	iso14443a_setup(FPGA_HF_ISO14443A_READER_LISTEN);
+
+	int len = iso14443a_select_card(NULL, NULL, NULL);
+	if(!len) {
+		if (MF_DBGLEVEL >= MF_DBG_ERROR) Dbprintf("Can't select card (RC:%02X)",len);
+		OnError(1);
+		return;
+	}
+
+	// UL-C authentication
+	if ( useKey ) {
+		uint8_t key[16] = {0x00};
+		memcpy(key, datain, sizeof(key) );
+
+		if ( !mifare_ultra_auth(key) ) {
+			OnError(1);
+			return;
+		}
+	}
+
+	// UL-EV1 / NTAG authentication
+	if ( usePwd ) {
+		uint8_t pwd[4] = {0x00};
+		memcpy(pwd, datain, 4);
+		uint8_t pack[4] = {0,0,0,0};
+		if (!mifare_ul_ev1_auth(pwd, pack)) {
+			OnError(1);
+			return;
+		}
+	}	
+
+	if( mifare_ultra_readblock(blockNo, dataout) ) {
+		if (MF_DBGLEVEL >= MF_DBG_ERROR) Dbprintf("Read block error");
+		OnError(2);
+		return;
+	}
+
+	if( mifare_ultra_halt() ) {
+		if (MF_DBGLEVEL >= MF_DBG_ERROR) Dbprintf("Halt error");
+		OnError(3);
+		return;
+	}
+
+    cmd_send(CMD_ACK,1,0,0,dataout,16);
+	FpgaWriteConfWord(FPGA_MAJOR_MODE_OFF);
+	LEDsoff();
+}
+
+//-----------------------------------------------------------------------------
+// Select, Authenticate, Read a MIFARE tag. 
+// read sector (data = 4 x 16 bytes = 64 bytes, or 16 x 16 bytes = 256 bytes)
+//-----------------------------------------------------------------------------
+void MifareReadSector(uint8_t arg0, uint8_t arg1, uint8_t arg2, uint8_t *datain)
+{
+  // params
+	uint8_t sectorNo = arg0;
+	uint8_t keyType = arg1;
+	uint64_t ui64Key = 0;
+	ui64Key = bytes_to_num(datain, 6);
+	
+	// variables
+	byte_t isOK = 0;
+	byte_t dataoutbuf[16 * 16];
+	uint8_t uid[10];
+	uint32_t cuid;
+	struct Crypto1State mpcs = {0, 0};
+	struct Crypto1State *pcs;
+	pcs = &mpcs;
+
+	// clear trace
+	clear_trace();
+
+	iso14443a_setup(FPGA_HF_ISO14443A_READER_LISTEN);
+
+	LED_A_ON();
+	LED_B_OFF();
+	LED_C_OFF();
+
+	isOK = 1;
+	if(!iso14443a_select_card(uid, NULL, &cuid)) {
+		isOK = 0;
+		if (MF_DBGLEVEL >= 1)	Dbprintf("Can't select card");
+	}
+	
+	
+	if(isOK && mifare_classic_auth(pcs, cuid, FirstBlockOfSector(sectorNo), keyType, ui64Key, AUTH_FIRST)) {
+		isOK = 0;
+		if (MF_DBGLEVEL >= 1)	Dbprintf("Auth error");
+	}
+	
+	for (uint8_t blockNo = 0; isOK && blockNo < NumBlocksPerSector(sectorNo); blockNo++) {
+		if(mifare_classic_readblock(pcs, cuid, FirstBlockOfSector(sectorNo) + blockNo, dataoutbuf + 16 * blockNo)) {
+			isOK = 0;
+			if (MF_DBGLEVEL >= 1)	Dbprintf("Read sector %2d block %2d error", sectorNo, blockNo);
+			break;
+		}
+	}
+		
+	if(mifare_classic_halt(pcs, cuid)) {
+		if (MF_DBGLEVEL >= 1)	Dbprintf("Halt error");
+	}
+
+	//  ----------------------------- crypto1 destroy
+	crypto1_destroy(pcs);
+	
+	if (MF_DBGLEVEL >= 2) DbpString("READ SECTOR FINISHED");
+
+	LED_B_ON();
+	cmd_send(CMD_ACK,isOK,0,0,dataoutbuf,16*NumBlocksPerSector(sectorNo));
+	LED_B_OFF();
+
+	// Thats it...
+	FpgaWriteConfWord(FPGA_MAJOR_MODE_OFF);
+	LEDsoff();
+}
+
+// arg0 = blockNo (start)
+// arg1 = Pages (number of blocks)
+// arg2 = useKey
+// datain = KEY bytes
+void MifareUReadCard(uint8_t arg0, uint16_t arg1, uint8_t arg2, uint8_t *datain)
+{
+	// free eventually allocated BigBuf memory
+	BigBuf_free();
+	clear_trace();
+
+	// params
+	uint8_t blockNo = arg0;
+	uint16_t blocks = arg1;
+	bool useKey = (arg2 == 1); //UL_C
+	bool usePwd = (arg2 == 2); //UL_EV1/NTAG
+	uint32_t countblocks = 0;
+	uint8_t *dataout = BigBuf_malloc(CARD_MEMORY_SIZE);
+	if (dataout == NULL){
+		Dbprintf("out of memory");
+		OnError(1);
+		return;
+	}
+
+	LEDsoff();
+	LED_A_ON();
+	iso14443a_setup(FPGA_HF_ISO14443A_READER_LISTEN);
+
+	int len = iso14443a_select_card(NULL, NULL, NULL);
+	if (!len) {
+		if (MF_DBGLEVEL >= MF_DBG_ERROR) Dbprintf("Can't select card (RC:%d)",len);
+		OnError(1);
+		return;
+	}
+
+	// UL-C authentication
+	if ( useKey ) {
+		uint8_t key[16] = {0x00};
+		memcpy(key, datain, sizeof(key) );
+
+		if ( !mifare_ultra_auth(key) ) {
+			OnError(1);
+			return;
+		}
+	}
+
+	// UL-EV1 / NTAG authentication
+	if (usePwd) {
+		uint8_t pwd[4] = {0x00};
+		memcpy(pwd, datain, sizeof(pwd));
+		uint8_t pack[4] = {0,0,0,0};
+
+		if (!mifare_ul_ev1_auth(pwd, pack)){
+			OnError(1);
+			return;			
+		}
+	}
+
+	for (int i = 0; i < blocks; i++){
+		if ((i*4) + 4 > CARD_MEMORY_SIZE) {
+			Dbprintf("Data exceeds buffer!!");
+			break;
+		}
+
+		len = mifare_ultra_readblock(blockNo + i, dataout + 4 * i);
+		
+		if (len) {
+			if (MF_DBGLEVEL >= MF_DBG_ERROR) Dbprintf("Read block %d error",i);
+			// if no blocks read - error out
+			if (i==0){
+				OnError(2);
+			return;
+			} else {
+				//stop at last successful read block and return what we got
+				break;
+			}
+		} else {
+			countblocks++;
+		}
+	}
+
+	len = mifare_ultra_halt();
+	if (len) {
+		if (MF_DBGLEVEL >= MF_DBG_ERROR) Dbprintf("Halt error");
+		OnError(3);
+		return;
+	}
+
+	if (MF_DBGLEVEL >= MF_DBG_EXTENDED) Dbprintf("Blocks read %d", countblocks);
+
+	countblocks *= 4;
+	cmd_send(CMD_ACK, 1, countblocks, BigBuf_max_traceLen(), 0, 0);
+	FpgaWriteConfWord(FPGA_MAJOR_MODE_OFF);
+	LEDsoff();
+	
+	BigBuf_free();
+}
+
+//-----------------------------------------------------------------------------
+// Select, Authenticate, Write a MIFARE tag. 
+// read block
+//-----------------------------------------------------------------------------
+void MifareWriteBlock(uint8_t arg0, uint8_t arg1, uint8_t arg2, uint8_t *datain)
+{
+	// params
+	uint8_t blockNo = arg0;
+	uint8_t keyType = arg1;
+	uint64_t ui64Key = 0;
+	byte_t blockdata[16];
+
+	ui64Key = bytes_to_num(datain, 6);
+	memcpy(blockdata, datain + 10, 16);
+	
+	// variables
+	byte_t isOK = 0;
+	uint8_t uid[10];
+	uint32_t cuid;
+	struct Crypto1State mpcs = {0, 0};
+	struct Crypto1State *pcs;
+	pcs = &mpcs;
+
+	// clear trace
+	clear_trace();
+
+	iso14443a_setup(FPGA_HF_ISO14443A_READER_LISTEN);
+
+	LED_A_ON();
+	LED_B_OFF();
+	LED_C_OFF();
+
+	while (true) {
+			if(!iso14443a_select_card(uid, NULL, &cuid)) {
+			if (MF_DBGLEVEL >= 1)	Dbprintf("Can't select card");
+			break;
+		};
+
+		if(mifare_classic_auth(pcs, cuid, blockNo, keyType, ui64Key, AUTH_FIRST)) {
+			if (MF_DBGLEVEL >= 1)	Dbprintf("Auth error");
+			break;
+		};
+		
+		if(mifare_classic_writeblock(pcs, cuid, blockNo, blockdata)) {
+			if (MF_DBGLEVEL >= 1)	Dbprintf("Write block error");
+			break;
+		};
+
+		if(mifare_classic_halt(pcs, cuid)) {
+			if (MF_DBGLEVEL >= 1)	Dbprintf("Halt error");
+			break;
+		};
+		
+		isOK = 1;
+		break;
+	}
+	
+	//  ----------------------------- crypto1 destroy
+	crypto1_destroy(pcs);
+	
+	if (MF_DBGLEVEL >= 2)	DbpString("WRITE BLOCK FINISHED");
+
+	LED_B_ON();
+	cmd_send(CMD_ACK,isOK,0,0,0,0);
+	LED_B_OFF();
+
+
+	// Thats it...
+	FpgaWriteConfWord(FPGA_MAJOR_MODE_OFF);
+	LEDsoff();
+}
+
+void MifareUWriteBlock(uint8_t arg0, uint8_t *datain)
+{
+	uint8_t blockNo = arg0;
+	byte_t blockdata[16] = {0x00};
+
+	memcpy(blockdata, datain, 16);
+
+	uint8_t uid[10] = {0x00};
+
+	LED_A_ON(); LED_B_OFF(); LED_C_OFF();
+
+	clear_trace();
+	iso14443a_setup(FPGA_HF_ISO14443A_READER_LISTEN);
+
+	if(!iso14443a_select_card(uid, NULL, NULL)) {
+		if (MF_DBGLEVEL >= 1)   Dbprintf("Can't select card");
+		OnError(0);
+		return;
+	};
+
+	if(mifare_ultra_writeblock(blockNo, blockdata)) {
+		if (MF_DBGLEVEL >= 1)   Dbprintf("Write block error");
+		OnError(0);
+		return;	};
+
+	if(mifare_ultra_halt()) {
+		if (MF_DBGLEVEL >= 1)   Dbprintf("Halt error");
+		OnError(0);
+		return;
+	};
+
+	if (MF_DBGLEVEL >= 2)   DbpString("WRITE BLOCK FINISHED");
+
+	cmd_send(CMD_ACK,1,0,0,0,0);
+	FpgaWriteConfWord(FPGA_MAJOR_MODE_OFF);
+	LEDsoff();
+}
+
+// Arg0   : Block to write to.
+// Arg1   : 0 = use no authentication.
+//          1 = use 0x1A authentication.
+//          2 = use 0x1B authentication.
+// datain : 4 first bytes is data to be written.
+//        : 4/16 next bytes is authentication key.
+void MifareUWriteBlock_Special(uint8_t arg0, uint8_t arg1, uint8_t *datain)
+{
+	uint8_t blockNo = arg0;
+	bool useKey = (arg1 == 1); //UL_C
+	bool usePwd = (arg1 == 2); //UL_EV1/NTAG
+	byte_t blockdata[4] = {0x00};
+
+	memcpy(blockdata, datain,4);
+	
+	LEDsoff();
+	LED_A_ON();
+	clear_trace();
+	iso14443a_setup(FPGA_HF_ISO14443A_READER_LISTEN);
+
+	if(!iso14443a_select_card(NULL, NULL, NULL)) {
+		if (MF_DBGLEVEL >= 1) Dbprintf("Can't select card");
+		OnError(0);
+		return;
+	};
+
+	// UL-C authentication
+	if ( useKey ) {
+		uint8_t key[16] = {0x00};	
+		memcpy(key, datain+4, sizeof(key) );
+
+		if ( !mifare_ultra_auth(key) ) {
+			OnError(1);
+			return;			
+		}
+	}
+	
+	// UL-EV1 / NTAG authentication
+	if (usePwd) { 
+		uint8_t pwd[4] = {0x00};
+		memcpy(pwd, datain+4, 4);
+		uint8_t pack[4] = {0,0,0,0};
+		if (!mifare_ul_ev1_auth(pwd, pack)) {
+			OnError(1);
+			return;			
+		}
+	}
+	
+	if(mifare_ultra_special_writeblock(blockNo, blockdata)) {
+		if (MF_DBGLEVEL >= 1) Dbprintf("Write block error");
+		OnError(0);
+		return;
+	};
+
+	if(mifare_ultra_halt()) {
+		if (MF_DBGLEVEL >= 1) Dbprintf("Halt error");
+		OnError(0);
+		return;
+	};
+
+	if (MF_DBGLEVEL >= 2) DbpString("WRITE BLOCK FINISHED");
+
+	cmd_send(CMD_ACK,1,0,0,0,0);
+	FpgaWriteConfWord(FPGA_MAJOR_MODE_OFF);
+	LEDsoff();
+}
+
+void MifareUSetPwd(uint8_t arg0, uint8_t *datain){
+	
+	uint8_t pwd[16] = {0x00};
+	byte_t blockdata[4] = {0x00};
+	
+	memcpy(pwd, datain, 16);
+	
+	LED_A_ON(); LED_B_OFF(); LED_C_OFF();
+	clear_trace();
+	iso14443a_setup(FPGA_HF_ISO14443A_READER_LISTEN);
+
+	if(!iso14443a_select_card(NULL, NULL, NULL)) {
+		if (MF_DBGLEVEL >= 1) Dbprintf("Can't select card");
+		OnError(0);
+		return;
+	};
+
+	blockdata[0] = pwd[7];
+	blockdata[1] = pwd[6];
+	blockdata[2] = pwd[5];
+	blockdata[3] = pwd[4];
+	if(mifare_ultra_special_writeblock( 44, blockdata)) {
+		if (MF_DBGLEVEL >= 1) Dbprintf("Write block error");
+		OnError(44);
+		return;
+	};
+
+	blockdata[0] = pwd[3];
+	blockdata[1] = pwd[2];
+	blockdata[2] = pwd[1];
+	blockdata[3] = pwd[0];
+	if(mifare_ultra_special_writeblock( 45, blockdata)) {
+		if (MF_DBGLEVEL >= 1) Dbprintf("Write block error");
+		OnError(45);
+		return;
+	};
+
+	blockdata[0] = pwd[15];
+	blockdata[1] = pwd[14];
+	blockdata[2] = pwd[13];
+	blockdata[3] = pwd[12];
+	if(mifare_ultra_special_writeblock( 46, blockdata)) {
+		if (MF_DBGLEVEL >= 1) Dbprintf("Write block error");
+		OnError(46);
+		return;
+	};
+
+	blockdata[0] = pwd[11];
+	blockdata[1] = pwd[10];
+	blockdata[2] = pwd[9];
+	blockdata[3] = pwd[8];
+	if(mifare_ultra_special_writeblock( 47, blockdata)) {
+		if (MF_DBGLEVEL >= 1) Dbprintf("Write block error");
+		OnError(47);
+		return;
+	};	
+
+	if(mifare_ultra_halt()) {
+		if (MF_DBGLEVEL >= 1) Dbprintf("Halt error");
+		OnError(0);
+		return;
+	};
+
+	cmd_send(CMD_ACK,1,0,0,0,0);
+	FpgaWriteConfWord(FPGA_MAJOR_MODE_OFF);
+	LEDsoff();
+}
+
+// Return 1 if the nonce is invalid else return 0
+int valid_nonce(uint32_t Nt, uint32_t NtEnc, uint32_t Ks1, uint8_t *parity) {
+	return ((oddparity((Nt >> 24) & 0xFF) == ((parity[0]) ^ oddparity((NtEnc >> 24) & 0xFF) ^ BIT(Ks1,16))) & \
+	(oddparity((Nt >> 16) & 0xFF) == ((parity[1]) ^ oddparity((NtEnc >> 16) & 0xFF) ^ BIT(Ks1,8))) & \
+	(oddparity((Nt >> 8) & 0xFF) == ((parity[2]) ^ oddparity((NtEnc >> 8) & 0xFF) ^ BIT(Ks1,0)))) ? 1 : 0;
+}
+
+
+//-----------------------------------------------------------------------------
+// MIFARE nested authentication. 
+// 
+//-----------------------------------------------------------------------------
+void MifareNested(uint32_t arg0, uint32_t arg1, uint32_t calibrate, uint8_t *datain)
+{
+	// params
+	uint8_t blockNo = arg0 & 0xff;
+	uint8_t keyType = (arg0 >> 8) & 0xff;
+	uint8_t targetBlockNo = arg1 & 0xff;
+	uint8_t targetKeyType = (arg1 >> 8) & 0xff;
+	uint64_t ui64Key = 0;
+
+	ui64Key = bytes_to_num(datain, 6);
+	
+	// variables
+	uint16_t rtr, i, j, len;
+	uint16_t davg;
+	static uint16_t dmin, dmax;
+	uint8_t uid[10];
+	uint32_t cuid, nt1, nt2, nttmp, nttest, ks1;
+	uint8_t par[1];
+	uint32_t target_nt[2], target_ks[2];
+	
+	uint8_t par_array[4];
+	uint16_t ncount = 0;
+	struct Crypto1State mpcs = {0, 0};
+	struct Crypto1State *pcs;
+	pcs = &mpcs;
+	uint8_t receivedAnswer[MAX_MIFARE_FRAME_SIZE];
+
+	uint32_t auth1_time, auth2_time;
+	static uint16_t delta_time;
+
+	// free eventually allocated BigBuf memory
+	BigBuf_free();
+	// clear trace
+	clear_trace();
+	set_tracing(false);
+	
+	iso14443a_setup(FPGA_HF_ISO14443A_READER_LISTEN);
+
+	LED_A_ON();
+	LED_C_OFF();
+
+
+	// statistics on nonce distance
+	if (calibrate) {	// for first call only. Otherwise reuse previous calibration
+		LED_B_ON();
+		WDT_HIT();
+
+		davg = dmax = 0;
+		dmin = 2000;
+		delta_time = 0;
+		
+		for (rtr = 0; rtr < 17; rtr++) {
+
+			// prepare next select. No need to power down the card.
+			if(mifare_classic_halt(pcs, cuid)) {
+				if (MF_DBGLEVEL >= 1)	Dbprintf("Nested: Halt error");
+				rtr--;
+				continue;
+			}
+
+			if(!iso14443a_select_card(uid, NULL, &cuid)) {
+				if (MF_DBGLEVEL >= 1)	Dbprintf("Nested: Can't select card");
+				rtr--;
+				continue;
+			};
+
+			auth1_time = 0;
+			if(mifare_classic_authex(pcs, cuid, blockNo, keyType, ui64Key, AUTH_FIRST, &nt1, &auth1_time)) {
+				if (MF_DBGLEVEL >= 1)	Dbprintf("Nested: Auth1 error");
+				rtr--;
+				continue;
+			};
+
+			if (delta_time) {
+				auth2_time = auth1_time + delta_time;
+			} else {
+				auth2_time = 0;
+			}
+			if(mifare_classic_authex(pcs, cuid, blockNo, keyType, ui64Key, AUTH_NESTED, &nt2, &auth2_time)) {
+				if (MF_DBGLEVEL >= 1)	Dbprintf("Nested: Auth2 error");
+				rtr--;
+				continue;
+			};
+
+			nttmp = prng_successor(nt1, 100);				//NXP Mifare is typical around 840,but for some unlicensed/compatible mifare card this can be 160
+			for (i = 101; i < 1200; i++) {
+				nttmp = prng_successor(nttmp, 1);
+				if (nttmp == nt2) break;
+			}
+
+			if (i != 1200) {
+				if (rtr != 0) {
+					davg += i;
+					dmin = MIN(dmin, i);
+					dmax = MAX(dmax, i);
+				}
+				else {
+					delta_time = auth2_time - auth1_time + 32;  // allow some slack for proper timing
+				}
+				if (MF_DBGLEVEL >= 3) Dbprintf("Nested: calibrating... ntdist=%d", i);
+			}
+		}
+		
+		if (rtr <= 1)	return;
+
+		davg = (davg + (rtr - 1)/2) / (rtr - 1);
+		
+		if (MF_DBGLEVEL >= 3) Dbprintf("min=%d max=%d avg=%d, delta_time=%d", dmin, dmax, davg, delta_time);
+
+		dmin = davg - 2;
+		dmax = davg + 2;
+		
+		LED_B_OFF();
+	
+	}
+//  -------------------------------------------------------------------------------------------------	
+	
+	LED_C_ON();
+
+	//  get crypted nonces for target sector
+	for(i=0; i < 2; i++) { // look for exactly two different nonces
+
+		target_nt[i] = 0;
+		while(target_nt[i] == 0) { // continue until we have an unambiguous nonce
+		
+			// prepare next select. No need to power down the card.
+			if(mifare_classic_halt(pcs, cuid)) {
+				if (MF_DBGLEVEL >= 1)	Dbprintf("Nested: Halt error");
+				continue;
+			}
+
+			if(!iso14443a_select_card(uid, NULL, &cuid)) {
+				if (MF_DBGLEVEL >= 1)	Dbprintf("Nested: Can't select card");
+				continue;
+			};
+		
+			auth1_time = 0;
+			if(mifare_classic_authex(pcs, cuid, blockNo, keyType, ui64Key, AUTH_FIRST, &nt1, &auth1_time)) {
+				if (MF_DBGLEVEL >= 1)	Dbprintf("Nested: Auth1 error");
+				continue;
+			};
+
+			// nested authentication
+			auth2_time = auth1_time + delta_time;
+			len = mifare_sendcmd_shortex(pcs, AUTH_NESTED, 0x60 + (targetKeyType & 0x01), targetBlockNo, receivedAnswer, par, &auth2_time);
+			if (len != 4) {
+				if (MF_DBGLEVEL >= 1)	Dbprintf("Nested: Auth2 error len=%d", len);
+				continue;
+			};
+		
+			nt2 = bytes_to_num(receivedAnswer, 4);		
+			if (MF_DBGLEVEL >= 3) Dbprintf("Nonce#%d: Testing nt1=%08x nt2enc=%08x nt2par=%02x", i+1, nt1, nt2, par[0]);
+			
+			// Parity validity check
+			for (j = 0; j < 4; j++) {
+				par_array[j] = (oddparity(receivedAnswer[j]) != ((par[0] >> (7-j)) & 0x01));
+			}
+			
+			ncount = 0;
+			nttest = prng_successor(nt1, dmin - 1);
+			for (j = dmin; j < dmax + 1; j++) {
+				nttest = prng_successor(nttest, 1);
+				ks1 = nt2 ^ nttest;
+
+				if (valid_nonce(nttest, nt2, ks1, par_array)){
+					if (ncount > 0) { 		// we are only interested in disambiguous nonces, try again
+						if (MF_DBGLEVEL >= 3) Dbprintf("Nonce#%d: dismissed (ambigous), ntdist=%d", i+1, j);
+						target_nt[i] = 0;
+						break;
+					}
+					target_nt[i] = nttest;
+					target_ks[i] = ks1;
+					ncount++;
+					if (i == 1 && target_nt[1] == target_nt[0]) { // we need two different nonces
+						target_nt[i] = 0;
+						if (MF_DBGLEVEL >= 3) Dbprintf("Nonce#2: dismissed (= nonce#1), ntdist=%d", j);
+						break;
+					}
+					if (MF_DBGLEVEL >= 3) Dbprintf("Nonce#%d: valid, ntdist=%d", i+1, j);
+				}
+			}
+			if (target_nt[i] == 0 && j == dmax+1 && MF_DBGLEVEL >= 3) Dbprintf("Nonce#%d: dismissed (all invalid)", i+1);
+		}
+	}
+
+	LED_C_OFF();
+	
+	//  ----------------------------- crypto1 destroy
+	crypto1_destroy(pcs);
+	
+	byte_t buf[4 + 4 * 4];
+	memcpy(buf, &cuid, 4);
+	memcpy(buf+4, &target_nt[0], 4);
+	memcpy(buf+8, &target_ks[0], 4);
+	memcpy(buf+12, &target_nt[1], 4);
+	memcpy(buf+16, &target_ks[1], 4);
+	
+	LED_B_ON();
+	cmd_send(CMD_ACK, 0, 2, targetBlockNo + (targetKeyType * 0x100), buf, sizeof(buf));
+	LED_B_OFF();
+
+	if (MF_DBGLEVEL >= 3)	DbpString("NESTED FINISHED");
+
+	FpgaWriteConfWord(FPGA_MAJOR_MODE_OFF);
+	LEDsoff();
+	set_tracing(TRUE);
+}
+
+//-----------------------------------------------------------------------------
+// MIFARE check keys. key count up to 85. 
+// 
+//-----------------------------------------------------------------------------
+void MifareChkKeys(uint8_t arg0, uint8_t arg1, uint8_t arg2, uint8_t *datain)
+{
+  // params
+	uint8_t blockNo = arg0;
+	uint8_t keyType = arg1;
+	uint8_t keyCount = arg2;
+	uint64_t ui64Key = 0;
+	
+	// variables
+	int i;
+	byte_t isOK = 0;
+	uint8_t uid[10];
+	uint32_t cuid;
+	struct Crypto1State mpcs = {0, 0};
+	struct Crypto1State *pcs;
+	pcs = &mpcs;
+	
+	// clear debug level
+	int OLD_MF_DBGLEVEL = MF_DBGLEVEL;	
+	MF_DBGLEVEL = MF_DBG_NONE;
+	
+	// clear trace
+	clear_trace();
+	set_tracing(TRUE);
+
+	iso14443a_setup(FPGA_HF_ISO14443A_READER_LISTEN);
+
+	LED_A_ON();
+	LED_B_OFF();
+	LED_C_OFF();
+
+	for (i = 0; i < keyCount; i++) {
+		if(mifare_classic_halt(pcs, cuid)) {
+			if (MF_DBGLEVEL >= 1)	Dbprintf("ChkKeys: Halt error");
+		}
+
+		if(!iso14443a_select_card(uid, NULL, &cuid)) {
+			if (OLD_MF_DBGLEVEL >= 1)	Dbprintf("ChkKeys: Can't select card");
+			break;
+		};
+
+		ui64Key = bytes_to_num(datain + i * 6, 6);
+		if(mifare_classic_auth(pcs, cuid, blockNo, keyType, ui64Key, AUTH_FIRST)) {
+			continue;
+		};
+		
+		isOK = 1;
+		break;
+	}
+	
+	//  ----------------------------- crypto1 destroy
+	crypto1_destroy(pcs);
+	
+	LED_B_ON();
+    cmd_send(CMD_ACK,isOK,0,0,datain + i * 6,6);
+	LED_B_OFF();
+
+	FpgaWriteConfWord(FPGA_MAJOR_MODE_OFF);
+	LEDsoff();
+
+	// restore debug level
+	MF_DBGLEVEL = OLD_MF_DBGLEVEL;	
+}
+
+//-----------------------------------------------------------------------------
+// MIFARE commands set debug level
+// 
+//-----------------------------------------------------------------------------
+void MifareSetDbgLvl(uint32_t arg0, uint32_t arg1, uint32_t arg2, uint8_t *datain){
+	MF_DBGLEVEL = arg0;
+	Dbprintf("Debug level: %d", MF_DBGLEVEL);
+}
+
+//-----------------------------------------------------------------------------
+// Work with emulator memory
+// 
+//-----------------------------------------------------------------------------
+void MifareEMemClr(uint32_t arg0, uint32_t arg1, uint32_t arg2, uint8_t *datain){
+	emlClearMem();
+}
+
+void MifareEMemSet(uint32_t arg0, uint32_t arg1, uint32_t arg2, uint8_t *datain){
+	emlSetMem(datain, arg0, arg1); // data, block num, blocks count
+}
+
+void MifareEMemGet(uint32_t arg0, uint32_t arg1, uint32_t arg2, uint8_t *datain){
+	byte_t buf[USB_CMD_DATA_SIZE];
+	emlGetMem(buf, arg0, arg1); // data, block num, blocks count (max 4)
+
+	LED_B_ON();
+	cmd_send(CMD_ACK,arg0,arg1,0,buf,USB_CMD_DATA_SIZE);
+	LED_B_OFF();
+}
+
+//-----------------------------------------------------------------------------
+// Load a card into the emulator memory
+// 
+//-----------------------------------------------------------------------------
+void MifareECardLoad(uint32_t arg0, uint32_t arg1, uint32_t arg2, uint8_t *datain){
+	uint8_t numSectors = arg0;
+	uint8_t keyType = arg1;
+	uint64_t ui64Key = 0;
+	uint32_t cuid;
+	struct Crypto1State mpcs = {0, 0};
+	struct Crypto1State *pcs;
+	pcs = &mpcs;
+
+	// variables
+	byte_t dataoutbuf[16];
+	byte_t dataoutbuf2[16];
+	uint8_t uid[10];
+
+	// clear trace
+	clear_trace();
+	set_tracing(false);
+	
+	iso14443a_setup(FPGA_HF_ISO14443A_READER_LISTEN);
+
+	LED_A_ON();
+	LED_B_OFF();
+	LED_C_OFF();
+	
+	bool isOK = true;
+
+	if(!iso14443a_select_card(uid, NULL, &cuid)) {
+		isOK = false;
+		if (MF_DBGLEVEL >= 1)	Dbprintf("Can't select card");
+	}
+		
+	for (uint8_t sectorNo = 0; isOK && sectorNo < numSectors; sectorNo++) {
+		ui64Key = emlGetKey(sectorNo, keyType);
+		if (sectorNo == 0){
+			if(isOK && mifare_classic_auth(pcs, cuid, FirstBlockOfSector(sectorNo), keyType, ui64Key, AUTH_FIRST)) {
+				isOK = false;
+				if (MF_DBGLEVEL >= 1)	Dbprintf("Sector[%2d]. Auth error", sectorNo);
+				break;
+			}
+		} else {
+			if(isOK && mifare_classic_auth(pcs, cuid, FirstBlockOfSector(sectorNo), keyType, ui64Key, AUTH_NESTED)) {
+				isOK = false;
+				if (MF_DBGLEVEL >= 1)	Dbprintf("Sector[%2d]. Auth nested error", sectorNo);
+				break;
+			}
+		}
+		
+		for (uint8_t blockNo = 0; isOK && blockNo < NumBlocksPerSector(sectorNo); blockNo++) {
+			if(isOK && mifare_classic_readblock(pcs, cuid, FirstBlockOfSector(sectorNo) + blockNo, dataoutbuf)) {
+				isOK = false;
+				if (MF_DBGLEVEL >= 1)	Dbprintf("Error reading sector %2d block %2d", sectorNo, blockNo);
+				break;
+			};
+			if (isOK) {
+				if (blockNo < NumBlocksPerSector(sectorNo) - 1) {
+					emlSetMem(dataoutbuf, FirstBlockOfSector(sectorNo) + blockNo, 1);
+				} else {	// sector trailer, keep the keys, set only the AC
+					emlGetMem(dataoutbuf2, FirstBlockOfSector(sectorNo) + blockNo, 1);
+					memcpy(&dataoutbuf2[6], &dataoutbuf[6], 4);
+					emlSetMem(dataoutbuf2,  FirstBlockOfSector(sectorNo) + blockNo, 1);
+				}
+			}
+		}
+
+	}
+
+	if(mifare_classic_halt(pcs, cuid)) {
+		if (MF_DBGLEVEL >= 1)	Dbprintf("Halt error");
+	};
+
+	//  ----------------------------- crypto1 destroy
+	crypto1_destroy(pcs);
+
+	FpgaWriteConfWord(FPGA_MAJOR_MODE_OFF);
+	LEDsoff();
+	
+	if (MF_DBGLEVEL >= 2) DbpString("EMUL FILL SECTORS FINISHED");
+
+}
+
+
+//-----------------------------------------------------------------------------
+// Work with "magic Chinese" card (email him: ouyangweidaxian@live.cn)
+// 
+//-----------------------------------------------------------------------------
+void MifareCSetBlock(uint32_t arg0, uint32_t arg1, uint32_t arg2, uint8_t *datain){
+  
+  // params
+	uint8_t needWipe = arg0;
+	// bit 0 - need get UID
+	// bit 1 - need wupC
+	// bit 2 - need HALT after sequence
+	// bit 3 - need init FPGA and field before sequence
+	// bit 4 - need reset FPGA and LED
+	uint8_t workFlags = arg1;
+	uint8_t blockNo = arg2;
+	
+	// card commands
+	uint8_t wupC1[]       = { 0x40 }; 
+	uint8_t wupC2[]       = { 0x43 }; 
+	uint8_t wipeC[]       = { 0x41 }; 
+	
+	// variables
+	byte_t isOK = 0;
+	uint8_t uid[10] = {0x00};
+	uint8_t d_block[18] = {0x00};
+	uint32_t cuid;
+	
+	uint8_t receivedAnswer[MAX_MIFARE_FRAME_SIZE];
+	uint8_t receivedAnswerPar[MAX_MIFARE_PARITY_SIZE];
+
+	// reset FPGA and LED
+	if (workFlags & 0x08) {
+		LED_A_ON();
+		LED_B_OFF();
+		LED_C_OFF();
+	
+		clear_trace();
+		set_tracing(TRUE);
+		iso14443a_setup(FPGA_HF_ISO14443A_READER_LISTEN);
+	}
+
+	while (true) {
+
+		// get UID from chip
+		if (workFlags & 0x01) {
+			if(!iso14443a_select_card(uid, NULL, &cuid)) {
+				if (MF_DBGLEVEL >= 1)	Dbprintf("Can't select card");
+				//break;
+			};
+
+			if(mifare_classic_halt(NULL, cuid)) {
+				if (MF_DBGLEVEL >= 1)	Dbprintf("Halt error");
+				//break;
+			};
+		};
+	
+		// reset chip
+		if (needWipe){
+			ReaderTransmitBitsPar(wupC1,7,0, NULL);
+			if(!ReaderReceive(receivedAnswer, receivedAnswerPar) || (receivedAnswer[0] != 0x0a)) {
+				if (MF_DBGLEVEL >= 1)	Dbprintf("wupC1 error");
+				break;
+			};
+
+			ReaderTransmit(wipeC, sizeof(wipeC), NULL);
+			if(!ReaderReceive(receivedAnswer, receivedAnswerPar) || (receivedAnswer[0] != 0x0a)) {
+				if (MF_DBGLEVEL >= 1)	Dbprintf("wipeC error");
+				break;
+			};
+
+			if(mifare_classic_halt(NULL, cuid)) {
+				if (MF_DBGLEVEL >= 1)	Dbprintf("Halt error");
+				break;
+			};
+		};	
+
+		// write block
+		if (workFlags & 0x02) {
+			ReaderTransmitBitsPar(wupC1,7,0, NULL);
+			if(!ReaderReceive(receivedAnswer, receivedAnswerPar) || (receivedAnswer[0] != 0x0a)) {
+				if (MF_DBGLEVEL >= 1)	Dbprintf("wupC1 error");
+				break;
+			};
+
+			ReaderTransmit(wupC2, sizeof(wupC2), NULL);
+			if(!ReaderReceive(receivedAnswer, receivedAnswerPar) || (receivedAnswer[0] != 0x0a)) {
+				if (MF_DBGLEVEL >= 1)	Dbprintf("wupC2 error");
+				break;
+			};
+		}
+
+		if ((mifare_sendcmd_short(NULL, 0, 0xA0, blockNo, receivedAnswer, receivedAnswerPar, NULL) != 1) || (receivedAnswer[0] != 0x0a)) {
+			if (MF_DBGLEVEL >= 1)	Dbprintf("write block send command error");
+			break;
+		};
+	
+		memcpy(d_block, datain, 16);
+		AppendCrc14443a(d_block, 16);
+	
+		ReaderTransmit(d_block, sizeof(d_block), NULL);
+		if ((ReaderReceive(receivedAnswer, receivedAnswerPar) != 1) || (receivedAnswer[0] != 0x0a)) {
+			if (MF_DBGLEVEL >= 1)	Dbprintf("write block send data error");
+			break;
+		};	
+	
+		if (workFlags & 0x04) {
+			if (mifare_classic_halt(NULL, cuid)) {
+				if (MF_DBGLEVEL >= 1)	Dbprintf("Halt error");
+				break;
+			};
+		}
+		
+		isOK = 1;
+		break;
+	}
+	
+	LED_B_ON();
+	cmd_send(CMD_ACK,isOK,0,0,uid,4);
+	LED_B_OFF();
+
+	if ((workFlags & 0x10) || (!isOK)) {
+		FpgaWriteConfWord(FPGA_MAJOR_MODE_OFF);
+		LEDsoff();
+	}
+}
+
+
+void MifareCGetBlock(uint32_t arg0, uint32_t arg1, uint32_t arg2, uint8_t *datain){
+  
+  // params
+	// bit 1 - need wupC
+	// bit 2 - need HALT after sequence
+	// bit 3 - need init FPGA and field before sequence
+	// bit 4 - need reset FPGA and LED
+	uint8_t workFlags = arg0;
+	uint8_t blockNo = arg2;
+	
+	// card commands
+	uint8_t wupC1[]       = { 0x40 }; 
+	uint8_t wupC2[]       = { 0x43 }; 
+	
+	// variables
+	byte_t isOK = 0;
+	uint8_t data[18] = {0x00};
+	uint32_t cuid = 0;
+	
+	uint8_t receivedAnswer[MAX_MIFARE_FRAME_SIZE];
+	uint8_t receivedAnswerPar[MAX_MIFARE_PARITY_SIZE];
+	
+	if (workFlags & 0x08) {
+		LED_A_ON();
+		LED_B_OFF();
+		LED_C_OFF();
+	
+		clear_trace();
+		set_tracing(TRUE);
+		iso14443a_setup(FPGA_HF_ISO14443A_READER_LISTEN);
+	}
+
+	while (true) {
+		if (workFlags & 0x02) {
+			ReaderTransmitBitsPar(wupC1,7,0, NULL);
+			if(!ReaderReceive(receivedAnswer, receivedAnswerPar) || (receivedAnswer[0] != 0x0a)) {
+				if (MF_DBGLEVEL >= 1)	Dbprintf("wupC1 error");
+				break;
+			};
+
+			ReaderTransmit(wupC2, sizeof(wupC2), NULL);
+			if(!ReaderReceive(receivedAnswer, receivedAnswerPar) || (receivedAnswer[0] != 0x0a)) {
+				if (MF_DBGLEVEL >= 1)	Dbprintf("wupC2 error");
+				break;
+			};
+		}
+
+		// read block
+		if ((mifare_sendcmd_short(NULL, 0, 0x30, blockNo, receivedAnswer, receivedAnswerPar, NULL) != 18)) {
+			if (MF_DBGLEVEL >= 1)	Dbprintf("read block send command error");
+			break;
+		};
+		memcpy(data, receivedAnswer, 18);
+		
+		if (workFlags & 0x04) {
+			if (mifare_classic_halt(NULL, cuid)) {
+				if (MF_DBGLEVEL >= 1)	Dbprintf("Halt error");
+				break;
+			};
+		}
+		
+		isOK = 1;
+		break;
+	}
+	
+	LED_B_ON();
+	cmd_send(CMD_ACK,isOK,0,0,data,18);
+	LED_B_OFF();
+
+	if ((workFlags & 0x10) || (!isOK)) {
+		FpgaWriteConfWord(FPGA_MAJOR_MODE_OFF);
+		LEDsoff();
+	}
+}
+
+void MifareCIdent(){
+  
+	// card commands
+	uint8_t wupC1[]       = { 0x40 }; 
+	uint8_t wupC2[]       = { 0x43 }; 
+	
+	// variables
+	byte_t isOK = 1;
+	
+	uint8_t receivedAnswer[MAX_MIFARE_FRAME_SIZE];
+	uint8_t receivedAnswerPar[MAX_MIFARE_PARITY_SIZE];
+
+	ReaderTransmitBitsPar(wupC1,7,0, NULL);
+	if(!ReaderReceive(receivedAnswer, receivedAnswerPar) || (receivedAnswer[0] != 0x0a)) {
+		isOK = 0;
+	};
+
+	ReaderTransmit(wupC2, sizeof(wupC2), NULL);
+	if(!ReaderReceive(receivedAnswer, receivedAnswerPar) || (receivedAnswer[0] != 0x0a)) {
+		isOK = 0;
+	};
+
+	if (mifare_classic_halt(NULL, 0)) {
+		isOK = 0;
+	};
+
+	cmd_send(CMD_ACK,isOK,0,0,0,0);
+}
+
+void MifareCollectNonces(uint32_t arg0, uint32_t arg1){
+
+	BigBuf_free();
+
+	uint32_t iterations = arg0;
+	uint8_t uid[10] = {0x00};
+
+	uint8_t *response = BigBuf_malloc(MAX_MIFARE_FRAME_SIZE);
+	uint8_t *responsePar = BigBuf_malloc(MAX_MIFARE_PARITY_SIZE);
+
+	uint8_t mf_auth[] = { 0x60,0x00,0xf5,0x7b };
+	
+	// get memory from BigBuf.
+	uint8_t *nonces = BigBuf_malloc(iterations * 4);
+
+	LED_A_ON();
+	LED_B_OFF();
+	LED_C_OFF();
+
+	clear_trace();
+	set_tracing(TRUE);
+	iso14443a_setup(FPGA_HF_ISO14443A_READER_LISTEN);
+	
+	for (int i = 0; i < iterations; i++) {
+						
+		WDT_HIT();
+
+		// Test if the action was cancelled
+		if(BUTTON_PRESS()) break;
+		
+		//		if(mifare_classic_halt(pcs, cuid)) {
+		//			if (MF_DBGLEVEL >= 1) Dbprintf("Halt error");
+		//}
+
+		if(!iso14443a_select_card(uid, NULL, NULL)) {
+			if (MF_DBGLEVEL >= 1) Dbprintf("Can't select card");
+			continue;
+		};
+
+		// Transmit MIFARE_CLASSIC_AUTH.
+		ReaderTransmit(mf_auth, sizeof(mf_auth), NULL);
+
+		// Receive the (4 Byte) "random" nonce
+		if (!ReaderReceive(response, responsePar)) {
+			if (MF_DBGLEVEL >= 1)	Dbprintf("Couldn't receive tag nonce");
+			continue;
+		}	
+		
+		nonces[i*4] = bytes_to_num(response, 4);
+	}
+		
+	int packLen =  iterations * 4;
+	int packSize = 0;
+	int packNum = 0;
+	while (packLen > 0) {
+		packSize = MIN(USB_CMD_DATA_SIZE, packLen);
+		LED_B_ON();
+		cmd_send(CMD_ACK, 77, 0, packSize, nonces - packLen, packSize);
+		LED_B_OFF();
+
+		packLen -= packSize;
+		packNum++;
+	}
+	FpgaWriteConfWord(FPGA_MAJOR_MODE_OFF);
+	LEDsoff();
+}
+
+//
+// DESFIRE
+//
+
+void Mifare_DES_Auth1(uint8_t arg0, uint8_t *datain){
+
+	byte_t dataout[11] = {0x00};
+	uint8_t uid[10] = {0x00};
+	uint32_t cuid = 0x00;
+    
+	clear_trace();
+	iso14443a_setup(FPGA_HF_ISO14443A_READER_LISTEN);
+
+	int len = iso14443a_select_card(uid, NULL, &cuid);
+	if(!len) {
+		if (MF_DBGLEVEL >= MF_DBG_ERROR) Dbprintf("Can't select card");
+		OnError(1);
+		return;
+	};
+
+	if(mifare_desfire_des_auth1(cuid, dataout)){
+		if (MF_DBGLEVEL >= MF_DBG_ERROR) Dbprintf("Authentication part1: Fail.");
+		OnError(4);
+		return;
+	}
+
+	if (MF_DBGLEVEL >= MF_DBG_EXTENDED) DbpString("AUTH 1 FINISHED");
+    cmd_send(CMD_ACK,1,cuid,0,dataout, sizeof(dataout));
+}
+
+void Mifare_DES_Auth2(uint32_t arg0, uint8_t *datain){
+
+	uint32_t cuid = arg0;
+	uint8_t key[16] = {0x00};
+	byte_t dataout[12] = {0x00};
+	byte_t isOK = 0;
+    
+	memcpy(key, datain, 16);
+	
+	isOK = mifare_desfire_des_auth2(cuid, key, dataout);
+	
+	if( isOK) {
+	    if (MF_DBGLEVEL >= MF_DBG_EXTENDED) Dbprintf("Authentication part2: Failed");  
+		OnError(4);
+		return;
+	}
+
+	if (MF_DBGLEVEL >= MF_DBG_EXTENDED) DbpString("AUTH 2 FINISHED");
+
+	cmd_send(CMD_ACK, isOK, 0, 0, dataout, sizeof(dataout));
+	FpgaWriteConfWord(FPGA_MAJOR_MODE_OFF);
+	LEDsoff();
 }